#pragma once

#include <c10/core/StorageImpl.h>

namespace c10 {

struct C10_API Storage {
 public:
  struct use_byte_size_t {};

  Storage() = default;
  Storage(c10::intrusive_ptr<StorageImpl> ptr)
      : storage_impl_(std::move(ptr)) {}

  // Allocates memory buffer using given allocator and creates a storage with it
  Storage(
      use_byte_size_t /*use_byte_size*/,
      SymInt size_bytes,
      Allocator* allocator = nullptr,
      bool resizable = false)
      : storage_impl_(c10::make_intrusive<StorageImpl>(
            StorageImpl::use_byte_size_t(),
            std::move(size_bytes),
            allocator,
            resizable)) {}

  // Creates storage with pre-allocated memory buffer. Allocator is given for
  // potential future reallocations, however it can be nullptr if the storage
  // is non-resizable
  Storage(
      use_byte_size_t /*use_byte_size*/,
      size_t size_bytes,
      at::DataPtr data_ptr,
      at::Allocator* allocator = nullptr,
      bool resizable = false)
      : storage_impl_(c10::make_intrusive<StorageImpl>(
            StorageImpl::use_byte_size_t(),
            size_bytes,
            std::move(data_ptr),
            allocator,
            resizable)) {}

  // Legacy constructor for partially initialized (dtype or memory) storages
  // that can be temporarily created with Caffe2 APIs. See the note on top of
  // TensorImpl.h for details.
  static Storage create_legacy(at::Device device) {
    auto allocator = GetAllocator(device.type());
    return Storage(c10::make_intrusive<StorageImpl>(
        StorageImpl::use_byte_size_t(),
        0,
        allocator->allocate(0), // materialize a non-default Device.
        allocator,
        true));
  }

  // Mimic create_legacy, but without requiring a newly-created StorageImpl.
  void reset_legacy() {
    TORCH_CHECK(resizable() && allocator());
    set_nbytes(0);
    set_data_ptr_noswap(allocator()->allocate(0));
  }

  template <typename T>
<<<<<<< HEAD
  const T* unsafe_data() const {
    return storage_impl_->mutable_unsafe_data<T>();
  }

  template <typename T>
  T* mutable_unsafe_data() {
=======
  T* data() const {
    return storage_impl_->unsafe_data<T>();
  }

  template <typename T>
  T* unsafe_data() const {
>>>>>>> 64077ce5
    return storage_impl_->mutable_unsafe_data<T>();
  }

  // TODO: remove later
  void set_nbytes(size_t size_bytes) const {
    storage_impl_.get()->set_nbytes(size_bytes);
  }

  void set_nbytes(c10::SymInt size_bytes) const {
    storage_impl_.get()->set_nbytes(std::move(size_bytes));
  }

  bool resizable() const {
    return storage_impl_->resizable();
  }

  size_t nbytes() const {
    return storage_impl_->nbytes();
  }

  SymInt sym_nbytes() const {
    return storage_impl_->sym_nbytes();
  }
  // get() use here is to get const-correctness

  void* data() const {
    return storage_impl_->mutable_data();
  }

  at::DataPtr& data_ptr() {
    return storage_impl_->mutable_data_ptr();
  }

  const at::DataPtr& data_ptr() const {
    return storage_impl_->data_ptr();
  }

  // Returns the previous data_ptr
  at::DataPtr set_data_ptr(at::DataPtr&& data_ptr) const {
    return storage_impl_.get()->set_data_ptr(std::move(data_ptr));
  }

  void set_data_ptr_noswap(at::DataPtr&& data_ptr) const {
    return storage_impl_.get()->set_data_ptr_noswap(std::move(data_ptr));
  }

  DeviceType device_type() const {
    return storage_impl_->device_type();
  }

  at::Allocator* allocator() const {
    return storage_impl_.get()->allocator();
  }

  at::Device device() const {
    return storage_impl_->device();
  }

  StorageImpl* unsafeReleaseStorageImpl() {
    return storage_impl_.release();
  }

  StorageImpl* unsafeGetStorageImpl() const noexcept {
    return storage_impl_.get();
  }

  c10::weak_intrusive_ptr<StorageImpl> getWeakStorageImpl() const {
    return c10::weak_intrusive_ptr<StorageImpl>(storage_impl_);
  }

  operator bool() const {
    return storage_impl_;
  }

  size_t use_count() const {
    return storage_impl_.use_count();
  }

  inline bool unique() const {
    return storage_impl_.unique();
  }

  bool is_alias_of(const Storage& other) const {
    return storage_impl_ == other.storage_impl_;
  }

  void UniqueStorageShareExternalPointer(
      void* src,
      size_t capacity,
      DeleterFnPtr d = nullptr) {
    if (!storage_impl_.unique()) {
      TORCH_CHECK(
          false,
          "UniqueStorageShareExternalPointer can only be called when use_count == 1");
    }
    storage_impl_->UniqueStorageShareExternalPointer(src, capacity, d);
  }

  void UniqueStorageShareExternalPointer(
      at::DataPtr&& data_ptr,
      size_t capacity) {
    if (!storage_impl_.unique()) {
      TORCH_CHECK(
          false,
          "UniqueStorageShareExternalPointer can only be called when use_count == 1");
    }
    storage_impl_->UniqueStorageShareExternalPointer(
        std::move(data_ptr), capacity);
  }

 protected:
  c10::intrusive_ptr<StorageImpl> storage_impl_;
};

} // namespace c10<|MERGE_RESOLUTION|>--- conflicted
+++ resolved
@@ -61,21 +61,17 @@
   }
 
   template <typename T>
-<<<<<<< HEAD
+  T* data() const {
+    return storage_impl_->unsafe_data<T>();
+  }
+
+  template <typename T>
   const T* unsafe_data() const {
     return storage_impl_->mutable_unsafe_data<T>();
   }
 
   template <typename T>
   T* mutable_unsafe_data() {
-=======
-  T* data() const {
-    return storage_impl_->unsafe_data<T>();
-  }
-
-  template <typename T>
-  T* unsafe_data() const {
->>>>>>> 64077ce5
     return storage_impl_->mutable_unsafe_data<T>();
   }
 
