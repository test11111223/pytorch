#!/usr/bin/env python3

import argparse
import copy
import glob
import json
import os
import pathlib
import shutil
import signal
import subprocess
import sys
import tempfile
from datetime import datetime
from distutils.version import LooseVersion
from typing import Any, cast, Dict, List, Optional

import torch
import torch.distributed as dist
from torch.multiprocessing import current_process, get_context
from torch.testing._internal.common_utils import (
    FILE_SCHEMA,
    IS_CI,
    is_slow_gradcheck_env,
    parser as common_parser,
    retry_shell,
    set_cwd,
    shell,
    TEST_WITH_ROCM,
)
from torch.utils import cpp_extension

REPO_ROOT = pathlib.Path(__file__).resolve().parent.parent

try:
    # using tools/ to optimize test run.
    sys.path.append(str(REPO_ROOT))
    from tools.stats.export_test_times import TEST_TIMES_FILE
    from tools.testing.test_selections import (
        calculate_shards,
        get_reordered_tests,
        get_test_case_configs,
        NUM_PROCS,
        ShardedTest,
        THRESHOLD,
    )

    HAVE_TEST_SELECTION_TOOLS = True
except ImportError:
    HAVE_TEST_SELECTION_TOOLS = False
    print(
        "Unable to import test_selections from tools/testing. Running without test selection stats..."
    )


RERUN_DISABLED_TESTS = os.getenv("PYTORCH_TEST_RERUN_DISABLED_TESTS", "0") == "1"


# Note [ROCm parallel CI testing]
# https://github.com/pytorch/pytorch/pull/85770 added file-granularity parallel testing.
# In .ci/pytorch/test.sh, TEST_CONFIG == "default", CUDA and HIP_VISIBLE_DEVICES is set to 0.
# This results in multiple test files sharing the same GPU.
# This should be a supported use case for ROCm, but it exposed issues in the kernel driver resulting in hangs.
# See https://github.com/pytorch/pytorch/issues/90940.
#
# Further, ROCm self-hosted runners have up to 4 GPUs.
# Device visibility was set to 0 to match CUDA test behavior, but this was wasting available GPU resources.
# Assigning each Pool worker their own dedicated GPU avoids the ROCm oversubscription issues.
# This should also result in better overall wall clock time since all GPUs can be utilized.
def maybe_set_hip_visible_devies():
    # Special handling of ROCm GHA runners for parallel (file granularity) tests.
    if torch.version.hip:
        p = current_process()
        if p.name != "MainProcess":
            # this is a Process from a parallel Pool, not the MainProcess
            os.environ["HIP_VISIBLE_DEVICES"] = str(p._identity[0] % NUM_PROCS)


def strtobool(s):
    if s.lower() in ["", "0", "false", "off"]:
        return False
    return True


def discover_tests(
    base_dir: Optional[pathlib.Path] = None,
    blocklisted_patterns: Optional[List[str]] = None,
    blocklisted_tests: Optional[List[str]] = None,
    extra_tests: Optional[List[str]] = None,
) -> List[str]:
    """
    Searches for all python files starting with test_ excluding one specified by patterns
    """

    def skip_test_p(name: str) -> bool:
        rc = False
        if blocklisted_patterns is not None:
            rc |= any(name.startswith(pattern) for pattern in blocklisted_patterns)
        if blocklisted_tests is not None:
            rc |= name in blocklisted_tests
        return rc

    cwd = pathlib.Path(__file__).resolve().parent if base_dir is None else base_dir
    # This supports symlinks, so we can link domain library tests to PyTorch test directory
    all_py_files = [
        pathlib.Path(p) for p in glob.glob(f"{cwd}/**/test_*.py", recursive=True)
    ]
    rc = [str(fname.relative_to(cwd))[:-3] for fname in all_py_files]
    # Invert slashes on Windows
    if sys.platform == "win32":
        rc = [name.replace("\\", "/") for name in rc]
    rc = [test for test in rc if not skip_test_p(test)]
    if extra_tests is not None:
        rc += extra_tests
    return sorted(rc)


TESTS = discover_tests(
    blocklisted_patterns=[
        "ao",
        "bottleneck_test",
        "custom_backend",
        "custom_operator",
        "fx",  # executed by test_fx.py
        "jit",  # executed by test_jit.py
        "mobile",
        "onnx",
        "package",  # executed by test_package.py
        "quantization",  # executed by test_quantization.py
        "autograd",  # executed by test_autograd.py
    ],
    blocklisted_tests=[
        "test_bundled_images",
        "test_cpp_extensions_aot",
        "test_determination",
        "test_jit_fuser",
        "test_jit_simple",
        "test_jit_string",
        "test_kernel_launch_checks",
        "test_nnapi",
        "test_segment_reductions",
        "test_static_runtime",
        "test_throughput_benchmark",
        "test_typing",
        "distributed/bin/test_script",
        "distributed/elastic/multiprocessing/bin/test_script",
        "distributed/launcher/bin/test_script",
        "distributed/launcher/bin/test_script_init_method",
        "distributed/launcher/bin/test_script_is_torchelastic_launched",
        "distributed/launcher/bin/test_script_local_rank",
        "distributed/test_c10d_spawn",
        "distributions/test_transforms",
        "distributions/test_utils",
    ],
    extra_tests=[
        "test_cpp_extensions_aot_ninja",
        "test_cpp_extensions_aot_no_ninja",
        "distributed/elastic/timer/api_test",
        "distributed/elastic/timer/local_timer_example",
        "distributed/elastic/timer/local_timer_test",
        "distributed/elastic/events/lib_test",
        "distributed/elastic/metrics/api_test",
        "distributed/elastic/utils/logging_test",
        "distributed/elastic/utils/util_test",
        "distributed/elastic/utils/distributed_test",
        "distributed/elastic/multiprocessing/api_test",
    ],
)

# The doctests are a special case that don't correspond to a file that discover
# tests can enable.
TESTS = TESTS + ["doctests"]

FSDP_TEST = [test for test in TESTS if test.startswith("distributed/fsdp")]

WINDOWS_BLOCKLIST = [
    "distributed/nn/jit/test_instantiator",
    "distributed/rpc/test_faulty_agent",
    "distributed/rpc/test_tensorpipe_agent",
    "distributed/rpc/test_share_memory",
    "distributed/rpc/cuda/test_tensorpipe_agent",
    "distributed/pipeline/sync/skip/test_api",
    "distributed/pipeline/sync/skip/test_gpipe",
    "distributed/pipeline/sync/skip/test_inspect_skip_layout",
    "distributed/pipeline/sync/skip/test_leak",
    "distributed/pipeline/sync/skip/test_portal",
    "distributed/pipeline/sync/skip/test_stash_pop",
    "distributed/pipeline/sync/skip/test_tracker",
    "distributed/pipeline/sync/skip/test_verify_skippables",
    "distributed/pipeline/sync/test_balance",
    "distributed/pipeline/sync/test_bugs",
    "distributed/pipeline/sync/test_checkpoint",
    "distributed/pipeline/sync/test_copy",
    "distributed/pipeline/sync/test_deferred_batch_norm",
    "distributed/pipeline/sync/test_dependency",
    "distributed/pipeline/sync/test_inplace",
    "distributed/pipeline/sync/test_microbatch",
    "distributed/pipeline/sync/test_phony",
    "distributed/pipeline/sync/test_pipe",
    "distributed/pipeline/sync/test_pipeline",
    "distributed/pipeline/sync/test_stream",
    "distributed/pipeline/sync/test_transparency",
    "distributed/pipeline/sync/test_worker",
    "distributed/elastic/agent/server/test/api_test",
    "distributed/elastic/multiprocessing/api_test",
    "distributed/_shard/checkpoint/test_checkpoint"
    "distributed/_shard/checkpoint/test_file_system_checkpoint"
    "distributed/_shard/sharding_spec/test_sharding_spec",
    "distributed/_shard/sharding_plan/test_sharding_plan",
    "distributed/_shard/sharded_tensor/test_sharded_tensor",
    "distributed/_shard/sharded_tensor/test_sharded_tensor_reshard",
    "distributed/_shard/sharded_tensor/ops/test_embedding",
    "distributed/_shard/sharded_tensor/ops/test_embedding_bag",
    "distributed/_shard/sharded_tensor/ops/test_binary_cmp",
    "distributed/_shard/sharded_tensor/ops/test_init",
    "distributed/_shard/sharded_optim/test_sharded_optim",
] + FSDP_TEST

ROCM_BLOCKLIST = [
    "distributed/rpc/test_faulty_agent",
    "distributed/rpc/test_tensorpipe_agent",
    "distributed/rpc/test_share_memory",
    "distributed/rpc/cuda/test_tensorpipe_agent",
    "distributed/_shard/checkpoint/test_checkpoint"
    "distributed/_shard/checkpoint/test_file_system_checkpoint"
    "distributed/_shard/sharding_spec/test_sharding_spec",
    "distributed/_shard/sharding_plan/test_sharding_plan",
    "distributed/_shard/sharded_tensor/test_sharded_tensor",
    "distributed/_shard/sharded_tensor/test_sharded_tensor_reshard",
    "distributed/_shard/sharded_tensor/ops/test_embedding",
    "distributed/_shard/sharded_tensor/ops/test_embedding_bag",
    "distributed/_shard/sharded_tensor/ops/test_binary_cmp",
    "distributed/_shard/sharded_tensor/ops/test_init",
    "distributed/_shard/sharded_optim/test_sharded_optim",
    "test_determination",
    "test_jit_legacy",
    "test_cuda_nvml_based_avail",
]

RUN_PARALLEL_BLOCKLIST = [
    "test_cpp_extensions_jit",
    "test_cpp_extensions_open_device_registration",
    "test_jit_disabled",
    "test_mobile_optimizer",
    "test_multiprocessing",
    "test_multiprocessing_spawn",
    "test_namedtuple_return_api",
    "test_overrides",
    "test_show_pickle",
    "test_tensorexpr",
    "test_cuda_primary_ctx",
    "test_cuda_trace",
    "test_cuda_nvml_based_avail",
] + FSDP_TEST

CI_SERIAL_LIST = [
    "test_nn",
    "test_fake_tensor",
    "test_cpp_api_parity",
    "test_reductions",
    "test_cuda",
    "test_jit_cuda_fuser",  # OOM on test_issue_1785, also profiling?
    "test_indexing",
    "test_fx_backends",
    "test_linalg",
    "test_cpp_extensions_jit",
    "test_torch",
    "test_tensor_creation_ops",
    "test_sparse_csr",
    "test_dispatch",
    "test_spectral_ops",  # Cause CUDA illegal memory access https://github.com/pytorch/pytorch/issues/88916
    "nn/test_pooling",
    "nn/test_convolution",  # Doesn't respect set_per_process_memory_fraction, results in OOM for other tests in slow gradcheck
    "distributions/test_distributions",
    "test_autograd",  # slow gradcheck runs a test that checks the cuda memory allocator
    "test_prims",  # slow gradcheck runs a test that checks the cuda memory allocator
    "test_modules",  # failed test due to mismatched elements
    "functorch/test_vmap",  # OOM
    "test_fx",  # gets SIGKILL
    "test_dataloader",  # frequently hangs for ROCm
    "test_serialization",  # test_serialization_2gb_file allocates a tensor of 2GB, and could cause OOM
    "_nvfuser/test_torchscript",  # OOM on test_issue_1785
    "test_schema_check",  # Cause CUDA illegal memory access https://github.com/pytorch/pytorch/issues/95749
    "functorch/test_memory_efficient_fusion",  # Cause CUDA OOM on ROCm
    "test_utils",  # OOM
    "test_sort_and_select",  # OOM
    "test_backward_compatible_arguments",  # OOM
    "test_module_init",  # OOM
    "test_autocast",  # OOM
    "test_native_mha",  # OOM
    "test_module_hooks",  # OOM
]

# A subset of our TEST list that validates PyTorch's ops, modules, and autograd function as expected
CORE_TEST_LIST = [
    "test_autograd",
    "test_modules",
    "test_nn",
    "test_ops",
    "test_ops_gradients",
    "test_ops_fwd_gradients",
    "test_ops_jit",
    "test_torch",
]


# if a test file takes longer than 5 min, we add it to TARGET_DET_LIST
SLOW_TEST_THRESHOLD = 300

DISTRIBUTED_TESTS_CONFIG = {}


if dist.is_available():
    DISTRIBUTED_TESTS_CONFIG["test"] = {"WORLD_SIZE": "1"}
    if not TEST_WITH_ROCM and dist.is_mpi_available():
        DISTRIBUTED_TESTS_CONFIG["mpi"] = {
            "WORLD_SIZE": "3",
            "TEST_REPORT_SOURCE_OVERRIDE": "dist-mpi",
        }
    if dist.is_nccl_available():
        DISTRIBUTED_TESTS_CONFIG["nccl"] = {
            "WORLD_SIZE": "2" if torch.cuda.device_count() == 2 else "3",
            "TEST_REPORT_SOURCE_OVERRIDE": "dist-nccl",
        }
    if dist.is_gloo_available():
        DISTRIBUTED_TESTS_CONFIG["gloo"] = {
            "WORLD_SIZE": "2" if torch.cuda.device_count() == 2 else "3",
            "TEST_REPORT_SOURCE_OVERRIDE": "dist-gloo",
        }
    if dist.is_ucc_available():
        DISTRIBUTED_TESTS_CONFIG["ucc"] = {
            "WORLD_SIZE": "2" if torch.cuda.device_count() == 2 else "3",
            "TEST_REPORT_SOURCE_OVERRIDE": "dist-ucc",
            "UCX_TLS": "tcp",
            "UCC_TLS": "nccl,ucp",
            "UCC_TL_UCP_TUNE": "cuda:0",  # don't use UCP TL on CUDA as it is not well supported
        }

# https://stackoverflow.com/questions/2549939/get-signal-names-from-numbers-in-python
SIGNALS_TO_NAMES_DICT = {
    getattr(signal, n): n for n in dir(signal) if n.startswith("SIG") and "_" not in n
}

CPP_EXTENSIONS_ERROR = """
Ninja (https://ninja-build.org) is required for some of the C++ extensions
tests, but it could not be found. Install ninja with `pip install ninja`
or `conda install ninja`. Alternatively, disable said tests with
`run_test.py --exclude test_cpp_extensions_aot_ninja test_cpp_extensions_jit`.
"""

PYTORCH_COLLECT_COVERAGE = bool(os.environ.get("PYTORCH_COLLECT_COVERAGE"))

JIT_EXECUTOR_TESTS = [
    "test_jit_profiling",
    "test_jit_legacy",
    "test_jit_fuser_legacy",
]

DISTRIBUTED_TESTS = [test for test in TESTS if test.startswith("distributed")]
FUNCTORCH_TESTS = [test for test in TESTS if test.startswith("functorch")]

TESTS_REQUIRING_LAPACK = [
    "distributions/test_constraints",
    "distributions/test_distributions",
]

# These are just the slowest ones, this isn't an exhaustive list.
TESTS_NOT_USING_GRADCHECK = [
    # Note that you should use skipIfSlowGradcheckEnv if you do not wish to
    # skip all the tests in that file, e.g. test_mps
    "doctests",
    "test_meta",
    "test_hub",
    "test_fx",
    "test_decomp",
    "test_cpp_extensions_jit",
    "test_jit",
    "test_ops",
    "test_ops_jit",
    "dynamo/test_recompile_ux",
    "inductor/test_smoke",
    "test_quantization",
]


def print_to_stderr(message):
    print(message, file=sys.stderr)


def get_executable_command(options, disable_coverage=False):
    if options.coverage and not disable_coverage:
        executable = ["coverage", "run", "--parallel-mode", "--source=torch"]
    else:
        executable = [sys.executable, "-bb"]
    return executable


def run_test(
    test_module,
    test_directory,
    options,
    launcher_cmd=None,
    extra_unittest_args=None,
    env=None,
) -> int:
    maybe_set_hip_visible_devies()
    unittest_args = options.additional_unittest_args.copy()
    test_file = test_module
    if isinstance(test_file, ShardedTest):
        unittest_args.extend(
            [
                f"--shard-id={test_module.shard - 1}",
                f"--num-shards={test_module.num_shards}",
            ]
        )
        test_file = test_module.name

    if options.verbose:
        unittest_args.append(f'-{"v"*options.verbose}')  # in case of pytest
    if test_file in RUN_PARALLEL_BLOCKLIST:
        unittest_args = [
            arg for arg in unittest_args if not arg.startswith("--run-parallel")
        ]
    if extra_unittest_args:
        assert isinstance(extra_unittest_args, list)
        unittest_args.extend(extra_unittest_args)

    # If using pytest, replace -f with equivalent -x
    if options.pytest:
        unittest_args.extend(get_pytest_args(options))
        unittest_args = [arg if arg != "-f" else "-x" for arg in unittest_args]
    if IS_CI:
        ci_args = ["--import-slow-tests", "--import-disabled-tests"]
        if RERUN_DISABLED_TESTS:
            ci_args.append("--rerun-disabled-tests")
        # use the downloaded test cases configuration, not supported in pytest
        unittest_args.extend(ci_args)
    if test_file in PYTEST_SKIP_RETRIES:
        if not options.pytest:
            raise RuntimeError(
                "A test running without pytest cannot skip retries using "
                "the PYTEST_SKIP_RETRIES set."
            )
        unittest_args = [arg for arg in unittest_args if "--reruns" not in arg]

    # Extra arguments are not supported with pytest
    executable = get_executable_command(options)

    # Can't call `python -m unittest test_*` here because it doesn't run code
    # in `if __name__ == '__main__': `. So call `python test_*.py` instead.
    argv = [test_file + ".py"] + unittest_args

    os.makedirs(REPO_ROOT / "test" / "test-reports", exist_ok=True)
    log_fd, log_path = tempfile.mkstemp(
        dir=REPO_ROOT / "test" / "test-reports",
        prefix="{}_".format(test_file.replace("\\", "-").replace("/", "-")),
        suffix=".log",
    )
    os.close(log_fd)
    command = (launcher_cmd or []) + executable + argv
    should_file_rerun = (
        "--subprocess" not in command
        and not RERUN_DISABLED_TESTS
        and isinstance(test_module, ShardedTest)
        and test_module.time is not None
    )
    timeout = THRESHOLD * 3 if should_file_rerun else None
    print_to_stderr("Executing {} ... [{}]".format(command, datetime.now()))
    with open(log_path, "w") as f:
        ret_code = retry_shell(
            command,
            test_directory,
            stdout=f,
            stderr=f,
            env=env,
            timeout=timeout,
            retries=1 if should_file_rerun else 0,
        )

    print_log_file(test_module, log_path, failed=(ret_code != 0))
    os.remove(log_path)
    return ret_code


def run_test_with_subprocess(test_module, test_directory, options):
    return run_test(
        test_module, test_directory, options, extra_unittest_args=["--subprocess"]
    )


def _test_cpp_extensions_aot(test_directory, options, use_ninja):
    if use_ninja:
        try:
            cpp_extension.verify_ninja_availability()
        except RuntimeError:
            print(CPP_EXTENSIONS_ERROR)
            return 1

    # Wipe the build folder, if it exists already
    cpp_extensions_test_dir = os.path.join(test_directory, "cpp_extensions")
    cpp_extensions_test_build_dir = os.path.join(cpp_extensions_test_dir, "build")
    if os.path.exists(cpp_extensions_test_build_dir):
        shutil.rmtree(cpp_extensions_test_build_dir)

    # Build the test cpp extensions modules
    shell_env = os.environ.copy()
    shell_env["USE_NINJA"] = str(1 if use_ninja else 0)
    cmd = [sys.executable, "setup.py", "install", "--root", "./install"]
    return_code = shell(cmd, cwd=cpp_extensions_test_dir, env=shell_env)
    if return_code != 0:
        return return_code
    if sys.platform != "win32":
        return_code = shell(
            cmd,
            cwd=os.path.join(cpp_extensions_test_dir, "no_python_abi_suffix_test"),
            env=shell_env,
        )
        if return_code != 0:
            return return_code

    # "install" the test modules and run tests
    python_path = os.environ.get("PYTHONPATH", "")
    from shutil import copyfile

    os.environ["USE_NINJA"] = shell_env["USE_NINJA"]
    test_module = "test_cpp_extensions_aot" + ("_ninja" if use_ninja else "_no_ninja")
    copyfile(
        test_directory + "/test_cpp_extensions_aot.py",
        test_directory + "/" + test_module + ".py",
    )
    try:
        cpp_extensions = os.path.join(test_directory, "cpp_extensions")
        install_directory = ""
        # install directory is the one that is named site-packages
        for root, directories, _ in os.walk(os.path.join(cpp_extensions, "install")):
            for directory in directories:
                if "-packages" in directory:
                    install_directory = os.path.join(root, directory)

        assert install_directory, "install_directory must not be empty"
        os.environ["PYTHONPATH"] = os.pathsep.join([install_directory, python_path])
        return run_test(test_module, test_directory, options)
    finally:
        os.environ["PYTHONPATH"] = python_path
        if os.path.exists(test_directory + "/" + test_module + ".py"):
            os.remove(test_directory + "/" + test_module + ".py")
        os.environ.pop("USE_NINJA")


def test_cpp_extensions_aot_ninja(test_module, test_directory, options):
    return _test_cpp_extensions_aot(test_directory, options, use_ninja=True)


def test_cpp_extensions_aot_no_ninja(test_module, test_directory, options):
    return _test_cpp_extensions_aot(test_directory, options, use_ninja=False)


def test_distributed(test_module, test_directory, options):
    # MPI tests are broken with Python-3.9
    mpi_available = subprocess.call(
        "command -v mpiexec", shell=True
    ) == 0 and sys.version_info < (3, 9)
    if options.verbose and not mpi_available:
        print_to_stderr("MPI not available -- MPI backend tests will be skipped")

    config = DISTRIBUTED_TESTS_CONFIG
    for backend, env_vars in config.items():
        if sys.platform == "win32" and backend != "gloo":
            continue
        if backend == "mpi" and not mpi_available:
            continue
        for with_init_file in {True, False}:
            if sys.platform == "win32" and not with_init_file:
                continue
            tmp_dir = tempfile.mkdtemp()
            if options.verbose:
                init_str = "with {} init_method"
                with_init = init_str.format("file" if with_init_file else "env")
                print_to_stderr(
                    "Running distributed tests for the {} backend {}".format(
                        backend, with_init
                    )
                )
            old_environ = dict(os.environ)
            os.environ["TEMP_DIR"] = tmp_dir
            os.environ["BACKEND"] = backend
            os.environ["INIT_METHOD"] = "env://"
            os.environ.update(env_vars)
            if with_init_file:
                if test_module.name == "test_distributed_spawn":
                    init_method = f"{FILE_SCHEMA}{tmp_dir}/"
                else:
                    init_method = f"{FILE_SCHEMA}{tmp_dir}/shared_init_file"
                os.environ["INIT_METHOD"] = init_method
            try:
                os.mkdir(os.path.join(tmp_dir, "barrier"))
                os.mkdir(os.path.join(tmp_dir, "test_dir"))
                if backend == "mpi":
                    # test mpiexec for --noprefix option
                    with open(os.devnull, "w") as devnull:
                        allowrunasroot_opt = (
                            "--allow-run-as-root"
                            if subprocess.call(
                                'mpiexec --allow-run-as-root -n 1 bash -c ""',
                                shell=True,
                                stdout=devnull,
                                stderr=subprocess.STDOUT,
                            )
                            == 0
                            else ""
                        )
                        noprefix_opt = (
                            "--noprefix"
                            if subprocess.call(
                                f'mpiexec {allowrunasroot_opt} -n 1 --noprefix bash -c ""',
                                shell=True,
                                stdout=devnull,
                                stderr=subprocess.STDOUT,
                            )
                            == 0
                            else ""
                        )

                    mpiexec = ["mpiexec", "-n", "3", noprefix_opt, allowrunasroot_opt]

                    return_code = run_test(
                        test_module, test_directory, options, launcher_cmd=mpiexec
                    )
                else:
                    return_code = run_test(
                        test_module,
                        test_directory,
                        options,
                        extra_unittest_args=["--subprocess"],
                    )
                if return_code != 0:
                    return return_code
            finally:
                shutil.rmtree(tmp_dir)
                os.environ.clear()
                os.environ.update(old_environ)
    return 0


def run_doctests(test_module, test_directory, options):
    """
    Assumes the incoming test module is called doctest, and simply executes the
    xdoctest runner on the torch library itself.
    """
    import pathlib

    import xdoctest

    pkgpath = pathlib.Path(torch.__file__).parent

    exclude_module_list = []
    enabled = {
        # TODO: expose these options to the user
        # For now disable all feature-conditional tests
        # 'lapack': 'auto',
        # 'cuda': 'auto',
        # 'cuda1': 'auto',
        # 'qengine': 'auto',
        "lapack": 0,
        "cuda": 0,
        "cuda1": 0,
        "qengine": 0,
        "autograd_profiler": 0,
        "cpp_ext": 0,
        "monitor": 0,
        "onnx": "auto",
    }

    # Resolve "auto" based on a test to determine if the feature is available.
    if enabled["cuda"] == "auto" and torch.cuda.is_available():
        enabled["cuda"] = True

    if (
        enabled["cuda1"] == "auto"
        and torch.cuda.is_available()
        and torch.cuda.device_count() > 1
    ):
        enabled["cuda1"] = True

    if enabled["lapack"] == "auto" and torch._C.has_lapack:
        enabled["lapack"] = True

    if enabled["qengine"] == "auto":
        try:
            # Is there a better check if quantization is enabled?
            import torch.ao.nn.quantized as nnq  # NOQA

            torch.backends.quantized.engine = "qnnpack"
            torch.backends.quantized.engine = "fbgemm"
        except (ImportError, RuntimeError):
            ...
        else:
            enabled["qengine"] = True

    if enabled["onnx"] == "auto":
        try:
            import onnx  # NOQA
            import onnxruntime  # NOQA
            import onnxscript  # NOQA
        except ImportError:
            exclude_module_list.append("torch.onnx._internal.fx.*")
            enabled["onnx"] = False
        else:
            enabled["onnx"] = True

    # Set doctest environment variables
    if enabled["cuda"]:
        os.environ["TORCH_DOCTEST_CUDA"] = "1"

    if enabled["cuda1"]:
        os.environ["TORCH_DOCTEST_CUDA1"] = "1"

    if enabled["lapack"]:
        os.environ["TORCH_DOCTEST_LAPACK"] = "1"

    if enabled["qengine"]:
        os.environ["TORCH_DOCTEST_QENGINE"] = "1"

    if enabled["autograd_profiler"]:
        os.environ["TORCH_DOCTEST_AUTOGRAD_PROFILER"] = "1"

    if enabled["cpp_ext"]:
        os.environ["TORCH_DOCTEST_CPP_EXT"] = "1"

    if enabled["monitor"]:
        os.environ["TORCH_DOCTEST_MONITOR"] = "1"

    if enabled["onnx"]:
        os.environ["TORCH_DOCTEST_ONNX"] = "1"

    if 0:
        # TODO: could try to enable some of these
        os.environ["TORCH_DOCTEST_QUANTIZED_DYNAMIC"] = "1"
        os.environ["TORCH_DOCTEST_ANOMALY"] = "1"
        os.environ["TORCH_DOCTEST_AUTOGRAD"] = "1"
        os.environ["TORCH_DOCTEST_HUB"] = "1"
        os.environ["TORCH_DOCTEST_DATALOADER"] = "1"
        os.environ["TORCH_DOCTEST_FUTURES"] = "1"

    pkgpath = os.path.dirname(torch.__file__)

    xdoctest_config = {
        "global_exec": r"\n".join(
            [
                "from torch import nn",
                "import torch.nn.functional as F",
                "import torch",
            ]
        ),
        "analysis": "static",  # set to "auto" to test doctests in compiled modules
        "style": "google",
        "options": "+IGNORE_WHITESPACE",
    }
    xdoctest_verbose = max(1, options.verbose)
    run_summary = xdoctest.runner.doctest_module(
        os.fspath(pkgpath),
        config=xdoctest_config,
        verbose=xdoctest_verbose,
        command=options.xdoctest_command,
        argv=[],
        exclude=exclude_module_list,
    )
    result = 1 if run_summary.get("n_failed", 0) else 0
    return result


def print_log_file(test: str, file_path: str, failed: bool) -> None:
    num_lines = sum(1 for _ in open(file_path, "rb"))
    test = str(test)
    n = 100
    with open(file_path, "r") as f:
        print_to_stderr("")
        if failed:
            if n < num_lines:
                print_to_stderr(
                    f"Expand the folded group to see the beginning of the log file of {test}"
                )
                print_to_stderr(
                    f"##[group]PRINTING BEGINNING OF LOG FILE of {test} ({file_path})"
                )
                for _ in range(num_lines - n):
                    print_to_stderr(next(f).rstrip())
                print_to_stderr("##[endgroup]")
            for _ in range(min(n, num_lines)):
                print_to_stderr(next(f).rstrip())
            print_to_stderr(f"FINISHED PRINTING LOG FILE of {test} ({file_path})")
        else:
            print_to_stderr(f"Expand the folded group to see the log file of {test}")
            print_to_stderr(f"##[group]PRINTING LOG FILE of {test} ({file_path})")
            print_to_stderr(f.read())
            print_to_stderr("##[endgroup]")
            print_to_stderr(f"FINISHED PRINTING LOG FILE of {test} ({file_path})")
        print_to_stderr("")


def get_pytest_args(options):
    if RERUN_DISABLED_TESTS:
        # When under rerun-disabled-tests mode, run the same tests multiple times to determine their
        # flakiness status. Default to 50 re-runs
        rerun_options = ["--flake-finder", "--flake-runs=50"]
    elif options.continue_through_error:
        # If continue through error, don't stop on first failure
        rerun_options = ["--reruns=2"]
    else:
        # When under the normal mode, retry a failed test 2 more times. -x means stop at the first
        # failure
        rerun_options = ["-x", "--reruns=2", "--sw"]

    pytest_args = [
        "--use-pytest",
        "-vv",
        "-rfEX",
        "-p",
        "no:xdist",
    ]
    pytest_args.extend(rerun_options)
    return pytest_args


CUSTOM_HANDLERS = {
    "test_cuda_primary_ctx": run_test_with_subprocess,
    "test_cuda_nvml_based_avail": run_test_with_subprocess,
    "test_cuda_trace": run_test_with_subprocess,
    "test_cpp_extensions_aot_no_ninja": test_cpp_extensions_aot_no_ninja,
    "test_cpp_extensions_aot_ninja": test_cpp_extensions_aot_ninja,
    "distributed/test_distributed_spawn": test_distributed,
    "distributed/algorithms/quantization/test_quantization": test_distributed,
    "distributed/test_c10d_nccl": run_test_with_subprocess,
    "distributed/test_c10d_gloo": run_test_with_subprocess,
    "distributed/test_c10d_common": run_test_with_subprocess,
    "distributed/test_c10d_spawn_gloo": run_test_with_subprocess,
    "distributed/test_c10d_spawn_nccl": run_test_with_subprocess,
    "distributed/test_c10d_spawn_ucc": run_test_with_subprocess,
    "distributed/test_store": run_test_with_subprocess,
    "distributed/test_pg_wrapper": run_test_with_subprocess,
    "distributed/rpc/test_faulty_agent": run_test_with_subprocess,
    "distributed/rpc/test_tensorpipe_agent": run_test_with_subprocess,
    "distributed/rpc/test_share_memory": run_test_with_subprocess,
    "distributed/rpc/cuda/test_tensorpipe_agent": run_test_with_subprocess,
    "doctests": run_doctests,
}


PYTEST_SKIP_RETRIES = {"test_public_bindings"}


def parse_test_module(test):
    return test.split(".")[0]


class TestChoices(list):
    def __init__(self, *args, **kwargs):
        super().__init__(args[0])

    def __contains__(self, item):
        return list.__contains__(self, parse_test_module(item))


def parse_args():
    parser = argparse.ArgumentParser(
        description="Run the PyTorch unit test suite",
        epilog="where TESTS is any of: {}".format(", ".join(TESTS)),
        formatter_class=argparse.RawTextHelpFormatter,
        parents=[common_parser],
    )
    parser.add_argument(
        "-v",
        "--verbose",
        action="count",
        default=0,
        help="print verbose information and test-by-test results",
    )
    parser.add_argument("--jit", "--jit", action="store_true", help="run all jit tests")
    parser.add_argument(
        "--distributed-tests",
        "--distributed-tests",
        action="store_true",
        help="run all distributed tests",
    )
    parser.add_argument(
        "--functorch",
        "--functorch",
        action="store_true",
        help=(
            "If this flag is present, we will only run functorch tests. "
            "If this flag is not present, we will run all tests "
            "(including functorch tests)."
        ),
    )
    parser.add_argument(
        "--mps",
        "--mps",
        action="store_true",
        help=("If this flag is present, we will only run test_mps and test_metal"),
    )
    parser.add_argument(
        "-core",
        "--core",
        action="store_true",
        help="Only run core tests, or tests that validate PyTorch's ops, modules,"
        "and autograd. They are defined by CORE_TEST_LIST.",
    )
    parser.add_argument(
        "-pt",
        "--pytest",
        action="store_true",
        help="If true, use `pytest` to execute the tests. E.g., this runs "
        "TestTorch with pytest in verbose and coverage mode: "
        "python run_test.py -vci torch -pt",
    )
    parser.add_argument(
        "-c",
        "--coverage",
        action="store_true",
        help="enable coverage",
        default=PYTORCH_COLLECT_COVERAGE,
    )
    parser.add_argument(
        "-i",
        "--include",
        nargs="+",
        choices=TestChoices(TESTS),
        default=TESTS,
        metavar="TESTS",
        help="select a set of tests to include (defaults to ALL tests)."
        " tests must be a part of the TESTS list defined in run_test.py",
    )
    parser.add_argument(
        "-x",
        "--exclude",
        nargs="+",
        choices=TESTS,
        metavar="TESTS",
        default=[],
        help="select a set of tests to exclude",
    )
    parser.add_argument(
        "-f",
        "--first",
        choices=TESTS,
        metavar="TESTS",
        help="select the test to start from (excludes previous tests)",
    )
    parser.add_argument(
        "-l",
        "--last",
        choices=TESTS,
        metavar="TESTS",
        help="select the last test to run (excludes following tests)",
    )
    parser.add_argument(
        "--bring-to-front",
        nargs="+",
        choices=TestChoices(TESTS),
        default=[],
        metavar="TESTS",
        help="select a set of tests to run first. This can be used in situations"
        " where you want to run all tests, but care more about some set, "
        "e.g. after making a change to a specific component",
    )
    parser.add_argument(
        "--ignore-win-blocklist",
        action="store_true",
        help="always run blocklisted windows tests",
    )
    # NS: Disable target determination until it can be made more reliable
    # parser.add_argument(
    #     "--determine-from",
    #     help="File of affected source filenames to determine which tests to run.",
    # )
    parser.add_argument(
        "--continue-through-error",
        "--keep-going",
        action="store_true",
        help="Runs the full test suite despite one of the tests failing",
        default=strtobool(os.environ.get("CONTINUE_THROUGH_ERROR", "False")),
    )
    parser.add_argument(
        "additional_unittest_args",
        nargs="*",
        help="additional arguments passed through to unittest, e.g., "
        "python run_test.py -i sparse -- TestSparse.test_factory_size_check",
    )
    parser.add_argument(
        "--shard",
        nargs=2,
        type=int,
        help="runs a shard of the tests (taking into account other selections), e.g., "
        "--shard 2 3 will break up the selected tests into 3 shards and run the tests "
        "in the 2nd shard (the first number should not exceed the second)",
    )
    parser.add_argument(
        "--exclude-jit-executor",
        action="store_true",
        help="exclude tests that are run for a specific jit config",
    )
    parser.add_argument(
        "--exclude-distributed-tests",
        action="store_true",
        help="exclude distributed tests",
    )
    parser.add_argument(
        "--dry-run",
        action="store_true",
        help="Only list the test that will run.",
    )
    parser.add_argument(
        "--xdoctest-command",
        default="all",
        help=(
            "Control the specific doctest action. "
            "Use 'list' to simply parse doctests and check syntax. "
            "Use 'all' to execute all doctests or specify a specific "
            "doctest to run"
        ),
    )

    group = parser.add_mutually_exclusive_group()
    group.add_argument(
        "--dynamo",
        action="store_true",
        help="Run tests with TorchDynamo+EagerBackend turned on",
    )
    group.add_argument(
        "--inductor",
        action="store_true",
        help="Run tests with TorchInductor turned on",
    )

    return parser.parse_args()


def find_test_index(test, selected_tests, find_last_index=False):
    """Find the index of the first or last occurrence of a given test/test module in the list of selected tests.

    This function is used to determine the indices when slicing the list of selected tests when
    ``options.first``(:attr:`find_last_index`=False) and/or ``options.last``(:attr:`find_last_index`=True) are used.

    :attr:`selected_tests` can be a list that contains multiple consequent occurrences of tests
    as part of the same test module, e.g.:

    ```
    selected_tests = ['autograd', 'cuda', **'torch.TestTorch.test_acos',
                     'torch.TestTorch.test_tan', 'torch.TestTorch.test_add'**, 'utils']
    ```

    If :attr:`test`='torch' and :attr:`find_last_index`=False, result should be **2**.
    If :attr:`test`='torch' and :attr:`find_last_index`=True, result should be **4**.

    Args:
        test (str): Name of test to lookup
        selected_tests (list): List of tests
        find_last_index (bool, optional): should we lookup the index of first or last
            occurrence (first is default)

    Returns:
        index of the first or last occurrence of the given test
    """
    idx = 0
    found_idx = -1
    for t in selected_tests:
        if t.startswith(test):
            found_idx = idx
            if not find_last_index:
                break
        idx += 1
    return found_idx


def exclude_tests(
    exclude_list, selected_tests, exclude_message=None, exact_match=False
):
    for exclude_test in exclude_list:
        tests_copy = selected_tests[:]
        for test in tests_copy:
            if (
                not exact_match and test.startswith(exclude_test)
            ) or test == exclude_test:
                if exclude_message is not None:
                    print_to_stderr("Excluding {} {}".format(test, exclude_message))
                selected_tests.remove(test)
    return selected_tests


def must_serial(file: str) -> bool:
    return (
        os.getenv("PYTORCH_TEST_RUN_EVERYTHING_IN_SERIAL", "0") == "1"
        or "distributed" in os.getenv("TEST_CONFIG", "")
        or "dynamo" in os.getenv("TEST_CONFIG", "")
        or "distributed" in file
        or file in CUSTOM_HANDLERS
        or file in RUN_PARALLEL_BLOCKLIST
        or file in CI_SERIAL_LIST
        or file in JIT_EXECUTOR_TESTS
    )


def can_run_in_pytest(test):
    return os.getenv("PYTORCH_TEST_DO_NOT_USE_PYTEST", "0") == "0"


def get_selected_tests(options):
    selected_tests = options.include

    # filter if there's JIT only and distributed only test options
    if options.jit:
        selected_tests = list(
            filter(lambda test_name: "jit" in test_name, selected_tests)
        )

    if options.distributed_tests:
        selected_tests = list(
            filter(lambda test_name: test_name in DISTRIBUTED_TESTS, selected_tests)
        )

    # Filter to only run core tests when --core option is specified
    if options.core:
        selected_tests = list(
            filter(lambda test_name: test_name in CORE_TEST_LIST, selected_tests)
        )

    # Filter to only run functorch tests when --functorch option is specified
    if options.functorch:
        selected_tests = [tname for tname in selected_tests if tname in FUNCTORCH_TESTS]

    if options.mps:
<<<<<<< HEAD
        selected_tests = ['test_mps', 'test_metal', 'test_modules']
=======
        selected_tests = ["test_mps", "test_metal"]
>>>>>>> db8abde9
    else:
        # Exclude all mps tests otherwise
        options.exclude.extend(["test_mps", "test_metal"])

    # process reordering
    if options.bring_to_front:
        to_front = set(options.bring_to_front)
        selected_tests = options.bring_to_front + list(
            filter(lambda name: name not in to_front, selected_tests)
        )

    if options.first:
        first_index = find_test_index(options.first, selected_tests)
        selected_tests = selected_tests[first_index:]

    if options.last:
        last_index = find_test_index(options.last, selected_tests, find_last_index=True)
        selected_tests = selected_tests[: last_index + 1]

    # process exclusion
    if options.exclude_jit_executor:
        options.exclude.extend(JIT_EXECUTOR_TESTS)

    if options.exclude_distributed_tests:
        options.exclude.extend(DISTRIBUTED_TESTS)

    # these tests failing in CUDA 11.6 temporary disabling. issue https://github.com/pytorch/pytorch/issues/75375
    if torch.version.cuda is not None and LooseVersion(torch.version.cuda) >= "11.6":
        options.exclude.extend(["distributions/test_constraints"])

    selected_tests = exclude_tests(options.exclude, selected_tests)

    if sys.platform == "win32" and not options.ignore_win_blocklist:
        target_arch = os.environ.get("VSCMD_ARG_TGT_ARCH")
        if target_arch != "x64":
            WINDOWS_BLOCKLIST.append("cpp_extensions_aot_no_ninja")
            WINDOWS_BLOCKLIST.append("cpp_extensions_aot_ninja")
            WINDOWS_BLOCKLIST.append("cpp_extensions_jit")
            WINDOWS_BLOCKLIST.append("jit")
            WINDOWS_BLOCKLIST.append("jit_fuser")

        selected_tests = exclude_tests(WINDOWS_BLOCKLIST, selected_tests, "on Windows")

    elif TEST_WITH_ROCM:
        selected_tests = exclude_tests(ROCM_BLOCKLIST, selected_tests, "on ROCm")

    # skip all distributed tests if distributed package is not available.
    if not dist.is_available():
        selected_tests = exclude_tests(
            DISTRIBUTED_TESTS,
            selected_tests,
            "PyTorch is built without distributed support.",
        )

    # skip tests that require LAPACK when it's not available
    if not torch._C.has_lapack:
        selected_tests = exclude_tests(
            TESTS_REQUIRING_LAPACK,
            selected_tests,
            "PyTorch is built without LAPACK support.",
        )

    if is_slow_gradcheck_env():
        selected_tests = exclude_tests(
            TESTS_NOT_USING_GRADCHECK,
            selected_tests,
            "Running in slow gradcheck mode, skipping tests "
            "that don't use gradcheck.",
            exact_match=True,
        )

    selected_tests = [parse_test_module(x) for x in selected_tests]

    # sharding
    which_shard, num_shards = 1, 1
    if options.shard:
        assert len(options.shard) == 2, "Unexpected shard format"
        assert min(options.shard) > 0, "Shards must be positive numbers"
        which_shard, num_shards = options.shard
        assert (
            which_shard <= num_shards
        ), "Selected shard must be less than or equal to total number of shards"
        assert num_shards <= len(
            selected_tests
        ), f"Number of shards must be less than {len(selected_tests)}"

    # Download previous test times to make sharding decisions
    path = os.path.join(str(REPO_ROOT), TEST_TIMES_FILE)
    if os.path.exists(path):
        with open(path, "r") as f:
            test_file_times = cast(Dict[str, Any], json.load(f))
    else:
        test_file_times = {}
    test_config = os.environ.get("TEST_CONFIG")
    if test_config not in test_file_times:
        print(
            "::warning:: Gathered no stats from artifacts. Proceeding with default sharding plan."
        )
    else:
        print("Found test time stats from artifacts")

    # Do sharding
    test_file_times_config = test_file_times.get(test_config, {})
    shards = calculate_shards(
        num_shards, selected_tests, test_file_times_config, must_serial=must_serial
    )
    _, tests_from_shard = shards[which_shard - 1]
    selected_tests = tests_from_shard

    return selected_tests


def run_test_module(test: ShardedTest, test_directory: str, options) -> Optional[str]:
    maybe_set_hip_visible_devies()

    # Printing the date here can help diagnose which tests are slow
    print_to_stderr("Running {} ... [{}]".format(str(test), datetime.now()))
    handler = CUSTOM_HANDLERS.get(test.name, run_test)
    return_code = handler(test, test_directory, options)
    assert isinstance(return_code, int) and not isinstance(
        return_code, bool
    ), f"While running {str(test)} got non integer return code {return_code}"
    if return_code == 0:
        return None

    message = f"{str(test)} failed!"
    if return_code < 0:
        # subprocess.Popen returns the child process' exit signal as
        # return code -N, where N is the signal number.
        signal_name = SIGNALS_TO_NAMES_DICT[-return_code]
        message += f" Received signal: {signal_name}"
    return message


def main():
    options = parse_args()

    test_directory = str(REPO_ROOT / "test")
    selected_tests = get_selected_tests(options)

    if options.verbose:
        print_to_stderr(
            "Selected tests:\n {}".format("\n ".join(str(x) for x in selected_tests))
        )

    if options.dry_run:
        return

    if options.coverage and not PYTORCH_COLLECT_COVERAGE:
        shell(["coverage", "erase"])

    if IS_CI:
        selected_tests = get_reordered_tests(selected_tests)
        # downloading test cases configuration to local environment
        get_test_case_configs(dirpath=test_directory)

    if options.dynamo:
        os.environ["PYTORCH_TEST_WITH_DYNAMO"] = "1"
    elif options.inductor:
        os.environ["PYTORCH_TEST_WITH_INDUCTOR"] = "1"

    failure_messages = []

    # parallel = in parallel with other files
    # serial = this file on it's own.  The file might still be run in parallel with itself (ex test_ops)
    selected_tests_parallel = [x for x in selected_tests if not must_serial(x.name)]
    selected_tests_serial = [
        x for x in selected_tests if x not in selected_tests_parallel
    ]
    print_to_stderr(
        "parallel (file granularity) tests:\n {}".format(
            "\n ".join(str(x) for x in selected_tests_parallel)
        )
    )
    print_to_stderr(
        "serial (file granularity) tests:\n {}".format(
            "\n ".join(str(x) for x in selected_tests_serial)
        )
    )

    # See Note [ROCm parallel CI testing]
    pool = get_context("spawn").Pool(
        NUM_PROCS, maxtasksperchild=None if torch.version.hip else 1
    )
    os.makedirs(REPO_ROOT / "test" / "test-reports", exist_ok=True)

    def success_callback(err_message):
        if err_message is None:
            return True
        failure_messages.append(err_message)
        print_to_stderr(err_message)
        if not options.continue_through_error:
            pool.terminate()
        return False

    try:
        os.environ["NUM_PARALLEL_PROCS"] = str(NUM_PROCS)
        for test in selected_tests_parallel:
            options_clone = copy.deepcopy(options)
            if can_run_in_pytest(test):
                options_clone.pytest = True
            pool.apply_async(
                run_test_module,
                args=(test, test_directory, options_clone),
                callback=success_callback,
            )
        pool.close()
        pool.join()
        del os.environ["NUM_PARALLEL_PROCS"]

        if not options.continue_through_error and len(failure_messages) != 0:
            raise RuntimeError(
                "\n".join(failure_messages)
                + "\n\nTip: You can keep running tests even on failure by "
                "passing --keep-going to run_test.py.\n"
                "If running on CI, add the 'keep-going' label to "
                "your PR and rerun your jobs."
            )

        for test in selected_tests_serial:
            options_clone = copy.deepcopy(options)
            if can_run_in_pytest(test):
                options_clone.pytest = True
            err_message = run_test_module(test, test_directory, options_clone)
            if err_message is None:
                continue
            failure_messages.append(err_message)
            if not options_clone.continue_through_error:
                raise RuntimeError(err_message)
            print_to_stderr(err_message)
    finally:
        pool.terminate()
        pool.join()

        if options.coverage:
            from coverage import Coverage

            with set_cwd(test_directory):
                cov = Coverage()
                if PYTORCH_COLLECT_COVERAGE:
                    cov.load()
                cov.combine(strict=False)
                cov.save()
                if not PYTORCH_COLLECT_COVERAGE:
                    cov.html_report()

    if len(failure_messages) != 0:
        for err in failure_messages:
            print_to_stderr(err)
        sys.exit(1)


if __name__ == "__main__":
    main()<|MERGE_RESOLUTION|>--- conflicted
+++ resolved
@@ -1129,11 +1129,7 @@
         selected_tests = [tname for tname in selected_tests if tname in FUNCTORCH_TESTS]
 
     if options.mps:
-<<<<<<< HEAD
         selected_tests = ['test_mps', 'test_metal', 'test_modules']
-=======
-        selected_tests = ["test_mps", "test_metal"]
->>>>>>> db8abde9
     else:
         # Exclude all mps tests otherwise
         options.exclude.extend(["test_mps", "test_metal"])
