{
  "being_migrated": {
    "torch.nn.intrinsic": "torch.ao.nn.intrinsic",
    "torch.nn.intrinsic.modules": "torch.ao.nn.intrinsic.modules",
    "torch.nn.intrinsic.modules.fused": "torch.ao.nn.intrinsic.modules.fused",
    "torch.nn.intrinsic.qat": "torch.ao.nn.intrinsic.qat",
    "torch.nn.intrinsic.qat.modules": "torch.ao.nn.intrinsic.qat.modules",
    "torch.nn.intrinsic.qat.modules.conv_fused": "torch.ao.nn.intrinsic.qat.modules.conv_fused",
    "torch.nn.intrinsic.qat.modules.linear_fused": "torch.ao.nn.intrinsic.qat.modules.linear_fused",
    "torch.nn.intrinsic.qat.modules.linear_relu": "torch.ao.nn.intrinsic.qat.modules.linear_relu",
    "torch.nn.qat": "torch.ao.nn.qat",
    "torch.nn.qat.dynamic": "torch.ao.nn.qat.dynamic",
    "torch.nn.qat.dynamic.modules": "torch.ao.nn.qat.dynamic.modules",
    "torch.nn.qat.dynamic.modules.linear": "torch.ao.nn.qat.dynamic.modules.linear",
    "torch.nn.qat.modules": "torch.ao.nn.qat.modules",
    "torch.nn.qat.modules.conv": "torch.ao.nn.qat.modules.conv",
    "torch.nn.qat.modules.embedding_ops": "torch.ao.nn.qat.modules.embedding_ops",
    "torch.nn.qat.modules.linear": "torch.ao.nn.qat.modules.linear",
    "torch.nn.quantized.functional": "torch.ao.nn.quantized.functional",
    "torch.nn.quantized": "torch.ao.nn.quantized",
    "torch.nn.quantized.modules": "torch.ao.nn.quantized.modules",
    "torch.nn.quantized.dynamic": "torch.ao.nn.quantized.dynamic",
    "torch.nn.quantized.dynamic.modules": "torch.ao.nn.quantized.dynamic.modules",
    "torch.nn.quantized.dynamic.modules.rnn": "torch.ao.nn.quantized.dynamic.modules.rnn",
    "torch.nn.quantizable": "torch.ao.nn.quantizable",
    "torch.nn.quantizable.modules": "torch.ao.nn.quantizable.modules",
    "torch.nn.quantizable.modules.activation": "torch.ao.nn.quantizable.modules.activation",
    "torch.nn.quantizable.modules.rnn": "torch.ao.nn.quantizable.modules.rnn"
  },
<<<<<<< HEAD
=======
  "torch.ao.quantization.backend_config.native": [
    "Any",
    "Dict",
    "FixedQParamsFakeQuantize",
    "List",
    "ObservationType",
    "default_fixed_qparams_range_0to1_observer",
    "default_fixed_qparams_range_neg1to1_observer",
    "default_affine_fixed_qparams_observer",
    "default_symmetric_fixed_qparams_observer",
    "fuse_conv_bn",
    "fuse_conv_bn_relu",
    "fuse_convtranspose_bn",
    "fuse_linear_bn",
    "namedtuple",
    "reverse2",
    "reverse3",
    "reverse_sequential_wrapper2"
  ],
>>>>>>> ac74976a
  "torch.ao.quantization.quantization_types": [
      "Any",
      "Node",
      "NodePattern",
      "Pattern",
      "QuantizerCls",
      "Tuple",
      "Union"
  ],
  "torch.ao.quantization.fx.graph_module": [
    "Any",
    "Dict",
    "Graph",
    "GraphModule",
    "Set",
    "Union"
  ],
  "torch.ao.quantization.fx.pattern_utils": [
    "Any",
    "Dict",
    "FixedQParamsFakeQuantize",
    "List",
    "MatchResult",
    "Node",
    "ObserverBase",
    "Optional",
    "OrderedDict",
    "Pattern",
    "QConfigAny",
    "QuantizeHandler",
    "Tuple"
  ],
  "torch.ao.quantization.fx.quantization_patterns": [
    "ABC",
    "Any",
    "Callable",
    "Dict",
    "Node",
    "NodePattern",
    "Optional",
    "Pattern",
    "all_node_args_have_no_tensors"
  ],
  "torch.ao.quantization.fx.quantization_types": [
    "Any",
    "Node",
    "NodePattern",
    "Pattern",
    "QuantizerCls",
    "Tuple",
    "Union"
  ],
  "torch.ao.quantization.fx.backend_config_utils": [
    "Any",
    "Callable",
    "DefaultFuseHandler",
    "Dict",
    "NodePattern",
    "ObservationType",
    "Optional",
    "Pattern",
    "QuantizeHandler",
    "QuantizerCls",
    "activation_dtype",
    "get_combined_dict",
    "get_default_quant_patterns",
    "get_native_backend_config_dict",
    "sorted_patterns_dict",
    "get_quantize_handler_cls"
  ],
  "torch.autograd": [
    "NestedIOFunction",
    "detect_anomaly",
    "enable_grad",
    "grad",
    "gradcheck",
    "gradgradcheck",
    "inference_mode",
    "no_grad",
    "set_detect_anomaly",
    "set_grad_enabled",
    "set_multithreading_enabled",
    "variable"
  ],
  "torch.autograd.function": [
    "Any",
    "List",
    "Optional",
    "OrderedDict",
    "with_metaclass"
  ],
  "torch.autograd.functional": [
    "List",
    "Tuple"
  ],
  "torch.autograd.graph": [
    "Any",
    "Callable"
  ],
  "torch.autograd.profiler": [
    "Any",
    "ContextDecorator",
    "DeviceType",
    "Dict",
    "Future",
    "List",
    "Optional",
    "ProfilerActivity",
    "ProfilerConfig",
    "ProfilerState",
    "kineto_available",
    "warn"
  ],
  "torch.autograd.profiler_legacy": [
    "DeviceType",
    "EventList",
    "FunctionEvent",
    "ProfilerConfig",
    "ProfilerState",
    "warn"
  ],
  "torch.autograd.profiler_util": [
    "DeviceType",
    "Dict",
    "List",
    "Optional",
    "Tuple",
    "attrgetter",
    "defaultdict",
    "namedtuple"
  ],
  "torch.autograd.variable": [
    "ImperativeEngine",
    "with_metaclass"
  ],
  "torch.backends": [
    "contextmanager"
  ],
  "torch.cpu.amp.autocast_mode": [
    "Any"
  ],
  "torch.cuda": [
    "Any",
    "Device",
    "Dict",
    "List",
    "Optional",
    "Set",
    "Tuple",
    "Union",
    "classproperty"
  ],
  "torch.cuda.comm": [
    "broadcast",
    "broadcast_coalesced",
    "reduce_add",
    "reduce_add_coalesced",
    "scatter",
    "gather"
  ],
  "torch.cuda.amp.autocast_mode": [
    "Any"
  ],
  "torch.cuda.amp.common": [
    "find_spec"
  ],
  "torch.cuda.nccl": [
    "init_rank",
    "is_available",
    "unique_id",
    "version"
  ],
  "torch.cuda.profiler": [
    "check_error",
    "cudart"
  ],
  "torch.distributed": [
    "AllToAllOptions",
    "AllreduceCoalescedOptions",
    "AllreduceOptions",
    "BarrierOptions",
    "BroadcastOptions",
    "BuiltinCommHookType",
    "Callable",
    "DebugLevel",
    "Dict",
    "Enum",
    "FileStore",
    "GatherOptions",
    "GradBucket",
    "HashStore",
    "Logger",
    "namedtuple",
    "Optional",
    "PrefixStore",
    "ProcessGroup",
    "ProcessGroupGloo",
    "ReduceOp",
    "ReduceOptions",
    "ReduceScatterOptions",
    "Reducer",
    "ScatterOptions",
    "Store",
    "TCPStore",
    "Tuple",
    "Union",
    "get_debug_level",
    "set_debug_level",
    "set_debug_level_from_env",
    "timedelta",
    "ProcessGroupMPI",
    "ProcessGroupNCCL"
  ],
  "torch.distributed.autograd": [
    "DistAutogradContext",
    "backward",
    "get_gradients"
  ],
  "torch.distributed.elastic.events": [
    "Dict",
    "Enum",
    "EventMetadataValue",
    "Optional"
  ],
  "torch.distributed.elastic.events.handlers": [
    "Dict"
  ],
  "torch.distributed.elastic.metrics": [
    "Optional"
  ],
  "torch.distributed.elastic.multiprocessing": [
    "Callable",
    "Dict",
    "Tuple",
    "Union",
    "get_logger"
  ],
  "torch.distributed.elastic.multiprocessing.redirects": [
    "contextmanager",
    "partial",
    "redirect_stderr",
    "redirect_stdout"
  ],
  "torch.distributed.elastic.rendezvous": [
    "RendezvousHandlerCreator"
  ],
  "torch.distributed.elastic.rendezvous.api": [
    "ABC",
    "Any",
    "Callable",
    "Dict",
    "Optional",
    "RendezvousHandlerCreator",
    "Store",
    "Tuple",
    "abstractmethod"
  ],
  "torch.distributed.elastic.rendezvous.dynamic_rendezvous": [
    "get_method_name"
  ],
  "torch.distributed.elastic.utils.api": [
    "Any",
    "List",
    "Template"
  ],
  "torch.distributed.elastic.utils.data.elastic_distributed_sampler": [
    "DistributedSampler"
  ],
  "torch.distributed.elastic.utils.logging": [
    "Optional",
    "get_log_level"
  ],
  "torch.distributed.elastic.utils.store": [
    "List",
    "timedelta"
  ],
  "torch.distributed.nn": [
    "Function",
    "ReduceOp",
    "group"
  ],
  "torch.distributed.nn.functional": [
    "Function",
    "ReduceOp",
    "group"
  ],
  "torch.distributed.nn.jit.instantiator": [
    "Optional",
    "get_remote_module_template"
  ],
  "torch.distributed.optim.utils": [
    "Type"
  ],
  "torch.distributed.pipeline.sync.checkpoint": [
    "Checkpoint",
    "Checkpointing",
    "Context",
    "Function",
    "Recompute",
    "ThreadLocal",
    "checkpoint",
    "enable_checkpointing",
    "enable_recomputing",
    "restore_rng_states",
    "save_rng_states"
  ],
  "torch.distributed.pipeline.sync.copy": [
    "Context",
    "Copy",
    "Wait"
  ],
  "torch.distributed.pipeline.sync.dependency": [
    "Fork",
    "Join",
    "fork",
    "join"
  ],
  "torch.distributed.pipeline.sync.microbatch": [
    "Batch",
    "NoChunk",
    "check",
    "gather",
    "scatter"
  ],
  "torch.distributed.pipeline.sync.phony": [
    "get_phony"
  ],
  "torch.distributed.pipeline.sync.pipe": [
    "BalanceError",
    "PipeSequential",
    "Pipeline",
    "WithDevice"
  ],
  "torch.distributed.pipeline.sync.pipeline": [
    "Pipeline"
  ],
  "torch.distributed.pipeline.sync.skip.layout": [
    "SkipLayout",
    "inspect_skip_layout"
  ],
  "torch.distributed.pipeline.sync.skip.portal": [
    "Context",
    "Portal",
    "PortalBlue",
    "PortalCopy",
    "PortalOrange"
  ],
  "torch.distributed.pipeline.sync.skip.skippable": [
    "Skippable"
  ],
  "torch.distributed.pipeline.sync.skip.tracker": [
    "SkipTracker",
    "SkipTrackerThroughPotals",
    "ThreadLocal",
    "current_skip_tracker",
    "use_skip_tracker"
  ],
  "torch.distributed.pipeline.sync.stream": [
    "CPUStreamType",
    "as_cuda",
    "current_stream",
    "default_stream",
    "get_device",
    "is_cuda",
    "new_stream",
    "record_stream",
    "use_device",
    "use_stream",
    "wait_stream"
  ],
  "torch.distributed.pipeline.sync.worker": [
    "Task",
    "create_workers",
    "spawn_workers",
    "worker"
  ],
  "torch.distributed.remote_device": [
    "Optional",
    "Union"
  ],
  "torch.distributed.rendezvous": [
    "Dict",
    "FileStore",
    "Iterable",
    "Optional",
    "PrefixStore",
    "Store",
    "TCPStore",
    "Tuple",
    "Union",
    "cast",
    "timedelta",
    "urlparse",
    "urlunparse"
  ],
  "torch.distributed.rpc": [
    "Any",
    "Dict",
    "Future",
    "Generator",
    "Generic",
    "GenericWithOneTypeVar",
    "PyRRef",
    "RemoteProfilerManager",
    "RpcAgent",
    "RpcBackendOptions",
    "Set",
    "Store",
    "TensorPipeAgent",
    "Tuple",
    "TypeVar",
    "WorkerInfo",
    "enable_gil_profiling",
    "get_rpc_timeout",
    "method",
    "timedelta",
    "urlparse"
  ],
  "torch.distributed.rpc.api": [
    "Any",
    "Dict",
    "Future",
    "Generic",
    "GenericWithOneTypeVar",
    "PyRRef",
    "PythonUDF",
    "RPCExecMode",
    "RemoteProfilerManager",
    "Set",
    "TypeVar",
    "WorkerInfo",
    "get_rpc_timeout",
    "method"
  ],
  "torch.distributed.rpc.backend_registry": [
    "Dict",
    "List",
    "Set",
    "Tuple"
  ],
  "torch.distributed.rpc.constants": [
    "timedelta"
  ],
  "torch.distributed.rpc.internal": [
    "Enum"
  ],
  "torch.distributed.rpc.options": [
    "DeviceType",
    "Dict",
    "List",
    "Optional",
    "Union"
  ],
  "torch.distributions.utils": [
    "Any",
    "Dict",
    "Number",
    "is_tensor_like",
    "update_wrapper"
  ],
  "torch.fft": [
    "Tensor",
    "fft",
    "fft2",
    "fftfreq",
    "fftn",
    "fftshift",
    "hfft",
    "ifft",
    "ifft2",
    "ifftn",
    "ifftshift",
    "ihfft",
    "irfft",
    "irfft2",
    "irfftn",
    "rfft",
    "rfft2",
    "rfftfreq",
    "rfftn"
  ],
  "torch.functional": [
    "istft",
    "pca_lowrank",
    "svd_lowrank"
  ],
  "torch.futures": [
    "Future"
  ],
  "torch.fx": [
    "ProxyableClassMeta",
    "Tracer",
    "symbolic_trace",
    "wrap"
  ],
  "torch.fx.experimental.unification.core": [
    "Iterator",
    "assoc",
    "dispatch",
    "isvar",
    "partial",
    "unify",
    "walk"
  ],
  "torch.fx.experimental.unification.dispatch": [
    "dispatch",
    "partial"
  ],
  "torch.fx.experimental.unification.more": [
    "dispatch",
    "reify",
    "unify"
  ],
  "torch.fx.experimental.unification.unification_tools": [
    "first",
    "getter",
    "groupby"
  ],
  "torch.fx.experimental.unification.variable": [
    "contextmanager",
    "dispatch",
    "hashable",
    "isvar"
  ],
  "torch.fx.graph_module": [
    "Any",
    "Dict",
    "Graph",
    "Importer",
    "List",
    "Optional",
    "PackageExporter",
    "PackageImporter",
    "Path",
    "PythonCode",
    "Set",
    "Type",
    "Union",
    "compatibility"
  ],
  "torch.fx.operator_schemas": [
    "Any",
    "Callable",
    "Dict",
    "List",
    "NamedTuple",
    "OpOverload",
    "OpOverloadPacket",
    "Optional",
    "Tuple",
    "cast",
    "compatibility"
  ],
  "torch.fx.passes.graph_drawer": [
    "Any",
    "Dict",
    "TensorMetadata",
    "chain",
    "compatibility"
  ],
  "torch.fx.proxy": [
    "assert_fn"
  ],
  "torch.hub": [
    "HTTPError",
    "Path",
    "Request",
    "tqdm",
    "urlopen",
    "urlparse"
  ],
  "torch.jit": [
    "Attribute",
    "Final",
    "Iterator",
    "ONNXTracedModule",
    "RecursiveScriptClass",
    "RecursiveScriptModule",
    "ScriptModule",
    "ScriptWarning",
    "TopLevelTracedModule",
    "TracedModule",
    "TracerWarning",
    "TracingCheckError",
    "contextmanager",
    "export",
    "fork",
    "freeze",
    "fuser",
    "ignore",
    "interface",
    "is_scripting",
    "is_tracing",
    "jit_module_from_flatbuffer",
    "last_executed_optimized_graph",
    "load",
    "optimize_for_inference",
    "optimized_execution",
    "run_frozen_optimizations",
    "save",
    "save_jit_module_to_flatbuffer",
    "script",
    "script_method",
    "set_fusion_strategy",
    "set_module",
    "trace",
    "trace_module",
    "unused",
    "wait"
  ],
  "torch.jit.annotations": [
    "Any",
    "AnyType",
    "ComplexType",
    "Dict",
    "DictType",
    "EvalEnv",
    "FloatType",
    "IntType",
    "List",
    "ListType",
    "StringType",
    "TensorType",
    "Tuple",
    "TupleType",
    "get_enum_value_type",
    "is_dict",
    "is_function_or_method",
    "is_list",
    "is_optional",
    "is_tensor",
    "is_tuple",
    "is_union",
    "is_vararg"
  ],
  "torch.jit.frontend": [
    "Apply",
    "Assert",
    "Assign",
    "Attribute",
    "AugAssign",
    "BinOp",
    "Break",
    "ClassDef",
    "Const",
    "Continue",
    "Decl",
    "Def",
    "Delete",
    "DictComp",
    "DictLiteral",
    "Dots",
    "EmptyTypeAnnotation",
    "ExprStmt",
    "FalseLiteral",
    "For",
    "FunctionModifiers",
    "Ident",
    "If",
    "List",
    "ListComp",
    "ListLiteral",
    "NoneLiteral",
    "Param",
    "Pass",
    "Property",
    "Raise",
    "Return",
    "Select",
    "SliceExpr",
    "Starred",
    "Stmt",
    "StringLiteral",
    "Subscript",
    "TernaryIf",
    "TrueLiteral",
    "Tuple",
    "TupleLiteral",
    "UnaryOp",
    "Var",
    "While",
    "With",
    "WithItem",
    "dedent",
    "get_qualified_name",
    "get_source_lines_and_file",
    "is_static_fn",
    "make_source_context",
    "namedtuple",
    "parse_def",
    "should_drop",
    "monkeytype_trace"
  ],
  "torch.linalg": [
    "LinAlgError",
    "Tensor",
    "cholesky",
    "cholesky_ex",
    "cond",
    "cross",
    "det",
    "diagonal",
    "eig",
    "eigh",
    "eigvals",
    "eigvalsh",
    "householder_product",
    "inv",
    "inv_ex",
    "ldl_factor",
    "ldl_factor_ex",
    "ldl_solve",
    "lstsq",
    "lu",
    "lu_factor",
    "lu_factor_ex",
    "lu_solve",
    "matmul",
    "matrix_exp",
    "matrix_norm",
    "matrix_power",
    "matrix_rank",
    "multi_dot",
    "norm",
    "pinv",
    "qr",
    "slogdet",
    "solve",
    "solve_ex",
    "solve_triangular",
    "svd",
    "svdvals",
    "tensorinv",
    "tensorsolve",
    "vander",
    "vecdot",
    "vector_norm"
  ],
  "torch.multiprocessing": [
    "Array",
    "AuthenticationError",
    "Barrier",
    "BoundedSemaphore",
    "BufferTooShort",
    "Condition",
    "Event",
    "JoinableQueue",
    "Lock",
    "Manager",
    "Pipe",
    "Pool",
    "Process",
    "ProcessContext",
    "ProcessError",
    "ProcessExitedException",
    "ProcessRaisedException",
    "Queue",
    "RLock",
    "RawArray",
    "RawValue",
    "Semaphore",
    "SimpleQueue",
    "SpawnContext",
    "TimeoutError",
    "Value",
    "active_children",
    "allow_connection_pickling",
    "cpu_count",
    "current_process",
    "freeze_support",
    "get_all_start_methods",
    "get_context",
    "get_logger",
    "get_start_method",
    "init_reductions",
    "log_to_stderr",
    "set_executable",
    "set_forkserver_preload",
    "set_start_method",
    "spawn",
    "start_processes",
    "parent_process"
  ],
  "torch.multiprocessing.reductions": [
    "ForkingPickler",
    "Union",
    "check_serializing_named_tensor",
    "register_after_fork"
  ],
  "torch.multiprocessing.spawn": [
    "Optional"
  ],
  "torch.nested": [
    "to_padded_tensor"
  ],
  "torch.nn.common_types": [
    "Optional",
    "Tensor",
    "Tuple",
    "TypeVar",
    "Union"
  ],
  "torch.nn.functional": [
    "Callable",
    "DType",
    "List",
    "Optional",
    "Tensor",
    "Tuple",
    "Union",
    "adaptive_avg_pool1d",
    "avg_pool1d",
    "avg_pool2d",
    "avg_pool3d",
    "bilinear",
    "boolean_dispatch",
    "celu_",
    "channel_shuffle",
    "conv1d",
    "conv2d",
    "conv3d",
    "conv_tbc",
    "conv_transpose1d",
    "conv_transpose2d",
    "conv_transpose3d",
    "cosine_similarity",
    "elu_",
    "gelu",
    "handle_torch_function",
    "hardshrink",
    "hardtanh_",
    "has_torch_function",
    "has_torch_function_unary",
    "has_torch_function_variadic",
    "leaky_relu_",
    "linear",
    "logsigmoid",
    "native_channel_shuffle",
    "one_hot",
    "pairwise_distance",
    "pdist",
    "pixel_shuffle",
    "pixel_unshuffle",
    "prelu",
    "relu_",
    "rrelu_",
    "selu_",
    "softplus",
    "softshrink",
    "threshold_"
  ],
  "torch.nn.init": [
    "Tensor"
  ],
  "torch.nn.intrinsic.modules": [
    "_FusedModule"
  ],
  "torch.nn.intrinsic.qat.modules.linear_fused": [
    "Parameter",
    "fuse_linear_bn_weights"
  ],
  "torch.nn.intrinsic.quantized.modules.conv_relu": [
    "fuse_conv_bn_weights"
  ],
  "torch.nn.modules.linear": [
    "NonDynamicallyQuantizableLinear"
  ],
  "torch.nn.modules.rnn": [
    "apply_permutation"
  ],
  "torch.nn.parallel": [
    "DistributedDataParallelCPU"
  ],
  "torch.nn.parallel.comm": [
    "List"
  ],
  "torch.nn.parallel.parallel_apply": [
    "ExceptionWrapper",
    "autocast"
  ],
  "torch.nn.parallel.replicate": [
    "OrderedDict"
  ],
  "torch.nn.parallel.scatter_gather": [
    "is_namedtuple"
  ],
  "torch.nn.parameter": [
    "OrderedDict"
  ],
  "torch.nn.qat.dynamic.modules.linear": [
    "activation_is_memoryless"
  ],
  "torch.nn.qat.modules.conv": [
    "Tuple",
    "TypeVar",
    "Union"
  ],
  "torch.nn.qat.modules.embedding_ops": [
    "Tensor"
  ],
  "torch.nn.qat.modules.linear": [
    "LinearReLU",
    "is_parametrized",
    "transfer_parametrizations_and_params",
    "type_before_parametrizations"
  ],
  "torch.nn.quantizable.modules.activation": [
    "Optional",
    "Tensor",
    "Tuple"
  ],
  "torch.nn.quantizable.modules.rnn": [
    "Optional",
    "Tensor",
    "Tuple"
  ],
  "torch.nn.quantized": [
    "MaxPool2d"
  ],
  "torch.nn.quantized.dynamic.modules.rnn": [
    "apply_permutation"
  ],
  "torch.nn.quantized.functional": [
    "List",
    "Optional",
    "Tensor"
  ],
  "torch.nn.quantized.modules": [
    "MaxPool2d",
    "_ConvNd"
  ],
  "torch.nn.quantized.modules.batchnorm": [
    "Tensor"
  ],
  "torch.nn.quantized.modules.utils": [
    "repeat"
  ],
  "torch.nn.utils.rnn": [
    "bind",
    "PackedSequence_"
  ],
  "torch.nn.utils.convert_parameters": [
    "Iterable",
    "Optional"
  ],
  "torch.onnx": [
    "Dict",
    "OperatorExportTypes",
    "Optional",
    "TensorProtoDataType",
    "TrainingMode"
  ],
  "torch.overrides": [
    "BaseTorchFunctionMode",
    "TorchFunctionMode",
    "TorchFunctionModeMeta",
    "enable_torch_function_mode",
    "get_default_nowrap_functions",
    "has_torch_function"
  ],
  "torch.package.analyze.is_from_package": [
    "Any",
    "ModuleType",
    "is_mangled"
  ],
  "torch.package.find_file_dependencies": [
    "List",
    "Optional",
    "Tuple"
  ],
  "torch.package.glob_group": [
    "GlobPattern",
    "Iterable",
    "Union"
  ],
  "torch.profiler": [
    "DeviceType",
    "ProfilerActivity",
    "kineto_available",
    "record_function"
  ],
  "torch.quantization": [
    "ABC",
    "DeQuantStub",
    "FakeQuantize",
    "FakeQuantizeBase",
    "FixedQParamsFakeQuantize",
    "FusedMovingAvgObsFakeQuantize",
    "HistogramObserver",
    "MinMaxObserver",
    "MovingAverageMinMaxObserver",
    "MovingAveragePerChannelMinMaxObserver",
    "NoopObserver",
    "ObserverBase",
    "PerChannelMinMaxObserver",
    "PlaceholderObserver",
    "QConfig",
    "QConfigAny",
    "QConfigDynamic",
    "QuantStub",
    "QuantType",
    "QuantWrapper",
    "RecordingObserver",
    "add_module_to_qconfig_obs_ctr",
    "add_observer_",
    "add_quant_dequant",
    "assert_valid_qconfig",
    "convert",
    "convert_dynamic_jit",
    "convert_jit",
    "default_fixed_qparams_range_0to1_fake_quant",
    "default_affine_fixed_qparams_fake_quant",
    "default_debug_observer",
    "default_dynamic_quant_observer",
    "default_fake_quant",
    "default_float_qparams_observer",
    "default_fused_act_fake_quant",
    "default_fused_per_channel_wt_fake_quant",
    "default_fused_wt_fake_quant",
    "default_histogram_fake_quant",
    "default_histogram_observer",
    "default_observer",
    "default_per_channel_weight_fake_quant",
    "default_per_channel_weight_observer",
    "default_placeholder_observer",
    "default_fixed_qparams_range_neg1to1_fake_quant",
    "default_symmetric_fixed_qparams_fake_quant",
    "default_weight_fake_quant",
    "default_weight_observer",
    "disable_fake_quant",
    "disable_observer",
    "enable_fake_quant",
    "enable_observer",
    "fuse_conv_bn",
    "fuse_conv_bn_jit",
    "fuse_conv_bn_relu",
    "fuse_linear_bn",
    "fuse_modules",
    "get_default_compare_output_module_list",
    "get_default_dynamic_quant_module_mappings",
    "get_default_float_to_quantized_operator_mappings",
    "get_default_qat_module_mappings",
    "get_default_qat_qconfig",
    "get_default_qconfig",
    "get_default_qconfig_propagation_list",
    "get_default_static_quant_module_mappings",
    "get_dynamic_quant_module_class",
    "get_fuser_method",
    "get_observer_dict",
    "get_observer_state_dict",
    "get_quantized_operator",
    "get_static_quant_module_class",
    "get_unique_devices_",
    "is_activation_post_process",
    "load_observer_state_dict",
    "no_observer_set",
    "prepare",
    "prepare_dynamic_jit",
    "prepare_jit",
    "prepare_qat",
    "propagate_qconfig_",
    "qconfig_equals",
    "quant_type_to_str",
    "quantize",
    "quantize_dynamic",
    "quantize_dynamic_jit",
    "quantize_jit",
    "quantize_qat",
    "register_activation_post_process_hook",
    "script_qconfig",
    "script_qconfig_dict",
    "swap_module"
  ],
  "torch.quantization.fake_quantize": [
    "FakeQuantize",
    "FakeQuantizeBase",
    "FixedQParamsFakeQuantize",
    "FusedMovingAvgObsFakeQuantize",
    "default_fixed_qparams_range_0to1_fake_quant",
    "default_affine_fixed_qparams_fake_quant",
    "default_fake_quant",
    "default_fused_act_fake_quant",
    "default_fused_per_channel_wt_fake_quant",
    "default_fused_wt_fake_quant",
    "default_histogram_fake_quant",
    "default_per_channel_weight_fake_quant",
    "default_fixed_qparams_range_neg1to1_fake_quant",
    "default_symmetric_fixed_qparams_fake_quant",
    "default_weight_fake_quant",
    "disable_fake_quant",
    "disable_observer",
    "enable_fake_quant",
    "enable_observer"
  ],
  "torch.quantization.fuse_modules": [
    "fuse_conv_bn",
    "fuse_conv_bn_relu",
    "fuse_known_modules",
    "fuse_modules",
    "get_fuser_method"
  ],
  "torch.quantization.fuser_method_mappings": [
    "fuse_conv_bn",
    "fuse_conv_bn_relu",
    "fuse_linear_bn",
    "get_fuser_method"
  ],
  "torch.quantization.observer": [
    "ABC",
    "HistogramObserver",
    "MinMaxObserver",
    "MovingAverageMinMaxObserver",
    "MovingAveragePerChannelMinMaxObserver",
    "NoopObserver",
    "ObserverBase",
    "PerChannelMinMaxObserver",
    "PlaceholderObserver",
    "RecordingObserver",
    "default_debug_observer",
    "default_dynamic_quant_observer",
    "default_float_qparams_observer",
    "default_histogram_observer",
    "default_observer",
    "default_per_channel_weight_observer",
    "default_placeholder_observer",
    "default_weight_observer",
    "get_observer_state_dict",
    "load_observer_state_dict"
  ],
  "torch.quantization.qconfig": [
    "QConfig",
    "QConfigAny",
    "QConfigDynamic",
    "add_module_to_qconfig_obs_ctr",
    "assert_valid_qconfig",
    "get_default_qat_qconfig",
    "get_default_qconfig",
    "qconfig_equals"
  ],
  "torch.quantization.quant_type": [
    "QuantType",
    "quant_type_to_str"
  ],
  "torch.quantization.quantization_mappings": [
    "get_default_compare_output_module_list",
    "get_default_dynamic_quant_module_mappings",
    "get_default_float_to_quantized_operator_mappings",
    "get_default_qat_module_mappings",
    "get_default_qconfig_propagation_list",
    "get_default_static_quant_module_mappings",
    "get_dynamic_quant_module_class",
    "get_quantized_operator",
    "get_static_quant_module_class",
    "no_observer_set"
  ],
  "torch.quantization.quantize": [
    "add_observer_",
    "add_quant_dequant",
    "convert",
    "get_observer_dict",
    "get_unique_devices_",
    "is_activation_post_process",
    "prepare",
    "prepare_qat",
    "propagate_qconfig_",
    "quantize",
    "quantize_dynamic",
    "quantize_qat",
    "register_activation_post_process_hook",
    "swap_module"
  ],
  "torch.quantization.quantize_jit": [
    "convert_dynamic_jit",
    "convert_jit",
    "fuse_conv_bn_jit",
    "prepare_dynamic_jit",
    "prepare_jit",
    "quantize_dynamic_jit",
    "quantize_jit",
    "script_qconfig",
    "script_qconfig_dict"
  ],
  "torch.quantization.stubs": [
    "DeQuantStub",
    "QuantStub",
    "QuantWrapper"
  ],
  "torch.quasirandom": [
    "Optional"
  ],
  "torch.random": [
    "Generator"
  ],
  "torch.serialization": [
    "Any",
    "BinaryIO",
    "Dict",
    "IO",
    "Optional",
    "Storage",
    "Tuple",
    "Type",
    "Union",
    "cast",
    "closing",
    "contextmanager",
    "get_source_lines_and_file"
  ],
  "torch.sparse": [
    "BFloat16Tensor",
    "ByteTensor",
    "CharTensor",
    "DoubleTensor",
    "FloatTensor",
    "HalfTensor",
    "IntTensor",
    "LongTensor",
    "ShortTensor",
    "addmm",
    "log_softmax",
    "mm",
    "softmax"
  ],
  "torch.special": [
    "airy_ai",
    "bessel_j0",
    "bessel_j1",
    "bessel_y0",
    "bessel_y1",
    "chebyshev_polynomial_t",
    "chebyshev_polynomial_u",
    "chebyshev_polynomial_v",
    "chebyshev_polynomial_w",
    "digamma",
    "entr",
    "erf",
    "erfc",
    "erfcx",
    "erfinv",
    "exp2",
    "expit",
    "expm1",
    "gammainc",
    "gammaincc",
    "gammaln",
    "hermite_polynomial_h",
    "hermite_polynomial_he",
    "i0",
    "i0e",
    "i1",
    "i1e",
    "laguerre_polynomial_l",
    "legendre_polynomial_p",
    "log1p",
    "log_ndtr",
    "log_softmax",
    "logit",
    "logsumexp",
    "modified_bessel_i0",
    "modified_bessel_i1",
    "modified_bessel_k0",
    "modified_bessel_k1",
    "multigammaln",
    "ndtr",
    "ndtri",
    "polygamma",
    "psi",
    "round",
    "scaled_modified_bessel_k0",
    "scaled_modified_bessel_k1",
    "shifted_chebyshev_polynomial_t",
    "shifted_chebyshev_polynomial_u",
    "shifted_chebyshev_polynomial_v",
    "shifted_chebyshev_polynomial_w",
    "sinc",
    "softmax",
    "spherical_bessel_j0",
    "xlog1py",
    "xlogy",
    "zeta"
  ],
  "torch.storage": [
    "Any",
    "Storage",
    "Type",
    "TypeVar",
    "Union",
    "cast",
    "lru_cache"
  ],
  "torch.testing": [
    "FileCheck",
    "all_types",
    "all_types_and",
    "all_types_and_complex",
    "all_types_and_complex_and",
    "all_types_and_half",
    "assert_allclose",
    "assert_close",
    "complex_types",
    "double_types",
    "empty_types",
    "floating_and_complex_types",
    "floating_and_complex_types_and",
    "floating_types",
    "floating_types_and",
    "floating_types_and_half",
    "get_all_complex_dtypes",
    "get_all_device_types",
    "get_all_dtypes",
    "get_all_fp_dtypes",
    "get_all_int_dtypes",
    "get_all_math_dtypes",
    "integral_types",
    "integral_types_and",
    "make_non_contiguous",
    "make_tensor",
    "rand",
    "randn"
  ],
  "torch.types": [
    "Any",
    "Device",
    "List",
    "Number",
    "Sequence",
    "Tuple",
    "Union"
  ],
  "torch.utils": [
    "disable_minidumps",
    "enable_minidumps",
    "enable_minidumps_on_exceptions"
  ],
  "torch.utils.benchmark.utils.compare": [
    "Colorize",
    "Table",
    "optional_min"
  ],
  "torch.utils.benchmark.utils.cpp_jit": [
    "Any",
    "CallgrindModuleType",
    "List",
    "Optional",
    "TimeitModuleType"
  ],
  "torch.utils.benchmark.utils.fuzzer": [
    "dtype_size",
    "prod"
  ],
  "torch.utils.benchmark.utils.sparse_fuzzer": [
    "FuzzedTensor",
    "Number",
    "Optional",
    "Tuple",
    "Union"
  ],
  "torch.utils.benchmark.utils.timer": [
    "CPPTimer",
    "timer"
  ],
  "torch.utils.benchmark.utils.valgrind_wrapper.timer_interface": [
    "GlobalsBridge",
    "Serialization",
    "wrapper_singleton"
  ],
  "torch.utils.data": [
    "_DatasetKind",
    "argument_validation",
    "default_collate",
    "default_convert",
    "functional_datapipe",
    "get_worker_info",
    "guaranteed_datapipes_determinism",
    "non_deterministic",
    "runtime_validation",
    "runtime_validation_disabled"
  ],
  "torch.utils.data.dataloader": [
    "default_collate",
    "default_convert",
    "get_worker_info"
  ],
  "torch.utils.data.datapipes.dataframe": [
    "DFIterDataPipe"
  ],
  "torch.utils.dlpack": [
    "Any",
    "to_dlpack"
  ],
  "torch": [
    "BFloat16Storage",
    "BFloat16Tensor",
    "ComplexDoubleStorage",
    "ComplexFloatStorage",
    "DisableTorchFunction",
    "Generator",
    "HalfStorage",
    "HalfTensor",
    "QInt32Storage",
    "QInt8Storage",
    "QUInt2x4Storage",
    "QUInt4x2Storage",
    "QUInt8Storage",
    "Storage",
    "TypedStorage",
    "_adaptive_avg_pool2d",
    "_adaptive_avg_pool3d",
    "_add_batch_dim",
    "_add_relu",
    "_add_relu_",
    "_addmm_activation",
    "_aminmax",
    "_amp_foreach_non_finite_check_and_unscale_",
    "_amp_update_scale_",
    "_assert_async",
    "_batch_norm_impl_index",
    "_cast_Byte",
    "_cast_Char",
    "_cast_Double",
    "_cast_Float",
    "_cast_Half",
    "_cast_Int",
    "_cast_Long",
    "_cast_Short",
    "_choose_qparams_per_tensor",
    "_coalesce",
    "_compute_linear_combination",
    "_conj",
    "_conj_copy",
    "_conj_physical",
    "_convert_indices_from_coo_to_csr",
    "_convert_indices_from_csr_to_coo",
    "_convolution",
    "_convolution_mode",
    "_copy_from",
    "_copy_from_and_resize",
    "_ctc_loss",
    "_cudnn_ctc_loss",
    "_cudnn_init_dropout_state",
    "_cudnn_rnn",
    "_cudnn_rnn_flatten_weight",
    "_cufft_clear_plan_cache",
    "_cufft_get_plan_cache_max_size",
    "_cufft_get_plan_cache_size",
    "_cufft_set_plan_cache_max_size",
    "_cummax_helper",
    "_cummin_helper",
    "_debug_has_internal_overlap",
    "_det_lu_based_helper_backward_helper",
    "_dim_arange",
    "_dirichlet_grad",
    "_disable_functionalization",
    "_efficientzerotensor",
    "_embedding_bag",
    "_embedding_bag_forward_only",
    "_empty_affine_quantized",
    "_empty_per_channel_affine_quantized",
    "_enable_functionalization",
    "_euclidean_dist",
    "_fake_quantize_learnable_per_channel_affine",
    "_fake_quantize_learnable_per_tensor_affine",
    "_fake_quantize_per_tensor_affine_cachemask_tensor_qparams",
    "_fft_c2c",
    "_fft_c2r",
    "_fft_r2c",
    "_foreach_abs",
    "_foreach_abs_",
    "_foreach_acos",
    "_foreach_acos_",
    "_foreach_add",
    "_foreach_add_",
    "_foreach_addcdiv",
    "_foreach_addcdiv_",
    "_foreach_addcmul",
    "_foreach_addcmul_",
    "_foreach_asin",
    "_foreach_asin_",
    "_foreach_atan",
    "_foreach_atan_",
    "_foreach_ceil",
    "_foreach_ceil_",
    "_foreach_cos",
    "_foreach_cos_",
    "_foreach_cosh",
    "_foreach_cosh_",
    "_foreach_div",
    "_foreach_div_",
    "_foreach_erf",
    "_foreach_erf_",
    "_foreach_erfc",
    "_foreach_erfc_",
    "_foreach_exp",
    "_foreach_exp_",
    "_foreach_expm1",
    "_foreach_expm1_",
    "_foreach_floor",
    "_foreach_floor_",
    "_foreach_frac",
    "_foreach_frac_",
    "_foreach_lgamma",
    "_foreach_lgamma_",
    "_foreach_log",
    "_foreach_log10",
    "_foreach_log10_",
    "_foreach_log1p",
    "_foreach_log1p_",
    "_foreach_log2",
    "_foreach_log2_",
    "_foreach_log_",
    "_foreach_maximum",
    "_foreach_minimum",
    "_foreach_mul",
    "_foreach_mul_",
    "_foreach_neg",
    "_foreach_neg_",
    "_foreach_norm",
    "_foreach_reciprocal",
    "_foreach_reciprocal_",
    "_foreach_round",
    "_foreach_round_",
    "_foreach_sigmoid",
    "_foreach_sigmoid_",
    "_foreach_sin",
    "_foreach_sin_",
    "_foreach_sinh",
    "_foreach_sinh_",
    "_foreach_sqrt",
    "_foreach_sqrt_",
    "_foreach_sub",
    "_foreach_sub_",
    "_foreach_tan",
    "_foreach_tan_",
    "_foreach_tanh",
    "_foreach_tanh_",
    "_foreach_trunc",
    "_foreach_trunc_",
    "_foreach_zero_",
    "_from_functional_tensor",
    "_fused_dropout",
    "_fused_moving_avg_obs_fq_helper",
    "_fw_primal_copy",
    "_grid_sampler_2d_cpu_fallback",
    "_has_compatible_shallow_copy_type",
    "_histogramdd_bin_edges",
    "_histogramdd_from_bin_cts",
    "_histogramdd_from_bin_tensors",
    "_index_put_impl_",
    "_indices_copy",
    "_is_functional_tensor",
    "_is_zerotensor",
    "_linalg_check_errors",
    "_linalg_qr_helper",
    "_linalg_svd",
    "_linalg_solve_ex",
    "_log_softmax",
    "_log_softmax_backward_data",
    "_logcumsumexp",
    "_lu_with_info",
    "_make_dual",
    "_make_dual_copy",
    "_make_per_channel_quantized_tensor",
    "_make_per_tensor_quantized_tensor",
    "_masked_scale",
    "_masked_softmax",
    "_mkldnn_reshape",
    "_mkldnn_transpose",
    "_mkldnn_transpose_",
    "_neg_view",
    "_neg_view_copy",
    "_nested_from_padded",
    "_nested_from_padded_and_nested_example",
    "_nnpack_available",
    "_nnpack_spatial_convolution",
    "_pack_padded_sequence",
    "_pad_packed_sequence",
    "_pin_memory",
    "_remove_batch_dim",
    "_reshape_alias_copy",
    "_reshape_from_tensor",
    "_rowwise_prune",
    "_sample_dirichlet",
    "_saturate_weight_to_fp16",
    "_shape_as_tensor",
    "_sobol_engine_draw",
    "_sobol_engine_ff_",
    "_sobol_engine_initialize_state_",
    "_sobol_engine_scramble_",
    "_softmax",
    "_softmax_backward_data",
    "_sparse_broadcast_to",
    "_sparse_broadcast_to_copy",
    "_sparse_coo_tensor_unsafe",
    "_sparse_csr_prod",
    "_sparse_csr_sum",
    "_sparse_csr_tensor_unsafe",
    "_sparse_log_softmax_backward_data",
    "_sparse_mask_helper",
    "_sparse_softmax_backward_data",
    "_sparse_sparse_matmul",
    "_sparse_sum",
    "_stack",
    "_standard_gamma",
    "_standard_gamma_grad",
    "_sync",
    "_test_serialization_subcmul",
    "_to_cpu",
    "_to_functional_tensor",
    "_torch_cuda_cu_linker_symbol_op",
    "_trilinear",
    "_unique",
    "_unique2",
    "_unpack_dual",
    "_use_cudnn_ctc_loss",
    "_use_cudnn_rnn_flatten_weight",
    "_validate_sparse_compressed_tensor_args",
    "_validate_sparse_coo_tensor_args",
    "_validate_sparse_csr_tensor_args",
    "_values_copy",
    "_weight_norm",
    "_weight_norm_interface",
    "autocast",
    "broadcast_shapes",
    "candidate",
    "compiled_with_cxx11_abi",
    "from_dlpack",
    "lobpcg",
    "lu",
    "obj",
    "set_default_dtype",
    "set_grad_enabled",
    "set_printoptions",
    "unique"
  ]
}<|MERGE_RESOLUTION|>--- conflicted
+++ resolved
@@ -27,28 +27,6 @@
     "torch.nn.quantizable.modules.activation": "torch.ao.nn.quantizable.modules.activation",
     "torch.nn.quantizable.modules.rnn": "torch.ao.nn.quantizable.modules.rnn"
   },
-<<<<<<< HEAD
-=======
-  "torch.ao.quantization.backend_config.native": [
-    "Any",
-    "Dict",
-    "FixedQParamsFakeQuantize",
-    "List",
-    "ObservationType",
-    "default_fixed_qparams_range_0to1_observer",
-    "default_fixed_qparams_range_neg1to1_observer",
-    "default_affine_fixed_qparams_observer",
-    "default_symmetric_fixed_qparams_observer",
-    "fuse_conv_bn",
-    "fuse_conv_bn_relu",
-    "fuse_convtranspose_bn",
-    "fuse_linear_bn",
-    "namedtuple",
-    "reverse2",
-    "reverse3",
-    "reverse_sequential_wrapper2"
-  ],
->>>>>>> ac74976a
   "torch.ao.quantization.quantization_types": [
       "Any",
       "Node",
