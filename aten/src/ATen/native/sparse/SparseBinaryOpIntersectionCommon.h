#pragma once

#include <ATen/Tensor.h>
#include <ATen/native/TensorIterator.h>
#include <ATen/Dispatch.h>
#include <ATen/native/sparse/Macros.h>
#include <ATen/ExpandUtils.h>
#include <ATen/native/SparseTensorUtils.h>

#ifndef AT_PER_OPERATOR_HEADERS
#include <ATen/Functions.h>
#include <ATen/NativeFunctions.h>
#else
#include <ATen/ops/arange.h>
#include <ATen/ops/empty.h>
#include <ATen/ops/_sparse_coo_tensor_with_dims_and_tensors.h>
#include <ATen/ops/result_type.h>
#endif

#ifdef GPUCC
#define NAME "sparse_binary_op_intersection_cuda"
#else
#define NAME "sparse_binary_op_intersection_cpu"
#endif

namespace at {
namespace native {

namespace {

using at::sparse::get_sparse_impl;

// ForwardIt: only legacy random access iterator is supported.
template<class ForwardIt, class T, bool is_lower = true>
static FUNCAPI INLINE
ForwardIt find_bound(ForwardIt first, ForwardIt last, const T& value) {
    ForwardIt RESTRICT it;
    typename std::iterator_traits<ForwardIt>::difference_type count, step;
    // NOTE: std::distance(first, last) compiles but produces wrong results on CUDA,
    // so only legacy random access iterators are safe in this code.
    count = last - first;

    while (count > 0) {
      it = first;
      step = count / 2;
      // avoiding std::advance(it, step),
      // although it does work unlike std::distance on CUDA.
      it += step;
      // The decision which separates finding a lower bound vs an upper bound.
      // Note that a lower bound is a value at *it with the smallest index
      // such that *it >= value if such value exists, or last if does not.
      // Similarly, an upper bound is a value at *it with the smallest index
      // such that *it > value if such value exists, or last if does not.
      // Let is_lower = true and *it < value, then we know that *it and values
      // preceeding *it cannot contain a lower bound, so we adjust initial iterator range
      // from [first, first + count] to [first + step + 1, first + count - (step + 1)],
      // where +1 skips the element at which we have just evaluated *it < value.
      // Samilar logic holds when is_lower = false.
      if (is_lower ? *it < value : value >= *it) {
        first = ++it;
        count -= step + 1;
      }
      else {
        count = step;
      }
    }
    return first;
}

template <template <typename func_t> class kernel_t>
struct KernelLauncher {
  template <typename func_t>
  static void launch(TensorIteratorBase& iter, const func_t& f) {
    kernel_t<func_t>::launch(iter, f);
  }
};

TensorIterator make_value_selection_intersection_iter(
    const Tensor& lhs_values,
    const Tensor& lhs_select_idx,
    const Tensor& rhs_values,
    const Tensor& rhs_select_idx,
    const Tensor& intersection_counts) {
  const auto res_values_sizes = [&]() -> std::vector<int64_t> {
    auto sizes = infer_size(
        // keep nnz dim
        lhs_values.sizes(),
        // remove nnz dim for smooth broadcasting
        rhs_values.sizes().slice(1));
    // update nnz dim to be the lenght of an index
    sizes[0] = lhs_select_idx.numel();
    return sizes;
  }();
  auto res_values = at::empty(res_values_sizes, lhs_values.options());

  const auto restride_idx = [&res_values](const Tensor& idx) -> Tensor {
    auto idx_sizes = std::vector<int64_t>(res_values.dim(), 1);
    auto idx_strides = std::vector<int64_t>(res_values.dim(), 0);
    idx_sizes[0] = idx.numel();
    idx_strides[0] = 1;
    return idx.as_strided(idx_sizes, idx_strides);
  };

  const auto restride_values = [&lhs_select_idx](const Tensor& values) -> Tensor {
    auto values_sizes = at::DimVector(values.sizes());
    auto values_strides = at::DimVector(values.strides());
    values_sizes[0] = lhs_select_idx.numel();
    values_strides[0] = 0;
    return values.as_strided(values_sizes, values_strides);
  };

  auto iter = TensorIteratorConfig()
    .set_check_mem_overlap(false)
    .check_all_same_dtype(false)
    .resize_outputs(false)
    .add_owned_output(res_values)
    .add_owned_input(restride_values(lhs_values))
    .add_owned_input(restride_idx(lhs_select_idx))
    .add_owned_input(restride_values(rhs_values))
    .add_owned_input(restride_idx(rhs_select_idx))
    .add_owned_input(restride_idx(intersection_counts))
    .build();

  return iter;
}

template <
  template <typename func_t> class kernel_t,
  typename value_selection_intersection_kernel_t,
  typename index_t = int64_t,
  int64_t max_static_len = 0>
void _sparse_binary_op_intersection_kernel_impl(
    Tensor& res,
    const Tensor& x_,
    const Tensor& y_,
    const std::vector<int64_t> broadcasted_shape,
<<<<<<< HEAD
    const bool restrict_indices_to_rhs = false,
=======
    const c10::optional<Tensor>& x_hash_opt_ = c10::nullopt,
    const c10::optional<Tensor>& y_hash_opt_ = c10::nullopt,
>>>>>>> 688427b5
    const bool distributive_with_sum = true
) {
  // The common dtype check is relevant when op is done in-place.
  // This is because binary_of_t produces new values and it could be that
  // new_values.dtype != res.dtype. In such a case we should error out
  // as soon as possible to avoid redundant kernel runs.
  const auto common_dtype = at::result_type(x_, y_);
  TORCH_CHECK(canCast(common_dtype, res.scalar_type()),
      "Can't convert result type ", common_dtype,
      " to output ", res.scalar_type());

  using KernelLauncher = KernelLauncher<kernel_t>;
  using OptTensor = c10::optional<Tensor>;

  // If the op and sum are not distributive, coalesce is required.
  const auto coalesce_if_not_distributive = [distributive_with_sum](const Tensor& t, const OptTensor& t_hash_opt) -> auto {
    // No need to coalesce in such a case.
    if (distributive_with_sum) {
      return std::make_tuple(t, t_hash_opt);
    } else {
      // Otherwise coalesce and force hash recompute.
      return std::make_tuple(t.coalesce(), static_cast<OptTensor>(c10::nullopt));
    }
  };

  Tensor x, y;
  OptTensor x_hash_opt, y_hash_opt;
  std::tie(x, x_hash_opt) = coalesce_if_not_distributive(x_, x_hash_opt_);
  std::tie(y, y_hash_opt) = coalesce_if_not_distributive(y_, y_hash_opt_);

  // Given sparse tensors x and y we decide which one is source, and which one
  // is probably_coalesced. The indices of both source and probably_coalesced are
  // hashed and then the hash values of the source's indices are binary-searched
  // into the hash values of the probably_coalesced's indices.
  // If probably_coalesce is coalesced, by the property of the hashing method
  // (see below), the hash values are already sorted and we can avoid any
  // explicit sorting routines.
  Tensor probably_coalesced, source;
  OptTensor probably_coalesced_indices_hash_opt, source_indices_hash_opt;
  std::tie(probably_coalesced, probably_coalesced_indices_hash_opt, source, source_indices_hash_opt) = [&]() -> auto {
    // Case 1: either x or y is coalesced.
    if ((x.is_coalesced() ^ y.is_coalesced())) {
      return x.is_coalesced()
        ? std::make_tuple(x, x_hash_opt, y, y_hash_opt)
        : std::make_tuple(y, y_hash_opt, x, x_hash_opt);
    }
    // Case 2: Both x and y are either coalesced or non-coalesced.
    // If both are coalesced, search into the larger tensor is faster.
    // Same holds when both are non-coalesced.
    else {
      Tensor larger, smaller;
      OptTensor larger_hash_opt, smaller_hash_opt;
      std::tie(larger, larger_hash_opt, smaller, smaller_hash_opt) = [&]() -> auto {
        return x._nnz() >= y._nnz()
          ? std::make_tuple(x, x_hash_opt, y, y_hash_opt)
          : std::make_tuple(y, y_hash_opt, x, x_hash_opt);
      }();

      // If under a uniform distribution it is likely to hit many elements in larger,
      // it is best to coalesce it for better performance.
      const auto larger_sizes = larger.sizes();
      const auto sparse_dim_numel = std::accumulate(
          larger_sizes.begin(),
          larger_sizes.begin() + larger.sparse_dim(),
          1,
          std::multiplies<int64_t>());
      // If nnz > prod(larger.shape[:sparse_dim]), by the pidgeonhole principle,
      // there is at least one bucket with nnz / prod(larger.shape[:sparse_dim]) elements.
      // It provides a lower bound for the max count in the intersection.
      // This condition is very conservative as we do not check whether such an event
      // actually occurred, although it is very likely under a uniform distribution,
      // the distribution with the highest uncertainty (maximizes entropy).
      const auto max_count_lower_bound = larger._nnz() / sparse_dim_numel;
      constexpr int64_t MAX_COPIES_PER_THREAD = 50;
      return max_count_lower_bound > MAX_COPIES_PER_THREAD
        // coalesce invalidates hash values, so force-recompute
        ? std::make_tuple(larger.coalesce(), static_cast<OptTensor>(c10::nullopt), smaller, smaller_hash_opt)
        : std::make_tuple(larger, larger_hash_opt, smaller, smaller_hash_opt);
    }
  }();

  // The employed hash function maps a d-dim index to a linear offset
  // into a contiguous memory that is sufficient to fit a dense tensor
  // of shape broadcasted_shape(x.shape, y.shape), i.e.
  // idx -> \sum_{i = 0}^d idx[i] * hash_coeffs[i], where
  // hash_coeffs are the strides of a contiguous tensor of shape
  // broadcasted_shape(x.shape, y.shape).
  // Assuming the following order on the dimensions, i.e. the right-most dim is the
  // fastest-changing dim, and the left-most is the slowest-changing dim,
  // which is implicit in the definition of hash_coeffs,
  // it could be shown that the hash function is actually bijective and, hence,
  // is a perfect hash function (no collisions ever).

  // Need owning storage in case of the Tensor class.
  const auto hash_coeffs_storage = [&]() -> auto {
    const auto broadcasted_sparse_dim_shape = std::vector<int64_t>(
      broadcasted_shape.begin(),
      broadcasted_shape.begin() + probably_coalesced.sparse_dim()
    );
    auto strides = c10::contiguous_strides(broadcasted_sparse_dim_shape);
    return at::sparse::TensorGeometryHolder<max_static_len>(strides, strides, probably_coalesced.options());
  }();

  const auto hash_coeffs = std::get<0>(*hash_coeffs_storage);

  const auto nnz_arange = at::arange(
      std::max(probably_coalesced._nnz(), source._nnz()),
      source._indices().options());
  const auto probably_coalesced_nnz_arange = nnz_arange.narrow(-1, 0, probably_coalesced._nnz());

  // non-const because of gcc-5/clang-5 issues
  auto sparse_dim = probably_coalesced.sparse_dim();

  // Apply the hash function to probably_coalesced.indices
  const auto probably_coalesced_indices_hash = [&]() -> Tensor {
    // probably_coalesced is coalesced and hash provided? Reuse it!
    if (probably_coalesced_indices_hash_opt.has_value()) {
      return (*probably_coalesced_indices_hash_opt).contiguous();
    }

    const auto indices = probably_coalesced._indices();
    // non-const because of gcc-5/clang-5 issues
    auto indices_dim_stride = indices.stride(0);
    auto indices_nnz_stride = indices.stride(1);

    auto hash = at::empty({probably_coalesced._nnz()}, indices.options().dtype(kLong));

    auto iter = TensorIteratorConfig()
      .check_all_same_dtype(false)
      .add_output(hash)
      .add_input(probably_coalesced_nnz_arange)
      .build();

    {
      const auto* RESTRICT ptr_indices = indices.data_ptr<index_t>();

      KernelLauncher::launch(iter,
          // NOTE: capture by value required by CUDA
          [=] FUNCAPI (index_t nnz_idx) -> int64_t {
          const auto* RESTRICT ptr_indices_dim = ptr_indices + nnz_idx * indices_nnz_stride;
          int64_t hash = 0;
          for (int64_t dim = 0; dim < sparse_dim; ++dim) {
            const auto dim_hash_coeff = hash_coeffs[dim];
            const auto dim_index = ptr_indices_dim[dim * indices_dim_stride];
            hash += dim_index * dim_hash_coeff;
          }
          return hash;
      });
    }

    return hash;
  }();

  // Now that we have hash values of probably_coalesced.indices,
  // we need to decide whether they need to get sorted.
  // The sort is not requires if probably_coalesced is coalesced.
  Tensor sorted_hash, argsort_hash;
  std::tie(sorted_hash, argsort_hash) = [&]() -> std::tuple<Tensor, Tensor> {
    if (probably_coalesced.is_coalesced()) {
      // NOTE: argsort.dtype == nnz_arange.dtype
      const auto argsort = nnz_arange.narrow(-1, 0, probably_coalesced._nnz());
      return std::make_tuple(probably_coalesced_indices_hash, argsort);
    }
    else {
      // NOTE: we want argsort.dtype == nnz_arange.dtype,
      // but sort() produces indices of type int64_t,
      // so we convert to nnz_arange.dtype to avoid issues
      // with pointer types in the kernels below.
      Tensor sorted, argsort;
      std::tie(sorted, argsort) = probably_coalesced_indices_hash.sort();
      return std::make_tuple(sorted, argsort.to(nnz_arange.scalar_type()));
    }
  }();

  // Perform hash intersection.
  // Let  s_hash = hash(source.indices),
  //     pc_hash = hash(probably_coalesced.indices), then
  // for i = 0, ..., len(s_hash) - 1:
  //     lb = <index of a value in pc_hash[argsort_hash] which is a lower bound for s_hash[i]>,
  //     up = <index of a value in pc_hash[argsort_hash] which is an upper bound for s_hash[i]>,
  //     intersection_count[i] = up - lb
  //     intersection_first_idx[i] = lb.
  //
  // intersection_count and intersection_first_idx are used to form indices at which
  // intersection values are selected.
  Tensor intersection_count, intersection_first_idx;
  std::tie(intersection_count, intersection_first_idx) = [&]() -> std::tuple<Tensor, Tensor> {
    const auto source_nnz = source._nnz();
    auto intersection_buffer = at::empty({2, source_nnz}, sorted_hash.options());
    auto intersection_count = intersection_buffer.select(0, 0);
    auto intersection_first_idx = intersection_buffer.select(0, 1);

    const auto source_indices = source._indices();
    const auto source_arange = nnz_arange.narrow(-1, 0, source_nnz);
    // non-const because of gcc-5/clang-5 issues
    auto indices_dim_stride = source_indices.stride(0);
    auto indices_nnz_stride = source_indices.stride(1);
    auto dummy = at::empty({1}, source_arange.options());

    auto hash = source_indices_hash_opt.has_value()
      ? (*source_indices_hash_opt).contiguous()
      : at::empty({0}, probably_coalesced._indices().options().dtype(kLong));
    const auto* RESTRICT hash_ptr = source_indices_hash_opt.has_value()
      ? hash.data_ptr<int64_t>()
      : nullptr;

    auto iter = TensorIteratorConfig()
      .set_check_mem_overlap(false)
      .add_owned_output(dummy.expand_as(source_arange))
      .add_input(source_arange)
      .build();

    {
      const auto* RESTRICT ptr_indices = source_indices.data_ptr<index_t>();
      const auto* RESTRICT ptr_sorted_hash = sorted_hash.data_ptr<int64_t>();
      const auto sorted_hash_len = sorted_hash.numel();
      auto* RESTRICT ptr_intersection_count = intersection_count.data_ptr<int64_t>();
      auto* RESTRICT ptr_intersection_first_idx = intersection_first_idx.data_ptr<int64_t>();

      // Fusing hash computation with hash intersection.
      KernelLauncher::launch(iter,
          // NOTE: capture by value required by CUDA
          [=] FUNCAPI (index_t nnz_idx) -> index_t {
          // Compute hash value
          const auto* RESTRICT ptr_indices_dim = ptr_indices + nnz_idx * indices_nnz_stride;
          int64_t hash = 0;
          if (hash_ptr) {
            hash = hash_ptr[nnz_idx];
          } else {
            for (int64_t dim = 0; dim < sparse_dim; ++dim) {
              const auto dim_hash_coeff = hash_coeffs[dim];
              const auto dim_index = ptr_indices_dim[dim * indices_dim_stride];
              hash += dim_index * dim_hash_coeff;
            }
          }

          // Perform hash values intersection
          const auto* RESTRICT lb = find_bound<const int64_t*, int64_t, /*is_lower=*/true>(
              ptr_sorted_hash,
              ptr_sorted_hash + sorted_hash_len,
              hash
          );

          const auto* RESTRICT ub = find_bound<const int64_t*, int64_t, /*is_lower=*/false>(
              ptr_sorted_hash,
              ptr_sorted_hash + sorted_hash_len,
              hash
          );

          ptr_intersection_count[nnz_idx] = ub - lb;
          ptr_intersection_first_idx[nnz_idx] = lb - ptr_sorted_hash;

          return 0;
      });
    }

    return std::make_tuple(intersection_count, intersection_first_idx);
  }();

  const auto res_indices = source._indices().clone();
  const auto binary_op_res_dtype = at::result_type(source._values(), probably_coalesced._values());
  const auto res_values = value_selection_intersection_kernel_t::apply(
      source._values().to(binary_op_res_dtype),
      nnz_arange.narrow(-1, 0, source._nnz()),
      probably_coalesced._values().to(binary_op_res_dtype),
      intersection_first_idx.to(nnz_arange.scalar_type()),
      intersection_count,
      argsort_hash).to(res.scalar_type());
  const auto res_sparse_dim = source.sparse_dim();
  const auto res_dense_dim = source.dense_dim();
  const auto& res_shape = broadcasted_shape;
  const auto res_nnz = source._nnz();

  auto* res_sparse_impl = get_sparse_impl(res);
  res_sparse_impl->raw_resize_(res_sparse_dim, res_dense_dim, res_shape);
  res_sparse_impl->set_indices_and_values_unsafe(res_indices, res_values);
  res_sparse_impl->set_nnz_and_narrow(res_nnz);
  res._coalesced_(source.is_coalesced());
}

template <
  template <typename func_t> class kernel_t,
  typename value_selection_intersection_kernel_t>
void _sparse_binary_op_intersection_kernel_out(
    Tensor& res,
    const Tensor& x,
    const Tensor& y,
    const c10::optional<Tensor>& x_hash_opt = c10::nullopt,
    const c10::optional<Tensor>& y_hash_opt = c10::nullopt,
    // If op distributes with the sum, the arguments are processed as is,
    // without the calls to coalesce().
    const bool distributive_with_sum = true
) {
  TORCH_CHECK(
      (x.is_sparse() && y.is_sparse())
      && (x.dim() == y.dim()) && (x.sparse_dim() == y.sparse_dim())
      && (x.sizes().slice(0, x.sparse_dim()) == y.sizes().slice(0, y.sparse_dim())),
      NAME, "(): expects sparse inputs with equal dimensionality, ",
      "number of sparse dimensions, and shape of sparse dimensions");
  TORCH_CHECK(
      x._indices().scalar_type() == y._indices().scalar_type(),
      NAME, "(): expects inputs' indices to be of the same dtype (i.e. long or int)");

  const auto check_hash_validity = [](const Tensor& t, const c10::optional<Tensor>& t_hash_opt) {
    if (!t_hash_opt.has_value()) {
      return;
    }

    const auto t_hash = *t_hash_opt;
    TORCH_INTERNAL_ASSERT(
        t_hash.dim() == 1 && t_hash.scalar_type() == kLong && t_hash.size(-1) == t._indices().size(-1),
        NAME, "(): explicit hash values need to be a 1-dim Long tensor with the ",
        "NSE matching that of the corresponding sparse tensor.");
  };

  check_hash_validity(x, x_hash_opt);
  check_hash_validity(y, y_hash_opt);

  const auto broadcasted_shape = infer_size(x.sizes(), y.sizes());

  // 8 sparse dims should be more than enough?
  constexpr int64_t max_sparse_dims = 8;

  // COO indices are only 64-bit integers for now.
  using index_t = int64_t;

  if (max_sparse_dims > x.sparse_dim()) {
    _sparse_binary_op_intersection_kernel_impl<
      // For some reason MSVC complaints about passing constexpr max_sparse_dims
      // as a template parameter claiming as if it is not know at compile time.
      kernel_t, value_selection_intersection_kernel_t, index_t, 8>(
        res, x, y, broadcasted_shape, x_hash_opt, y_hash_opt, distributive_with_sum);
  } else {
    _sparse_binary_op_intersection_kernel_impl<
      kernel_t, value_selection_intersection_kernel_t, index_t>(
        res, x, y, broadcasted_shape, x_hash_opt, y_hash_opt, distributive_with_sum);
  }
}

} // anonymous namespace

}} // at::native<|MERGE_RESOLUTION|>--- conflicted
+++ resolved
@@ -134,12 +134,8 @@
     const Tensor& x_,
     const Tensor& y_,
     const std::vector<int64_t> broadcasted_shape,
-<<<<<<< HEAD
-    const bool restrict_indices_to_rhs = false,
-=======
     const c10::optional<Tensor>& x_hash_opt_ = c10::nullopt,
     const c10::optional<Tensor>& y_hash_opt_ = c10::nullopt,
->>>>>>> 688427b5
     const bool distributive_with_sum = true
 ) {
   // The common dtype check is relevant when op is done in-place.
