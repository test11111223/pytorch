# See README.md in this directory for more guidance

# *********NB: _cast_* operators are DEPRECATED and will be removed
# eventually. These were previously used before TorchScript IR supported
# representing ScalarType's. They are now superseded by usage of
# `aten::to()`. The ops remain here for backward compatibility purposes.

# DEPRECATED. DO NOT USE
- func: _cast_Byte(Tensor self, bool non_blocking=False) -> Tensor
  variants: function

# DEPRECATED. DO NOT USE
- func: _cast_Char(Tensor self, bool non_blocking=False) -> Tensor
  variants: function

# DEPRECATED. DO NOT USE
- func: _cast_Double(Tensor self, bool non_blocking=False) -> Tensor
  variants: function

# DEPRECATED. DO NOT USE
- func: _cast_Float(Tensor self, bool non_blocking=False) -> Tensor
  variants: function

# DEPRECATED. DO NOT USE
- func: _cast_Int(Tensor self, bool non_blocking=False) -> Tensor
  variants: function

# DEPRECATED. DO NOT USE
- func: _cast_Long(Tensor self, bool non_blocking=False) -> Tensor
  variants: function

# DEPRECATED. DO NOT USE
- func: _cast_Short(Tensor self, bool non_blocking=False) -> Tensor
  variants: function

# DEPRECATED. DO NOT USE
- func: _cast_Half(Tensor self, bool non_blocking=False) -> Tensor
  variants: function

# Computes the gradient of current tensor w.r.t. graph leaves.
- func: _backward(Tensor self, Tensor[] inputs, Tensor? gradient=None, bool? retain_graph=None, bool create_graph=False) -> ()
  manual_cpp_binding: True
  variants: method

# DEPRECATED. Sets the tensor data held by this `Variable` to be the same as
# `new_data`.  It requires that `new_data` and `Variable` have compatible tensor
# type, by checking `_has_compatible_shallow_copy_type(this, new_data)`.
#
# This function is deprecated because it doesn't really make sense in a world
# where Variables *are* Tensors (as opposed to them containing tensors, which
# is what the previous interpretation was.)
- func: set_data(Tensor(a!) self, Tensor new_data) -> ()
  manual_cpp_binding: True
  variants: method

- func: data(Tensor self) -> Tensor
  manual_cpp_binding: True
  variants: method

# True if this `Variable` is a leaf and thus does not have a `grad_fn`.
- func: is_leaf(Tensor self) -> bool
  manual_cpp_binding: True
  variants: method

# Returns the output index of this variable from the forward operation that
# produced it.  Conversely, it returns the input index of the gradient `Node` to
# which this `Variable` is connected (because in the gradient computation,
# inputs and outputs switch meaning).  For example:
#
#   y0, y1, y2 = f(x)
#   assert y0.output_nr == 0
#   assert y1.output_nr == 1
#   assert y2.output_nr == 2
#
- func: output_nr(Tensor self) -> int
  manual_cpp_binding: True
  variants: method

- func: _version(Tensor self) -> int
  manual_cpp_binding: True
  variants: method

- func: requires_grad_(Tensor(a!) self, bool requires_grad=True) -> Tensor(a!)
  manual_cpp_binding: True
  variants: method

# Enables .grad attribute for non-leaf Tensors.
- func: retain_grad(Tensor(a!) self) -> ()
  manual_cpp_binding: True
  variants: method

- func: retains_grad(Tensor self) -> bool
  manual_cpp_binding: True
  variants: method

- func: _fw_primal(Tensor(a) self, int level) -> Tensor(a)
  variants: method
  dispatch:
    CompositeExplicitAutograd: _fw_primal

- func: _make_dual(Tensor(a) primal, Tensor tangent, int level) -> Tensor(a)
  variants: function
  dispatch:
    CompositeExplicitAutograd: _make_dual

- func: _unpack_dual(Tensor(a) dual, int level) -> (Tensor(a) primal, Tensor tangent)
  variants: function

# NOTE: [_new_zeros_with_same_feature_meta]
# This function creates a new tensor with the layout and TensorOptions
# of `other` but also takes into account the batch dimensions of `self`
#
# This function has a couple extra constraints because it is also used for `jvp`
# in functorch.
# - is used for forward AD because there is the restriction
#   that the primal and tangent must have the same layout
# - We cannot assume that `self` and `other` have the same sizes or even dim
#   because in the inplace over view case, `other` is the base tensor, and
#   `self` is the forward grad with respect to the view, which can have an
#   entirely different shape
# - takes the number of batch dims for `self` because we also handle
#   some batching logic. We handle that here instead of a batching rule because
#   we'd like to avoid calling as_strided in the batching rule (as to enable
#   nested vmap in functorch).
# - needs to be CompositeExplicitAutograd for jvp support in functorch.
#   functorch currently relies on TensorWrapper which does not have storage
#   CompositeExplicitAutograd makes sure the TensorWrapper is unwrapped.
# - this function may eventually take on another int argument to store the
#   the number of batch dims for other once we support that use case
- func: _new_zeros_with_same_feature_meta(Tensor self, Tensor other, *, int self_num_batch_dims=0) -> Tensor
  variants: function
  dispatch:
    CompositeExplicitAutograd: _new_zeros_with_same_feature_meta

# This function compares the storage numel of self with that of other, where
# storage numel is cumputed as: `other.storage().nbytes() / other.itemsize()`.
# We create this function for composite compliance purposes. The batching rule
# always returns true because vmapped as_strided does not support accessing
# storage locations not indexable by the input tensor.
# See the note above for more information.
- func: _has_same_storage_numel(Tensor self, Tensor other) -> bool
  variants: function
  dispatch:
    CompositeExplicitAutograd: _has_same_storage_numel

- func: rename_(Tensor(a!) self, Dimname[]? names) -> Tensor(a!)
  variants: method
  tags: inplace_view

- func: rename(Tensor(a) self, Dimname[]? names) -> Tensor(a)
  variants: method

- func: align_to(Tensor(a) self, Dimname[] names) -> Tensor(a)
  variants: method

- func: align_to.ellipsis_idx(Tensor(a) self, Dimname[] order, int ellipsis_idx) -> Tensor(a)
  variants: method

- func: align_as(Tensor self, Tensor other) -> Tensor
  variants: method

- func: align_tensors(Tensor[] tensors) -> Tensor[]

# Not assert because it's a keyword; not Assert because FX already
# took that syntax
# TODO: need to specify this is side-effectful somehow
- func: _assert_async(Tensor self) -> ()
  dispatch:
    CPU: _assert_async_cpu
    CUDA: _assert_async_cuda

- func: refine_names(Tensor(a) self, Dimname[] names) -> Tensor(a)
  variants: method

- func: _use_cudnn_ctc_loss(Tensor log_probs, Tensor targets, int[] input_lengths, int[] target_lengths, int blank) -> bool
  device_check: NoCheck  # Tensor arguments allowed to be on different devices, see also _cudnn_ctc_loss
  dispatch:
    CUDA: _use_cudnn_ctc_loss

- func: _cudnn_ctc_loss(Tensor log_probs, Tensor targets, int[] input_lengths, int[] target_lengths, int blank, bool deterministic, bool zero_infinity) -> (Tensor, Tensor)
  device_check: NoCheck  # log_probs is expected to be on CUDA while targets is expected to be on CPU
  dispatch:
    CUDA: _cudnn_ctc_loss

- func: _use_cudnn_rnn_flatten_weight() -> bool

- func: _cudnn_rnn_flatten_weight(Tensor[] weight_arr, int weight_stride0, int input_size, int mode, int hidden_size, int proj_size, int num_layers, bool batch_first, bool bidirectional) -> Tensor
  dispatch:
    CUDA: _cudnn_rnn_flatten_weight

- func: _cudnn_rnn(Tensor input, Tensor[] weight, int weight_stride0, Tensor? weight_buf, Tensor hx, Tensor? cx, int mode, int hidden_size, int proj_size, int num_layers, bool batch_first, float dropout, bool train, bool bidirectional, int[] batch_sizes, Tensor? dropout_state) -> (Tensor, Tensor, Tensor, Tensor, Tensor)
  # rnn_tanh may or may not redispatch to _cudnn_rnn based on algorithm and build. Thus it might hit dispatch or kernel device check.
  # Disable dispatch time device check for consistent behavior.
  device_check: NoCheck
  dispatch:
    CUDA: _cudnn_rnn

- func: _cudnn_rnn_backward(Tensor input, Tensor[] weight, int weight_stride0, Tensor weight_buf, Tensor hx, Tensor? cx, Tensor output, Tensor? grad_output, Tensor? grad_hy, Tensor? grad_cy, int mode, int hidden_size, int proj_size, int num_layers, bool batch_first, float dropout, bool train, bool bidirectional, int[] batch_sizes, Tensor? dropout_state, Tensor reserve, bool[4] output_mask) -> (Tensor, Tensor, Tensor, Tensor[])
  dispatch:
    CUDA: _cudnn_rnn_backward

- func: _cudnn_init_dropout_state(float dropout, bool train, int dropout_seed, *, ScalarType? dtype=None, Layout? layout=None, Device? device=None, bool? pin_memory=False) -> Tensor
  dispatch:
    CUDA: _cudnn_init_dropout_state

- func: _debug_has_internal_overlap(Tensor self) -> int
  variants: function

- func: _fused_dropout(Tensor self, float p, Generator? generator=None) -> (Tensor, Tensor)
  variants: function
  dispatch:
    CUDA: fused_dropout_cuda

- func: _masked_scale(Tensor self, Tensor mask, float scale) -> Tensor
  variants: function
  dispatch:
    CUDA: masked_scale_cuda

- func: native_dropout(Tensor input, float p, bool? train) -> (Tensor, Tensor)
  variants: function
  dispatch:
    CPU: native_dropout_cpu
    CUDA: native_dropout_cuda

- func: native_dropout_backward(Tensor grad_output, Tensor mask, float scale) -> Tensor
  dispatch:
    CPU: native_dropout_backward_cpu
    CUDA: native_dropout_backward_cuda

- func: _sobol_engine_draw(Tensor quasi, int n, Tensor sobolstate, int dimension, int num_generated, ScalarType? dtype) -> (Tensor, Tensor)

- func: _sobol_engine_ff_(Tensor(a!) self, int n, Tensor sobolstate, int dimension, int num_generated) -> Tensor(a!)

- func: _sobol_engine_scramble_(Tensor(a!) self, Tensor ltm, int dimension) -> Tensor(a!)

- func: _sobol_engine_initialize_state_(Tensor(a!) self, int dimension) -> Tensor(a!)

- func: _reshape_from_tensor(Tensor self, Tensor shape) -> Tensor

- func: _shape_as_tensor(Tensor self) -> Tensor

- func: dropout(Tensor input, float p, bool train) -> Tensor
  dispatch:
    CompositeImplicitAutograd: dropout
    NestedTensorCPU, NestedTensorCUDA: dropout_nested

- func: dropout_(Tensor(a!) self, float p, bool train) -> Tensor(a!)
  dispatch:
    CompositeImplicitAutograd: dropout_
    NestedTensorCPU, NestedTensorCUDA: dropout_nested_

- func: feature_dropout(Tensor input, float p, bool train) -> Tensor

- func: feature_dropout_(Tensor(a!) self, float p, bool train) -> Tensor(a!)

- func: alpha_dropout(Tensor input, float p, bool train) -> Tensor

- func: alpha_dropout_(Tensor(a!) self, float p, bool train) -> Tensor(a!)

- func: feature_alpha_dropout(Tensor input, float p, bool train) -> Tensor

- func: feature_alpha_dropout_(Tensor(a!) self, float p, bool train) -> Tensor(a!)

- func: abs(Tensor self) -> Tensor
  device_check: NoCheck   # TensorIterator
  variants: function, method
  dispatch:
    CompositeExplicitAutograd: abs
    SparseCPU, SparseCUDA: abs_sparse
    SparseCsrCPU, SparseCsrCUDA: abs_sparse_csr

- func: abs_(Tensor(a!) self) -> Tensor(a!)
  device_check: NoCheck   # TensorIterator
  variants: function, method
  dispatch:
    CompositeExplicitAutograd: abs_
    SparseCPU, SparseCUDA: abs_sparse_
    SparseCsrCPU, SparseCsrCUDA: abs_sparse_csr_

- func: abs.out(Tensor self, *, Tensor(a!) out) -> Tensor(a!)
  device_check: NoCheck   # TensorIterator
  dispatch:
    CPU, CUDA: abs_out
    MPS: abs_out_mps
    SparseCPU, SparseCUDA: abs_sparse_out
    SparseCsrCPU, SparseCsrCUDA: abs_sparse_csr_out

# Note [Adding an alias]
# To add an alias do the following:
#
# 1) Copy the original functions native_functions.yaml entry, but replace the
#      original function's name with their own and delete any dispatch
#      keys for the aliases. Specifying a dispatch key will prevent
#      autograd from recording the operations the alias performs, which
#      will stop it from "inheriting" the original operation's autograd behavior.
# 2) Implement the corresponding functions and have them redispatch to the
#      original function.
# 3) Add docstrings to the new function that reference the original function,
#      and document the method as usual (if it exists.)
#    (See torch/_torch_docs.py and docs/source/torch.rst if adding a function,
#     torch/_tensor_docs.py and docs/source/tensors.rst if adding a method,
#     or module-specific doc bindings (like torch/linalg/__init__.py) if
#     adding an alias in a namespace.)
# 4) Update torch/overrides.py consistent with the original function.
# 5) Update the alias_map in torch/csrc/jit/passes/normalize_ops.cpp.
# 6) Add aliases argument to existing OpInfo/UnaryUfuncInfo or create new OpInfo/UnaryUfuncInfo entry
# in op_db list in torch/testing/_internal/common_methods_invocations.py
#
# See torch.absolute, an alias for torch.abs, as an example.

# Absolute, alias for abs
- func: absolute(Tensor self) -> Tensor
  device_check: NoCheck   # TensorIterator
  variants: function, method

- func: absolute_(Tensor(a!) self) -> Tensor(a!)
  device_check: NoCheck   # TensorIterator
  variants: method

- func: absolute.out(Tensor self, *, Tensor(a!) out) -> Tensor(a!)
  device_check: NoCheck   # TensorIterator

- func: angle(Tensor self) -> Tensor
  device_check: NoCheck   # TensorIterator
  variants: function, method
  dispatch:
    CPU, CUDA: angle
    SparseCsrCPU, SparseCsrCUDA: angle_sparse_csr

- func: angle.out(Tensor self, *, Tensor(a!) out) -> Tensor(a!)
  device_check: NoCheck   # TensorIterator
  dispatch:
    CPU, CUDA: angle_out
    SparseCsrCPU, SparseCsrCUDA: angle_sparse_csr_out

- func: view_as_real(Tensor(a) self) -> Tensor(a)
  variants: function
  dispatch:
    CPU, CUDA, MPS, Meta: view_as_real

- func: view_as_complex(Tensor(a) self) -> Tensor(a)
  variants: function
  dispatch:
    CPU, CUDA, Meta: view_as_complex

- func: sgn(Tensor self) -> Tensor
  variants: function, method
  structured_delegate: sgn.out
  dispatch:
    SparseCPU, SparseCUDA: sgn_sparse
    SparseCsrCPU, SparseCsrCUDA: sgn_sparse_csr

- func: sgn_(Tensor(a!) self) -> Tensor(a!)
  variants: method
  structured_delegate: sgn.out
  dispatch:
    SparseCPU, SparseCUDA: sgn_sparse_
    SparseCsrCPU, SparseCsrCUDA: sgn_sparse_csr_

- func: sgn.out(Tensor self, *, Tensor(a!) out) -> Tensor(a!)
  structured: True
  structured_inherits: TensorIteratorBase
  dispatch:
    CPU, CUDA: sgn_out
    SparseCPU, SparseCUDA: sgn_sparse_out
    SparseCsrCPU, SparseCsrCUDA: sgn_sparse_csr_out

- func: chalf(Tensor self, *, MemoryFormat? memory_format=None) -> Tensor
  variants: method

- func: real(Tensor(a) self) -> Tensor(a)
  device_check: NoCheck   # TensorIterator
  variants: function

- func: imag(Tensor(a) self) -> Tensor(a)
  device_check: NoCheck   # TensorIterator
  variants: function

- func: _conj(Tensor(a) self) -> Tensor(a)
  variants: function, method
  dispatch:
    CompositeExplicitAutograd: _conj

- func: conj(Tensor(a) self) -> Tensor(a)
  variants: function, method
  manual_cpp_binding: True

- func: _conj_physical(Tensor self) -> Tensor
  variants: function, method
  dispatch:
    CompositeExplicitAutograd: _conj_physical
    SparseCsrCPU, SparseCsrCUDA: conj_physical_sparse_csr

- func: conj_physical(Tensor self) -> Tensor
  variants: function, method

- func: conj_physical.out(Tensor self, *, Tensor(a!) out) -> Tensor(a!)
  dispatch:
    CPU, CUDA: conj_physical_out
    SparseCPU, SparseCUDA: conj_physical_out_sparse
    SparseCsrCPU, SparseCsrCUDA: conj_physical_sparse_csr_out

- func: conj_physical_(Tensor(a!) self) -> Tensor(a!)
  variants: function, method
  dispatch:
    CompositeExplicitAutograd: conj_physical_
    SparseCsrCPU, SparseCsrCUDA: conj_physical_sparse_csr_

- func: resolve_conj(Tensor(a) self) -> Tensor(a)
  variants: function, method

- func: resolve_neg(Tensor(a) self) -> Tensor(a)
  variants: function, method

- func: _neg_view(Tensor(a) self) -> Tensor(a)
  variants: function, method
  dispatch:
    CompositeExplicitAutograd: _neg_view

- func: acos(Tensor self) -> Tensor
  device_check: NoCheck   # TensorIterator
  variants: function, method
  structured_delegate: acos.out

- func: acos_(Tensor(a!) self) -> Tensor(a!)
  device_check: NoCheck   # TensorIterator
  variants: function, method
  structured_delegate: acos.out

- func: acos.out(Tensor self, *, Tensor(a!) out) -> Tensor(a!)
  device_check: NoCheck   # TensorIterator
  structured: True
  structured_inherits: TensorIteratorBase
  dispatch:
    CPU, CUDA: acos_out
    MPS: acos_out_mps

# arccos, alias of acos
- func: arccos(Tensor self) -> Tensor
  variants: function, method

- func: arccos_(Tensor(a!) self) -> Tensor(a!)
  variants: function, method

- func: arccos.out(Tensor self, *, Tensor(a!) out) -> Tensor(a!)

- func: avg_pool1d(Tensor self, int[1] kernel_size, int[1] stride=[], int[1] padding=0, bool ceil_mode=False, bool count_include_pad=True) -> Tensor

- func: adaptive_avg_pool1d(Tensor self, int[1] output_size) -> Tensor

# Return: (Tensor output, Tensor indices)
- func: adaptive_max_pool1d(Tensor self, int[1] output_size) -> (Tensor, Tensor)

- func: add.Tensor(Tensor self, Tensor other, *, Scalar alpha=1) -> Tensor
  device_check: NoCheck   # TensorIterator
  structured_delegate: add.out
  variants: function, method
  dispatch:
    SparseCPU, SparseCUDA: add_sparse
    SparseCsrCPU, SparseCsrCUDA: add_sparse_csr
    MkldnnCPU: mkldnn_add
    ZeroTensor: add_zerotensor
    NestedTensorCPU, NestedTensorCUDA: NestedTensor_add_Tensor

- func: add_.Tensor(Tensor(a!) self, Tensor other, *, Scalar alpha=1) -> Tensor(a!)
  device_check: NoCheck   # TensorIterator
  variants: method
  structured_delegate: add.out
  dispatch:
    SparseCPU, SparseCUDA: add_sparse_
    SparseCsrCPU, SparseCsrCUDA: add_sparse_csr_
    MkldnnCPU: mkldnn_add_
    NestedTensorCPU, NestedTensorCUDA: NestedTensor_add__Tensor

- func: add.out(Tensor self, Tensor other, *, Scalar alpha=1, Tensor(a!) out) -> Tensor(a!)
  device_check: NoCheck   # TensorIterator
  structured: True
  structured_inherits: TensorIteratorBase
  ufunc_inner_loop:
    Generic: add (AllAndComplex, BFloat16, Half, ComplexHalf)
    ScalarOnly: add (Bool)
  dispatch:
    SparseCPU: add_out_sparse_cpu
    SparseCUDA: add_out_sparse_cuda
    SparseCsrCPU: add_out_sparse_csr_cpu
    SparseCsrCUDA: add_out_sparse_csr_cuda
    MkldnnCPU: mkldnn_add_out
    MPS: add_out_mps

- func: _add_relu.Tensor(Tensor self, Tensor other, *, Scalar alpha=1) -> Tensor
  variants: function
  dispatch:
    CPU: add_relu

- func: _add_relu_.Tensor(Tensor(a!) self, Tensor other, *, Scalar alpha=1) -> Tensor(a!)
  variants: function
  dispatch:
    CPU: add_relu_

- func: _add_relu.out(Tensor self, Tensor other, *, Scalar alpha=1, Tensor(a!) out) -> Tensor(a!)
  variants: function
  dispatch:
    CPU: add_relu_out

- func: _add_relu.Scalar(Tensor self, Scalar other, Scalar alpha=1) -> Tensor
  variants: function
  dispatch:
    CPU: add_relu

- func: _add_relu_.Scalar(Tensor(a!) self, Scalar other, Scalar alpha=1) -> Tensor(a!)
  variants: function
  dispatch:
    CPU: add_relu_
  autogen: _add_relu.Scalar_out

# For C++ only, until we have conversion from C++ numbers to Tensor
- func: add.Scalar(Tensor self, Scalar other, Scalar alpha=1) -> Tensor
  device_check: NoCheck   # TensorIterator
  variants: function, method
  dispatch:
    CompositeExplicitAutograd: add

- func: add_.Scalar(Tensor(a!) self, Scalar other, Scalar alpha=1) -> Tensor(a!)
  device_check: NoCheck   # TensorIterator
  variants: method
  dispatch:
    CompositeExplicitAutograd: add_
  autogen: add.Scalar_out

- func: addmv(Tensor self, Tensor mat, Tensor vec, *, Scalar beta=1, Scalar alpha=1) -> Tensor
  structured_delegate: addmv.out
  variants: function, method

- func: addmv_(Tensor(a!) self, Tensor mat, Tensor vec, *, Scalar beta=1, Scalar alpha=1) -> Tensor(a!)
  structured_delegate: addmv.out
  variants: function, method

- func: addmv.out(Tensor self, Tensor mat, Tensor vec, *, Scalar beta=1, Scalar alpha=1, Tensor(a!) out) -> Tensor(a!)
  structured: True
  dispatch:
    CPU: addmv_out_cpu
    CUDA: addmv_out_cuda
    MPS: addmv_out_mps
    SparseCsrCPU: addmv_out_sparse_compressed
    SparseCsrCUDA: addmv_out_sparse_compressed_cuda

- func: addr(Tensor self, Tensor vec1, Tensor vec2, *, Scalar beta=1, Scalar alpha=1) -> Tensor
  variants: function, method
  dispatch:
    CPU, CUDA: addr
    CompositeExplicitAutograd: math_addr

- func: addr_(Tensor(a!) self, Tensor vec1, Tensor vec2, *, Scalar beta=1, Scalar alpha=1) -> Tensor(a!)
  variants: method
  dispatch:
    CompositeExplicitAutograd: addr_

- func: addr.out(Tensor self, Tensor vec1, Tensor vec2, *, Scalar beta=1, Scalar alpha=1, Tensor(a!) out) -> Tensor(a!)
  dispatch:
    CPU, CUDA: addr_out
    CompositeExplicitAutograd: math_addr_out

- func: affine_grid_generator(Tensor theta, int[] size, bool align_corners) -> Tensor
  variants: function
  dispatch:
    CompositeExplicitAutograd: affine_grid_generator

- func: affine_grid_generator_backward(Tensor grad, int[] size, bool align_corners) -> Tensor
  variants: function

- func: all.dim(Tensor self, int dim, bool keepdim=False) -> Tensor
  device_check: NoCheck   # TensorIterator
  structured_delegate: all.out
  variants: function, method

- func: all.out(Tensor self, int dim, bool keepdim=False, *, Tensor(a!) out) -> Tensor(a!)
  device_check: NoCheck   # TensorIterator
  structured: True
  precomputed:
  - dim -> int dim
  dispatch:
    CPU, CUDA: all_out
    MPS: all_out_mps

- func: all.dimname(Tensor self, Dimname dim, bool keepdim=False) -> Tensor
  device_check: NoCheck   # TensorIterator
  variants: function, method

- func: all.dimname_out(Tensor self, Dimname dim, bool keepdim=False, *, Tensor(a!) out) -> Tensor(a!)
  device_check: NoCheck   # TensorIterator

- func: allclose(Tensor self, Tensor other, float rtol=1e-05, float atol=1e-08, bool equal_nan=False) -> bool
  variants: function, method

- func: any.dim(Tensor self, int dim, bool keepdim=False) -> Tensor
  device_check: NoCheck   # TensorIterator
  structured_delegate: any.out
  variants: function, method

- func: any.out(Tensor self, int dim, bool keepdim=False, *, Tensor(a!) out) -> Tensor(a!)
  device_check: NoCheck   # TensorIterator
  structured: True
  precomputed:
  - dim -> int dim
  dispatch:
    CPU, CUDA: any_out
    MPS: any_out_mps

- func: any.dimname(Tensor self, Dimname dim, bool keepdim=False) -> Tensor
  device_check: NoCheck   # TensorIterator
  variants: function, method

- func: any.dimname_out(Tensor self, Dimname dim, bool keepdim=False, *, Tensor(a!) out) -> Tensor(a!)
  device_check: NoCheck   # TensorIterator

- func: arange(Scalar end, *, ScalarType? dtype=None, Layout? layout=None, Device? device=None, bool? pin_memory=None) -> Tensor

- func: arange.start(Scalar start, Scalar end, *, ScalarType? dtype=None, Layout? layout=None, Device? device=None, bool? pin_memory=None) -> Tensor

# Note [arange.start_step schema]
# We want `arange.start_step` to be grouped up with `arange.start_out`,
# But this doesn't happen automatically because the step argument
# is defaultable for .start_out but not for .start_step.
# We should probably just make "step" a defaultable param on arange.start,
# and kill arange.start_step.
- func: arange.start_step(Scalar start, Scalar end, Scalar step, *, ScalarType? dtype=None, Layout? layout=None, Device? device=None, bool? pin_memory=None) -> Tensor

- func: arange.out(Scalar end, *, Tensor(a!) out) -> Tensor(a!)

- func: arange.start_out(Scalar start, Scalar end, Scalar step=1, *, Tensor(a!) out) -> Tensor(a!)
  dispatch:
    CPU, Meta: arange_out
    CUDA: arange_cuda_out
    MPS: arange_mps_out

# This function is a temporary hack to allow tracing of arange like constructs with dynamic
# bounds on arange.  Normal arange is not traceable because it does not take any tensor inputs;
# if the range you need is based on another tensor, calling this function directly will
# preserve tracing.  Get rid of this when arange can directly take tensors for bounds
# (so that it can be traced directly).
- func: _dim_arange(Tensor like, int dim) -> Tensor

- func: argmax(Tensor self, int? dim=None, bool keepdim=False) -> Tensor
  structured_delegate: argmax.out
  device_check: NoCheck   # TensorIterator
  variants: function, method

- func: argmax.out(Tensor self, int? dim=None, bool keepdim=False, *, Tensor(a!) out) -> Tensor(a!)
  structured: True
  dispatch:
    CPU, CUDA: argmax_out
    MPS: argmax_out_mps

- func: argmin(Tensor self, int? dim=None, bool keepdim=False) -> Tensor
  structured_delegate: argmin.out
  device_check: NoCheck   # TensorIterator
  variants: function, method

- func: argmin.out(Tensor self, int? dim=None, bool keepdim=False, *, Tensor(a!) out) -> Tensor(a!)
  structured: True
  dispatch:
    CPU, CUDA: argmin_out

- func: acosh(Tensor self) -> Tensor
  variants: function, method
  structured_delegate: acosh.out

- func: acosh_(Tensor(a!) self) -> Tensor(a!)
  variants: function, method
  structured_delegate: acosh.out

- func: acosh.out(Tensor self, *, Tensor(a!) out) -> Tensor(a!)
  structured: True
  structured_inherits: TensorIteratorBase
  dispatch:
    CPU, CUDA: acosh_out
    MPS: acosh_out_mps

# arccosh, alias for acosh
- func: arccosh(Tensor self) -> Tensor
  variants: function, method

- func: arccosh_(Tensor(a!) self) -> Tensor(a!)
  variants: function, method

- func: arccosh.out(Tensor self, *, Tensor(a!) out) -> Tensor(a!)

- func: asinh(Tensor self) -> Tensor
  variants: function, method
  structured_delegate: asinh.out
  dispatch:
    SparseCPU, SparseCUDA: asinh_sparse
    SparseCsrCPU, SparseCsrCUDA: asinh_sparse_csr

- func: asinh_(Tensor(a!) self) -> Tensor(a!)
  variants: function, method
  structured_delegate: asinh.out
  dispatch:
    SparseCPU, SparseCUDA: asinh_sparse_
    SparseCsrCPU, SparseCsrCUDA: asinh_sparse_csr_

- func: asinh.out(Tensor self, *, Tensor(a!) out) -> Tensor(a!)
  structured: True
  structured_inherits: TensorIteratorBase
  dispatch:
    CPU, CUDA: asinh_out
    MPS: asinh_out_mps
    SparseCPU, SparseCUDA: asinh_sparse_out
    SparseCsrCPU, SparseCsrCUDA: asinh_sparse_csr_out

# arcsinh, alias for asinh
- func: arcsinh(Tensor self) -> Tensor
  variants: function, method

- func: arcsinh_(Tensor(a!) self) -> Tensor(a!)
  variants: function, method

- func: arcsinh.out(Tensor self, *, Tensor(a!) out) -> Tensor(a!)

- func: atanh(Tensor self) -> Tensor
  structured_delegate: atanh.out
  variants: function, method
  dispatch:
    SparseCPU, SparseCUDA: atanh_sparse
    SparseCsrCPU, SparseCsrCUDA: atanh_sparse_csr

- func: atanh_(Tensor(a!) self) -> Tensor(a!)
  structured_delegate: atanh.out
  variants: function, method
  dispatch:
    SparseCPU, SparseCUDA: atanh_sparse_
    SparseCsrCPU, SparseCsrCUDA: atanh_sparse_csr_

- func: atanh.out(Tensor self, *, Tensor(a!) out) -> Tensor(a!)
  structured: True
  structured_inherits: TensorIteratorBase
  dispatch:
    CPU, CUDA: atanh_out
    MPS: atanh_out_mps
    SparseCPU, SparseCUDA: atanh_sparse_out
    SparseCsrCPU, SparseCsrCUDA: atanh_sparse_csr_out

# arctanh, alias for atanh
- func: arctanh(Tensor self) -> Tensor
  variants: function, method

- func: arctanh_(Tensor(a!) self) -> Tensor(a!)
  variants: function, method

- func: arctanh.out(Tensor self, *, Tensor(a!) out) -> Tensor(a!)

- func: as_strided(Tensor(a) self, int[] size, int[] stride, int? storage_offset=None) -> Tensor(a)
  variants: function, method
  dispatch:
    ZeroTensor, CPU, CUDA, Meta: as_strided_tensorimpl
    MPS: as_strided_tensorimpl_mps
    QuantizedCPU, QuantizedCUDA: as_strided_qtensorimpl
  device_check: NoCheck
  device_guard: False

- func: as_strided_(Tensor(a!) self, int[] size, int[] stride, int? storage_offset=None) -> Tensor(a!)
  use_const_ref_for_mutable_tensors: True
  variants: function, method
  device_check: NoCheck
  device_guard: False
  tags: inplace_view
  dispatch:
    CompositeExplicitAutogradNonFunctional: as_strided_

- func: asin(Tensor self) -> Tensor
  device_check: NoCheck   # TensorIterator
  variants: function, method
  structured_delegate: asin.out
  dispatch:
    SparseCPU, SparseCUDA: asin_sparse
    SparseCsrCPU, SparseCsrCUDA: asin_sparse_csr

- func: asin_(Tensor(a!) self) -> Tensor(a!)
  device_check: NoCheck   # TensorIterator
  variants: function, method
  structured_delegate: asin.out
  dispatch:
    SparseCPU, SparseCUDA: asin_sparse_
    SparseCsrCPU, SparseCsrCUDA: asin_sparse_csr_

- func: asin.out(Tensor self, *, Tensor(a!) out) -> Tensor(a!)
  device_check: NoCheck   # TensorIterator
  structured: True
  structured_inherits: TensorIteratorBase
  dispatch:
    CPU, CUDA: asin_out
    MPS: asin_out_mps
    SparseCPU, SparseCUDA: asin_sparse_out
    SparseCsrCPU, SparseCsrCUDA: asin_sparse_csr_out

# arcsin, alias of asin
- func: arcsin(Tensor self) -> Tensor
  variants: function, method

- func: arcsin_(Tensor(a!) self) -> Tensor(a!)
  variants: function, method

- func: arcsin.out(Tensor self, *, Tensor(a!) out) -> Tensor(a!)

- func: atan(Tensor self) -> Tensor
  device_check: NoCheck   # TensorIterator
  structured_delegate: atan.out
  variants: function, method
  dispatch:
    SparseCPU, SparseCUDA: atan_sparse
    SparseCsrCPU, SparseCsrCUDA: atan_sparse_csr

- func: atan_(Tensor(a!) self) -> Tensor(a!)
  device_check: NoCheck   # TensorIterator
  structured_delegate: atan.out
  variants: function, method
  dispatch:
    SparseCPU, SparseCUDA: atan_sparse_
    SparseCsrCPU, SparseCsrCUDA: atan_sparse_csr_

- func: atan.out(Tensor self, *, Tensor(a!) out) -> Tensor(a!)
  device_check: NoCheck   # TensorIterator
  structured: True
  structured_inherits: TensorIteratorBase
  dispatch:
    CPU, CUDA: atan_out
    MPS: atan_out_mps
    SparseCPU, SparseCUDA: atan_sparse_out
    SparseCsrCPU, SparseCsrCUDA: atan_sparse_csr_out

# arctan, alias of atan
- func: arctan(Tensor self) -> Tensor
  variants: function, method

- func: arctan_(Tensor(a!) self) -> Tensor(a!)
  variants: function, method

- func: arctan.out(Tensor self, *, Tensor(a!) out) -> Tensor(a!)

- func: atleast_1d(Tensor self) -> Tensor
  variants: function

- func: atleast_1d.Sequence(Tensor[] tensors) -> Tensor[]

- func: atleast_2d(Tensor self) -> Tensor
  variants: function

- func: atleast_2d.Sequence(Tensor[] tensors) -> Tensor[]
  variants: function

- func: atleast_3d(Tensor self) -> Tensor
  variants: function

- func: atleast_3d.Sequence(Tensor[] tensors) -> Tensor[]
  variants: function

- func: baddbmm(Tensor self, Tensor batch1, Tensor batch2, *, Scalar beta=1, Scalar alpha=1) -> Tensor
  variants: function, method
  structured_delegate: baddbmm.out

- func: baddbmm_(Tensor(a!) self, Tensor batch1, Tensor batch2, *, Scalar beta=1, Scalar alpha=1) -> Tensor(a!)
  variants: method
  structured_delegate: baddbmm.out

- func: baddbmm.out(Tensor self, Tensor batch1, Tensor batch2, *, Scalar beta=1, Scalar alpha=1, Tensor(a!) out) -> Tensor(a!)
  structured: True
  variants: function
  dispatch:
    CPU: baddbmm_out_cpu
    CUDA: baddbmm_out_cuda
    MPS: baddbmm_out_mps
    SparseCsrCUDA: baddbmm_out_sparse_csr_cuda

- func: bartlett_window(int window_length, *, ScalarType? dtype=None, Layout? layout=None, Device? device=None, bool? pin_memory=None) -> Tensor

- func: bartlett_window.periodic(int window_length, bool periodic, *, ScalarType? dtype=None, Layout? layout=None, Device? device=None, bool? pin_memory=None) -> Tensor

- func: batch_norm(Tensor input, Tensor? weight, Tensor? bias, Tensor? running_mean, Tensor? running_var, bool training, float momentum, float eps, bool cudnn_enabled) -> Tensor

- func: quantized_batch_norm(Tensor input, Tensor? weight, Tensor? bias, Tensor mean, Tensor var, float eps, float output_scale, int output_zero_point) -> Tensor
  dispatch:
    QuantizedCPU: quantized_batch_norm

- func: _batch_norm_impl_index(Tensor input, Tensor? weight, Tensor? bias, Tensor? running_mean, Tensor? running_var, bool training, float momentum, float eps, bool cudnn_enabled) -> (Tensor, Tensor, Tensor, Tensor, int)

- func: _batch_norm_impl_index_backward(int impl_index, Tensor input, Tensor grad_output, Tensor? weight, Tensor? running_mean, Tensor? running_var, Tensor? save_mean, Tensor? save_var_transform, bool train, float eps, bool[3] output_mask, Tensor reservedSpace) -> (Tensor, Tensor, Tensor)

# Sample bernoulli with values in `self` as probability.
- func: bernoulli(Tensor self, *, Generator? generator=None) -> Tensor
  device_check: NoCheck   # TensorIterator
  variants: function, method
  dispatch:
    CompositeExplicitAutograd: bernoulli

- func: bernoulli.out(Tensor self, *, Generator? generator=None, Tensor(a!) out) -> Tensor(a!)
  device_check: NoCheck   # TensorIterator
  variants: function
  dispatch:
    CPU, CUDA: bernoulli_out
    MPS: bernoulli_out_mps

- func: bernoulli_.Tensor(Tensor(a!) self, Tensor p, *, Generator? generator=None) -> Tensor(a!)
  device_check: NoCheck   # TensorIterator
  variants: method
  dispatch:
    CPU, CUDA: bernoulli_
    MPS: bernoulli_mps_
  autogen: bernoulli.Tensor_functional, bernoulli.Tensor_out

- func: bernoulli_.float(Tensor(a!) self, float p=0.5, *, Generator? generator=None) -> Tensor(a!)
  device_check: NoCheck   # TensorIterator
  variants: method
  dispatch:
    CPU, CUDA: bernoulli_
    MPS: bernoulli_mps_
  autogen: bernoulli.float_out

# Note [bernoulli.p schema]
# We should probably just fix the overload ambiguity by appending a _functional to the C++ API name (BC breaking)
# This out-of-place version isn't used explicitly, but needed by jit.
# There is no default valid on `p` here because it would introduce ambiguity
# with `bernoulli(Tensor self, *, Generator? generator=None)` declaration.
- func: bernoulli.p(Tensor self, float p, *, Generator? generator=None) -> Tensor
  device_check: NoCheck   # TensorIterator
  variants: function, method

- func: bilinear(Tensor input1, Tensor input2, Tensor weight, Tensor? bias=None) -> Tensor

- func: binary_cross_entropy(Tensor self, Tensor target, Tensor? weight=None, int reduction=Mean) -> Tensor
  device_check: NoCheck   # TensorIterator
  python_module: nn
  variants: function
  dispatch:
    CPU: binary_cross_entropy_cpu
    CUDA: binary_cross_entropy_cuda
    MPS: binary_cross_entropy_mps

- func: binary_cross_entropy.out(Tensor self, Tensor target, Tensor? weight=None, int reduction=Mean, *, Tensor(a!) out) -> Tensor(a!)
  device_check: NoCheck   # TensorIterator
  python_module: nn
  variants: function
  dispatch:
    CPU: binary_cross_entropy_out_cpu
    CUDA: binary_cross_entropy_out_cuda
    MPS: binary_cross_entropy_out_mps

- func: binary_cross_entropy_backward(Tensor grad_output, Tensor self, Tensor target, Tensor? weight=None, int reduction=Mean) -> Tensor
  python_module: nn
  variants: function
  dispatch:
    CPU: binary_cross_entropy_backward_cpu
    CUDA: binary_cross_entropy_backward_cuda
    MPS: binary_cross_entropy_backward_mps

- func: binary_cross_entropy_backward.grad_input(Tensor grad_output, Tensor self, Tensor target, Tensor? weight=None, int reduction=Mean, *, Tensor(a!) grad_input) -> Tensor(a!)
  python_module: nn
  variants: function
  dispatch:
    CPU: binary_cross_entropy_backward_out_cpu
    CUDA: binary_cross_entropy_backward_out_cuda
    MPS: binary_cross_entropy_backward_out_mps

- func: binary_cross_entropy_with_logits(Tensor self, Tensor target, Tensor? weight=None, Tensor? pos_weight=None, int reduction=Mean) -> Tensor
  device_check: NoCheck   # TensorIterator
  variants: function
  dispatch:
    CompositeExplicitAutograd: binary_cross_entropy_with_logits

- func: bincount(Tensor self, Tensor? weights=None, int minlength=0) -> Tensor
  variants: function, method
  dispatch:
    CPU: _bincount_cpu
    CUDA: _bincount_cuda
  tags: dynamic_output_shape

- func: bitwise_not(Tensor self) -> Tensor
  device_check: NoCheck   # TensorIterator
  structured_delegate: bitwise_not.out
  variants: function, method

- func: bitwise_not_(Tensor(a!) self) -> Tensor(a!)
  device_check: NoCheck   # TensorIterator
  structured_delegate: bitwise_not.out
  variants: method

- func: bitwise_not.out(Tensor self, *, Tensor(a!) out) -> Tensor(a!)
  device_check: NoCheck   # TensorIterator
  structured: True
  structured_inherits: TensorIteratorBase
  dispatch:
    CPU, CUDA: bitwise_not_out

- func: copysign.out(Tensor self, Tensor other, *, Tensor(a!) out) -> Tensor(a!)
  device_check: NoCheck   # TensorIterator
  structured: True
  structured_inherits: TensorIteratorBase
  dispatch:
    CPU, CUDA: copysign_out

- func: copysign.Tensor(Tensor self, Tensor other) -> Tensor
  device_check: NoCheck   # TensorIterator
  variants: function, method
  structured_delegate: copysign.out

- func: copysign_.Tensor(Tensor(a!) self, Tensor other) -> Tensor(a!)
  device_check: NoCheck   # TensorIterator
  variants: method
  structured_delegate: copysign.out

- func: copysign.Scalar(Tensor self, Scalar other) -> Tensor
  variants: function, method
  dispatch:
    CompositeExplicitAutograd: copysign

- func: copysign_.Scalar(Tensor(a!) self, Scalar other) -> Tensor(a!)
  variants: method
  dispatch:
    CompositeExplicitAutograd: copysign_

- func: copysign.Scalar_out(Tensor self, Scalar other, *, Tensor(a!) out) -> Tensor(a!)
  dispatch:
    CompositeExplicitAutograd: copysign_out

- func: logical_not(Tensor self) -> Tensor
  device_check: NoCheck   # TensorIterator
  variants: function, method
  dispatch:
    CompositeExplicitAutograd: logical_not

- func: logical_not_(Tensor(a!) self) -> Tensor(a!)
  device_check: NoCheck   # TensorIterator
  variants: method
  dispatch:
    CompositeExplicitAutograd: logical_not_

- func: logical_not.out(Tensor self, *, Tensor(a!) out) -> Tensor(a!)
  device_check: NoCheck   # TensorIterator
  dispatch:
    CPU, CUDA: logical_not_out
    MPS: logical_not_out_mps

- func: logical_xor(Tensor self, Tensor other) -> Tensor
  device_check: NoCheck   # TensorIterator
  variants: function, method
  dispatch:
    CompositeExplicitAutograd: logical_xor

- func: logical_xor_(Tensor(a!) self, Tensor other) -> Tensor(a!)
  device_check: NoCheck   # TensorIterator
  variants: method
  dispatch:
    CompositeExplicitAutograd: logical_xor_

- func: logical_xor.out(Tensor self, Tensor other, *, Tensor(a!) out) -> Tensor(a!)
  device_check: NoCheck   # TensorIterator
  dispatch:
    CPU, CUDA: logical_xor_out
    MPS: logical_xor_out_mps

- func: logical_and(Tensor self, Tensor other) -> Tensor
  device_check: NoCheck   # TensorIterator
  variants: function, method
  dispatch:
    CompositeExplicitAutograd: logical_and

- func: logical_and_(Tensor(a!) self, Tensor other) -> Tensor(a!)
  device_check: NoCheck   # TensorIterator
  variants: method
  dispatch:
    CompositeExplicitAutograd: logical_and_

- func: logical_and.out(Tensor self, Tensor other, *, Tensor(a!) out) -> Tensor(a!)
  device_check: NoCheck   # TensorIterator
  dispatch:
    CPU, CUDA: logical_and_out
    MPS: logical_and_out_mps

- func: logical_or(Tensor self, Tensor other) -> Tensor
  device_check: NoCheck   # TensorIterator
  variants: function, method
  dispatch:
    CompositeExplicitAutograd: logical_or

- func: logical_or_(Tensor(a!) self, Tensor other) -> Tensor(a!)
  device_check: NoCheck   # TensorIterator
  variants: method
  dispatch:
    CompositeExplicitAutograd: logical_or_

- func: logical_or.out(Tensor self, Tensor other, *, Tensor(a!) out) -> Tensor(a!)
  device_check: NoCheck   # TensorIterator
  dispatch:
    CPU, CUDA: logical_or_out
    MPS: logical_or_out_mps

- func: blackman_window(int window_length, *, ScalarType? dtype=None, Layout? layout=None, Device? device=None, bool? pin_memory=None) -> Tensor

- func: blackman_window.periodic(int window_length, bool periodic, *, ScalarType? dtype=None, Layout? layout=None, Device? device=None, bool? pin_memory=None) -> Tensor

- func: bmm(Tensor self, Tensor mat2) -> Tensor
  structured_delegate: bmm.out
  variants: function, method
  dispatch:
    SparseCPU: bmm_sparse_cpu
    SparseCUDA: bmm_sparse_cuda
    NestedTensorCPU, NestedTensorCUDA: bmm_nested

- func: bmm.out(Tensor self, Tensor mat2, *, Tensor(a!) out) -> Tensor(a!)
  structured: True
  variants: function
  dispatch:
    CPU: bmm_out_cpu
    CUDA: bmm_out_cuda
    MPS: bmm_out_mps
    SparseCPU: bmm_out_sparse_cpu
    SparseCUDA: bmm_out_sparse_cuda
    SparseCsrCUDA: bmm_out_sparse_csr_cuda

- func: broadcast_tensors(Tensor[] tensors) -> Tensor[]
  device_check: NoCheck
  device_guard: False

- func: broadcast_to(Tensor(a) self, int[] size) -> Tensor(a)
  variants: function, method

- func: _sparse_broadcast_to(Tensor(a) self, int[] size) -> Tensor(a)
  variants: function
  dispatch:
    SparseCPU, SparseCUDA: sparse_broadcast_to

- func: cat(Tensor[] tensors, int dim=0) -> Tensor
  structured_delegate: cat.out
  dispatch:
    SparseCPU, SparseCUDA: cat_sparse
    QuantizedCPU: cat_quantized_cpu

- func: cat.out(Tensor[] tensors, int dim=0, *, Tensor(a!) out) -> Tensor(a!)
  structured: True
  precomputed:
  - dim -> int dim, int valid, bool all_contiguous, bool all_same_dtype, bool all_same_sizes_and_stride, MemoryFormat memory_format
  dispatch:
    CPU: cat_out_cpu
    CUDA: cat_out_cuda
    MPS: cat_out_mps
    QuantizedCPU: cat_out_quantized_cpu

- func: cat.names(Tensor[] tensors, Dimname dim) -> Tensor

- func: cat.names_out(Tensor[] tensors, Dimname dim, *, Tensor(a!) out) -> Tensor(a!)

# alias for torch.cat
- func: concat(Tensor[] tensors, int dim=0) -> Tensor

- func: concat.out(Tensor[] tensors, int dim=0, *, Tensor(a!) out) -> Tensor(a!)

- func: concat.names(Tensor[] tensors, Dimname dim) -> Tensor

- func: concat.names_out(Tensor[] tensors, Dimname dim, *, Tensor(a!) out) -> Tensor(a!)

- func: block_diag(Tensor[] tensors) -> Tensor
  variants: function
  dispatch:
    CompositeExplicitAutograd: block_diag

- func: ceil(Tensor self) -> Tensor
  device_check: NoCheck   # TensorIterator
  structured_delegate: ceil.out
  variants: function, method
  dispatch:
    SparseCPU, SparseCUDA: ceil_sparse
    SparseCsrCPU, SparseCsrCUDA: ceil_sparse_csr

- func: ceil_(Tensor(a!) self) -> Tensor(a!)
  device_check: NoCheck   # TensorIterator
  structured_delegate: ceil.out
  variants: function, method
  dispatch:
    SparseCPU, SparseCUDA: ceil_sparse_
    SparseCsrCPU, SparseCsrCUDA: ceil_sparse_csr_

- func: ceil.out(Tensor self, *, Tensor(a!) out) -> Tensor(a!)
  device_check: NoCheck   # TensorIterator
  structured: True
  structured_inherits: TensorIteratorBase
  dispatch:
    CPU, CUDA: ceil_out
    MPS: ceil_out_mps
    SparseCPU, SparseCUDA: ceil_sparse_out
    SparseCsrCPU, SparseCsrCUDA: ceil_sparse_csr_out

# alias for torch.linalg.multi_dot
- func: chain_matmul(Tensor[] matrices) -> Tensor
  variants: function

# alias for torch.linalg.multi_dot
- func: chain_matmul.out(Tensor[] matrices, *, Tensor(a!) out) -> Tensor(a!)

- func: unsafe_chunk(Tensor self, int chunks, int dim=0) -> Tensor[]
  variants: function, method
  device_check: NoCheck
  device_guard: False

- func: chunk(Tensor(a -> *) self, int chunks, int dim=0) -> Tensor(a)[]
  variants: function, method
  device_check: NoCheck
  device_guard: False

- func: tensor_split.sections(Tensor(a -> *) self, int sections, int dim=0) -> Tensor(a)[]
  variants: function, method

- func: tensor_split.indices(Tensor(a -> *) self, int[] indices, int dim=0) -> Tensor(a)[]
  variants: function, method

- func: tensor_split.tensor_indices_or_sections(Tensor(a -> *) self, Tensor tensor_indices_or_sections, int dim=0) -> Tensor(a)[]
  variants: function, method

- func: clamp(Tensor self, Scalar? min=None, Scalar? max=None) -> Tensor
  device_check: NoCheck   # TensorIterator
  variants: function, method
  cpp_no_default_args: ['min']
  structured_delegate: clamp.out
  dispatch:
    QuantizedCPU: clamp_quantized_cpu

- func: clamp.Tensor(Tensor self, Tensor? min=None, Tensor? max=None) -> Tensor
  variants: function, method
  structured_delegate: clamp.Tensor_out

- func: clamp_(Tensor(a!) self, Scalar? min=None, Scalar? max=None) -> Tensor(a!)
  device_check: NoCheck   # TensorIterator
  variants: function, method
  cpp_no_default_args: ['min']
  structured_delegate: clamp.out

- func: clamp_.Tensor(Tensor(a!) self, Tensor? min=None, Tensor? max=None) -> Tensor(a!)
  variants: function, method
  structured_delegate: clamp.Tensor_out

- func: clamp.out(Tensor self, Scalar? min=None, Scalar? max=None, *, Tensor(a!) out) -> Tensor(a!)
  device_check: NoCheck   # TensorIterator
  cpp_no_default_args: ['min']
  structured: True
  structured_inherits: TensorIteratorBase
  dispatch:
    CPU, CUDA: clamp_out
    MPS: clamp_out_mps

- func: clamp.Tensor_out(Tensor self, Tensor? min=None, Tensor? max=None, *, Tensor(a!) out) -> Tensor(a!)
  device_check: NoCheck   # TensorIterator
  structured: True
  structured_inherits: TensorIteratorBase
  dispatch:
    CPU, CUDA: clamp_Tensor_out
    MPS: clamp_Tensor_out_mps

- func: clamp_max(Tensor self, Scalar max) -> Tensor
  device_check: NoCheck   # TensorIterator
  variants: function, method
  structured_delegate: clamp_max.out

- func: clamp_max.Tensor(Tensor self, Tensor max) -> Tensor
  variants: function, method
  structured_delegate: clamp_max.Tensor_out

- func: clamp_max_(Tensor(a!) self, Scalar max) -> Tensor(a!)
  device_check: NoCheck   # TensorIterator
  variants: function, method
  structured_delegate: clamp_max.out

- func: clamp_max_.Tensor(Tensor(a!) self, Tensor max) -> Tensor(a!)
  variants: function, method
  structured_delegate: clamp_max.Tensor_out

- func: clamp_max.out(Tensor self, Scalar max, *, Tensor(a!) out) -> Tensor(a!)
  device_check: NoCheck   # TensorIterator
  structured: True
  structured_inherits: TensorIteratorBase
  dispatch:
    CPU, CUDA: clamp_max_out
    MPS: clamp_max_out_mps

- func: clamp_max.Tensor_out(Tensor self, Tensor max, *, Tensor(a!) out) -> Tensor(a!)
  device_check: NoCheck   # TensorIterator
  structured: True
  structured_inherits: TensorIteratorBase
  dispatch:
    CPU, CUDA: clamp_max_Tensor_out
    MPS: clamp_max_Tensor_out_mps

- func: clamp_min(Tensor self, Scalar min) -> Tensor
  device_check: NoCheck   # TensorIterator
  variants: function, method
  structured_delegate: clamp_min.out

- func: clamp_min.Tensor(Tensor self, Tensor min) -> Tensor
  variants: function, method
  structured_delegate: clamp_min.Tensor_out

- func: clamp_min_(Tensor(a!) self, Scalar min) -> Tensor(a!)
  device_check: NoCheck   # TensorIterator
  variants: function, method
  structured_delegate: clamp_min.out

- func: clamp_min_.Tensor(Tensor(a!) self, Tensor min) -> Tensor(a!)
  variants: function, method
  structured_delegate: clamp_min.Tensor_out

- func: clamp_min.out(Tensor self, Scalar min, *, Tensor(a!) out) -> Tensor(a!)
  device_check: NoCheck   # TensorIterator
  structured: True
  structured_inherits: TensorIteratorBase
  dispatch:
    CPU, CUDA: clamp_min_out
    MPS: clamp_min_out_mps

- func: clamp_min.Tensor_out(Tensor self, Tensor min, *, Tensor(a!) out) -> Tensor(a!)
  device_check: NoCheck   # TensorIterator
  structured: True
  structured_inherits: TensorIteratorBase
  dispatch:
    CPU, CUDA: clamp_min_Tensor_out
    MPS: clamp_min_Tensor_out_mps

# clip is an alias for clamp
- func: clip(Tensor self, Scalar? min=None, Scalar? max=None) -> Tensor
  cpp_no_default_args: ['min']
  variants: function, method

- func: clip.Tensor(Tensor self, Tensor? min=None, Tensor? max=None) -> Tensor
  variants: function, method

- func: clip_(Tensor(a!) self, Scalar? min=None, Scalar? max=None) -> Tensor(a!)
  cpp_no_default_args: ['min']
  variants: function, method

- func: clip_.Tensor(Tensor(a!) self, Tensor? min=None, Tensor? max=None) -> Tensor(a!)
  variants: function, method

- func: clip.out(Tensor self, Scalar? min=None, Scalar? max=None, *, Tensor(a!) out) -> Tensor(a!)
  cpp_no_default_args: ['min']

- func: clip.Tensor_out(Tensor self, Tensor? min=None, Tensor? max=None, *, Tensor(a!) out) -> Tensor(a!)

- func: cudnn_is_acceptable(Tensor self) -> bool
  device_check: NoCheck
  device_guard: False

- func: complex(Tensor real, Tensor imag) -> Tensor
  variants: function
  dispatch:
    CompositeExplicitAutograd: complex

- func: complex.out(Tensor real, Tensor imag, *, Tensor(a!) out) -> Tensor(a!)
  dispatch:
    CPU, CUDA: complex_out

- func: polar(Tensor abs, Tensor angle) -> Tensor
  variants: function
  dispatch:
    CompositeExplicitAutograd: polar

- func: polar.out(Tensor abs, Tensor angle, *, Tensor(a!) out) -> Tensor(a!)
  dispatch:
    CPU, CUDA: polar_out

- func: constant_pad_nd(Tensor self, int[] pad, Scalar value=0) -> Tensor
  variants: function
  dispatch:
    CompositeExplicitAutograd: constant_pad_nd

- func: contiguous(Tensor(a) self, *, MemoryFormat memory_format=contiguous_format) -> Tensor(a)
  variants: method
  manual_cpp_binding: True

- func: convolution(Tensor input, Tensor weight, Tensor? bias, int[] stride, int[] padding, int[] dilation, bool transposed, int[] output_padding, int groups) -> Tensor
  dispatch:
    CompositeExplicitAutograd: convolution

- func: convolution_backward(Tensor grad_output, Tensor input, Tensor weight, int[]? bias_sizes, int[] stride, int[] padding, int[] dilation, bool transposed, int[] output_padding, int groups, bool[3] output_mask) -> (Tensor, Tensor, Tensor)
  dispatch:
    CompositeExplicitAutograd, CUDA: convolution_backward

- func: convolution_overrideable(Tensor input, Tensor weight, Tensor? bias, int[] stride, int[] padding, int[] dilation, bool transposed, int[] output_padding, int groups) -> Tensor
  dispatch:
    CompositeExplicitAutograd: convolution_overrideable

- func: convolution_backward_overrideable(Tensor grad_output, Tensor input, Tensor weight, int[] stride, int[] padding, int[] dilation, bool transposed, int[] output_padding, int groups, bool[3] output_mask) -> (Tensor grad_input, Tensor grad_weight, Tensor grad_bias)
  dispatch:
    CompositeExplicitAutograd: convolution_backward_overrideable

- func: _convolution(Tensor input, Tensor weight, Tensor? bias, int[] stride, int[] padding, int[] dilation, bool transposed, int[] output_padding, int groups, bool benchmark, bool deterministic, bool cudnn_enabled, bool allow_tf32) -> Tensor
  dispatch:
    CompositeExplicitAutograd: _convolution

- func: _convolution.deprecated(Tensor input, Tensor weight, Tensor? bias, int[] stride, int[] padding, int[] dilation, bool transposed, int[] output_padding, int groups, bool benchmark, bool deterministic, bool cudnn_enabled) -> Tensor

- func: _convolution_mode(Tensor input, Tensor weight, Tensor? bias, int[] stride, str padding, int[] dilation, int groups) -> Tensor

- func: _convolution_double_backward(Tensor? ggI, Tensor? ggW, Tensor? ggb, Tensor gO, Tensor weight, Tensor self, int[] stride, int[] padding, int[] dilation, bool transposed, int[] output_padding, int groups, bool[3] output_mask) -> (Tensor, Tensor, Tensor)

- func: conv1d(Tensor input, Tensor weight, Tensor? bias=None, int[1] stride=1, int[1] padding=0, int[1] dilation=1, int groups=1) -> Tensor

- func: conv2d(Tensor input, Tensor weight, Tensor? bias=None, int[2] stride=1, int[2] padding=0, int[2] dilation=1, int groups=1) -> Tensor

- func: conv3d(Tensor input, Tensor weight, Tensor? bias=None, int[3] stride=1, int[3] padding=0, int[3] dilation=1, int groups=1) -> Tensor

- func: conv1d.padding(Tensor input, Tensor weight, Tensor? bias=None, int[1] stride=1, str padding="valid", int[1] dilation=1, int groups=1) -> Tensor
  cpp_no_default_args: ['bias', 'stride', 'padding']

- func: conv2d.padding(Tensor input, Tensor weight, Tensor? bias=None, int[2] stride=1, str padding="valid", int[2] dilation=1, int groups=1) -> Tensor
  cpp_no_default_args: ['bias', 'stride', 'padding']

- func: conv3d.padding(Tensor input, Tensor weight, Tensor? bias=None, int[3] stride=1, str padding="valid", int[3] dilation=1, int groups=1) -> Tensor
  cpp_no_default_args: ['bias', 'stride', 'padding']

- func: conv_tbc(Tensor self, Tensor weight, Tensor bias, int pad=0) -> Tensor
  dispatch:
    CompositeExplicitAutograd: conv_tbc

- func: conv_tbc_backward(Tensor self, Tensor input, Tensor weight, Tensor bias, int pad) -> (Tensor, Tensor, Tensor)

# NB: we inherit the goofy argument order from PyTorch torch.nn.functional
- func: conv_transpose1d(Tensor input, Tensor weight, Tensor? bias=None, int[1] stride=1, int[1] padding=0, int[1] output_padding=0, int groups=1, int[1] dilation=1) -> Tensor

- func: conv_transpose2d.input(Tensor input, Tensor weight, Tensor? bias=None, int[2] stride=1, int[2] padding=0, int[2] output_padding=0, int groups=1, int[2] dilation=1) -> Tensor

- func: conv_transpose3d.input(Tensor input, Tensor weight, Tensor? bias=None, int[3] stride=1, int[3] padding=0, int[3] output_padding=0, int groups=1, int[3] dilation=1) -> Tensor

- func: copy(Tensor self, Tensor src, bool non_blocking=False) -> Tensor
  variants: function

- func: copy_(Tensor(a!) self, Tensor src, bool non_blocking=False) -> Tensor(a!)
  variants: method
  device_check: NoCheck
  device_guard: False
  dispatch:
    MkldnnCPU: copy_mkldnn_
    SparseCPU, SparseCUDA: copy_sparse_wrapper_
    CompositeExplicitAutograd: copy_
    SparseCsrCPU, SparseCsrCUDA: copy_sparse_compressed_
  autogen: copy.out

- func: _copy_from(Tensor self, Tensor dst, bool non_blocking=False) -> Tensor
  dispatch:
    MPS: _copy_from_mps

# We need this to be able to properly copy from a CPU to an XLA tensor with different sizes.
# See https://github.com/pytorch/xla/issues/2881
- func: _copy_from_and_resize(Tensor self, Tensor dst) -> Tensor
  dispatch:
    MPS: _copy_from_and_resize_mps

- func: cos(Tensor self) -> Tensor
  device_check: NoCheck   # TensorIterator
  variants: function, method
  structured_delegate: cos.out

- func: cos_(Tensor(a!) self) -> Tensor(a!)
  device_check: NoCheck   # TensorIterator
  variants: function, method
  structured_delegate: cos.out

- func: cos.out(Tensor self, *, Tensor(a!) out) -> Tensor(a!)
  device_check: NoCheck   # TensorIterator
  structured: True
  structured_inherits: TensorIteratorBase
  dispatch:
    CPU, CUDA: cos_out
    MPS: cos_out_mps

- func: cosh(Tensor self) -> Tensor
  device_check: NoCheck   # TensorIterator
  variants: function, method
  structured_delegate: cosh.out

- func: cosh_(Tensor(a!) self) -> Tensor(a!)
  device_check: NoCheck   # TensorIterator
  variants: function, method
  structured_delegate: cosh.out

- func: cosh.out(Tensor self, *, Tensor(a!) out) -> Tensor(a!)
  device_check: NoCheck   # TensorIterator
  structured: True
  structured_inherits: TensorIteratorBase
  dispatch:
    CPU, CUDA: cosh_out
    MPS: cosh_out_mps

- func: cosine_embedding_loss(Tensor input1, Tensor input2, Tensor target, float margin=0.0, int reduction=Mean) -> Tensor

- func: count_nonzero.dim_IntList(Tensor self, int[] dim) -> Tensor
  variants: function, method
  dispatch:
    CPU: count_nonzero_cpu
    CUDA: count_nonzero_cuda
    MPS: count_nonzero_mps

- func: count_nonzero(Tensor self, int? dim=None) -> Tensor
  variants: function, method
  dispatch:
    CompositeExplicitAutograd: count_nonzero

- func: cov(Tensor self, *, int correction=1, Tensor? fweights=None, Tensor? aweights=None) -> Tensor
  variants: function, method

- func: corrcoef(Tensor self) -> Tensor
  variants: function, method

- func: cudnn_affine_grid_generator(Tensor theta, int N, int C, int H, int W) -> Tensor grid
  dispatch:
    CUDA: cudnn_affine_grid_generator_forward

# TODO: Why do I have to call this grad?!
- func: cudnn_affine_grid_generator_backward(Tensor grad, int N, int C, int H, int W) -> Tensor grad_theta
  dispatch:
    CUDA: cudnn_affine_grid_generator_backward

- func: cudnn_batch_norm(Tensor input, Tensor weight, Tensor? bias, Tensor? running_mean, Tensor? running_var, bool training, float exponential_average_factor, float epsilon) -> (Tensor, Tensor, Tensor, Tensor)
  dispatch:
    CUDA: cudnn_batch_norm

# NB: You can only use this if you used cudnn_batch_norm training=True
- func: cudnn_batch_norm_backward(Tensor input, Tensor grad_output, Tensor weight, Tensor? running_mean, Tensor? running_var, Tensor? save_mean, Tensor? save_var, float epsilon, Tensor reserveSpace) -> (Tensor, Tensor, Tensor)
  dispatch:
    CUDA: cudnn_batch_norm_backward

- func: cudnn_convolution(Tensor self, Tensor weight, int[] padding, int[] stride, int[] dilation, int groups, bool benchmark, bool deterministic, bool allow_tf32) -> Tensor
  dispatch:
    CUDA: cudnn_convolution

- func: cudnn_convolution_transpose(Tensor self, Tensor weight, int[] padding, int[] output_padding, int[] stride, int[] dilation, int groups, bool benchmark, bool deterministic, bool allow_tf32) -> Tensor
  dispatch:
    CUDA: cudnn_convolution_transpose

- func: _mps_convolution_transpose(Tensor self, Tensor weight, int[] padding, int[] output_padding, int[] stride, int[] dilation, int groups) -> Tensor
  dispatch:
    MPS: _mps_convolution_transpose

- func: mps_convolution_transpose_backward(Tensor self, Tensor grad_output, Tensor weight, int[] padding, int[] output_padding, int[] stride, int[] dilation, int groups, bool[2] output_mask) -> (Tensor, Tensor)
  dispatch:
    MPS: mps_convolution_transpose_backward

- func: cudnn_convolution_relu(Tensor self, Tensor weight, Tensor? bias, int[] stride, int[] padding, int[] dilation, int groups) -> Tensor
  dispatch:
    CUDA: cudnn_convolution_relu

- func: cudnn_convolution_add_relu(Tensor self, Tensor weight, Tensor z, Scalar? alpha, Tensor? bias, int[] stride, int[] padding, int[] dilation, int groups) -> Tensor
  dispatch:
    CUDA: cudnn_convolution_add_relu

# NB: input is special cased in a way I don't quite understand
- func: cudnn_grid_sampler(Tensor self, Tensor grid) -> Tensor output
  dispatch:
    CUDA: cudnn_grid_sampler_forward

- func: cudnn_grid_sampler_backward(Tensor self, Tensor grid, Tensor grad_output) -> (Tensor grad_self, Tensor grad_grid)
  dispatch:
    CUDA: cudnn_grid_sampler_backward

- func: cummax(Tensor self, int dim) -> (Tensor values, Tensor indices)
  device_check: NoCheck   # TensorIterator
  variants: function, method
  dispatch:
    CompositeExplicitAutograd: cummax

- func: cummax.out(Tensor self, int dim, *, Tensor(a!) values, Tensor(b!) indices) -> (Tensor(a!) values, Tensor(b!) indices)
  device_check: NoCheck   # TensorIterator
  dispatch:
    CompositeExplicitAutograd: cummax_out

- func: cummax.dimname(Tensor self, Dimname dim) -> (Tensor values, Tensor indices)
  device_check: NoCheck   # TensorIterator
  variants: function, method

- func: cummax.dimname_out(Tensor self, Dimname dim, *, Tensor(a!) values, Tensor(b!) indices) -> (Tensor(a!) values, Tensor(b!) indices)
  device_check: NoCheck   # TensorIterator

- func: _cummax_helper(Tensor self, Tensor(a!) values, Tensor(b!) indices, int dim) -> ()
  variants: function
  dispatch:
    CPU: cummax_helper_cpu
    CUDA: cummax_helper_cuda

- func: cummin(Tensor self, int dim) -> (Tensor values, Tensor indices)
  device_check: NoCheck   # TensorIterator
  variants: function, method
  dispatch:
    CompositeExplicitAutograd: cummin

- func: cummin.out(Tensor self, int dim, *, Tensor(a!) values, Tensor(b!) indices) -> (Tensor(a!) values, Tensor(b!) indices)
  device_check: NoCheck   # TensorIterator
  dispatch:
    CompositeExplicitAutograd: cummin_out

- func: cummin.dimname(Tensor self, Dimname dim) -> (Tensor values, Tensor indices)
  device_check: NoCheck   # TensorIterator
  variants: function, method

- func: cummin.dimname_out(Tensor self, Dimname dim, *, Tensor(a!) values, Tensor(b!) indices) -> (Tensor(a!) values, Tensor(b!) indices)
  device_check: NoCheck   # TensorIterator

- func: _cummin_helper(Tensor self, Tensor(a!) values, Tensor(b!) indices, int dim) -> ()
  variants: function
  dispatch:
    CPU: cummin_helper_cpu
    CUDA: cummin_helper_cuda

- func: cummaxmin_backward(Tensor grad, Tensor input, Tensor indices, int dim) -> Tensor
  variants: function
  device_check: NoCheck
  device_guard: False

- func: cumprod(Tensor self, int dim, *, ScalarType? dtype=None) -> Tensor
  structured_delegate: cumprod.out
  device_check: NoCheck   # TensorIterator
  variants: function, method

- func: cumprod_(Tensor(a!) self, int dim, *, ScalarType? dtype=None) -> Tensor(a!)
  structured_delegate: cumprod.out
  variants: method

- func: cumprod.out(Tensor self, int dim, *, ScalarType? dtype=None, Tensor(a!) out) -> Tensor(a!)
  structured: True
  device_check: NoCheck   # TensorIterator
  dispatch:
    CPU, CUDA: cumprod_out

- func: cumprod.dimname(Tensor self, Dimname dim, *, ScalarType? dtype=None) -> Tensor
  device_check: NoCheck   # TensorIterator
  variants: function, method

- func: cumprod_.dimname(Tensor(a!) self, Dimname dim, *, ScalarType? dtype=None) -> Tensor(a!)
  variants: method

- func: cumprod.dimname_out(Tensor self, Dimname dim, *, ScalarType? dtype=None, Tensor(a!) out) -> Tensor(a!)
  device_check: NoCheck   # TensorIterator

- func: cumprod_backward(Tensor grad, Tensor input, int dim, Tensor output) -> Tensor
  variants: function
  device_check: NoCheck
  device_guard: False

- func: cumsum(Tensor self, int dim, *, ScalarType? dtype=None) -> Tensor
  structured_delegate: cumsum.out
  device_check: NoCheck   # TensorIterator
  variants: function, method

- func: cumsum_(Tensor(a!) self, int dim, *, ScalarType? dtype=None) -> Tensor(a!)
  structured_delegate: cumsum.out
  variants: method

- func: cumsum.out(Tensor self, int dim, *, ScalarType? dtype=None, Tensor(a!) out) -> Tensor(a!)
  structured: True
  device_check: NoCheck   # TensorIterator
  dispatch:
    CPU, CUDA: cumsum_out

- func: cumsum.dimname(Tensor self, Dimname dim, *, ScalarType? dtype=None) -> Tensor
  device_check: NoCheck   # TensorIterator
  variants: function, method

- func: cumsum_.dimname(Tensor(a!) self, Dimname dim, *, ScalarType? dtype=None) -> Tensor(a!)
  variants: method

- func: cumsum.dimname_out(Tensor self, Dimname dim, *, ScalarType? dtype=None, Tensor(a!) out) -> Tensor(a!)
  device_check: NoCheck   # TensorIterator

- func: cumulative_trapezoid.x(Tensor y, Tensor x, *, int dim=-1) -> Tensor

- func: cumulative_trapezoid.dx(Tensor y, *, Scalar dx=1, int dim=-1) -> Tensor

- func: ctc_loss.IntList(Tensor log_probs, Tensor targets, int[] input_lengths, int[] target_lengths, int blank=0, int reduction=Mean, bool zero_infinity=False) -> Tensor

# convenience function that converts to intlists for you
- func: ctc_loss.Tensor(Tensor log_probs, Tensor targets, Tensor input_lengths, Tensor target_lengths, int blank=0, int reduction=Mean, bool zero_infinity=False) -> Tensor

- func: _ctc_loss(Tensor log_probs, Tensor targets, int[] input_lengths, int[] target_lengths, int blank=0, bool zero_infinity=False) -> (Tensor, Tensor)
  dispatch:
    CPU: ctc_loss_cpu
    CUDA: ctc_loss_gpu

- func: _ctc_loss_backward(Tensor grad, Tensor log_probs, Tensor targets, int[] input_lengths, int[] target_lengths, Tensor neg_log_likelihood, Tensor log_alpha, int blank, bool zero_infinity=False) -> Tensor
  dispatch:
    CPU: ctc_loss_backward_cpu
    CUDA: ctc_loss_backward_gpu

- func: diag_embed(Tensor self, int offset=0, int dim1=-2, int dim2=-1) -> Tensor
  variants: function, method
  dispatch:
    CompositeExplicitAutograd: diag_embed

- func: diagflat(Tensor self, int offset=0) -> Tensor
  variants: function, method

- func: diagonal(Tensor(a) self, int offset=0, int dim1=0, int dim2=1) -> Tensor(a)
  variants: function, method
  dispatch:
    CompositeExplicitAutograd: diagonal

- func: linalg_diagonal(Tensor(a) A, *, int offset=0, int dim1=-2, int dim2=-1) -> Tensor(a)
  python_module: linalg
  variants: function

- func: diagonal.Dimname(Tensor(a) self, *, Dimname outdim, Dimname dim1, Dimname dim2, int offset=0) -> Tensor(a)
  variants: function, method

- func: diagonal_backward(Tensor grad_output, int[] input_sizes, int offset, int dim1, int dim2) -> Tensor
  variants: function
  device_check: NoCheck
  device_guard: False
  dispatch:
    CompositeExplicitAutograd: diagonal_backward

- func: fill_diagonal_(Tensor(a!) self, Scalar fill_value, bool wrap=False) -> Tensor(a!)
  variants: method

- func: diff(Tensor self, int n=1, int dim=-1, Tensor? prepend=None, Tensor? append=None) -> Tensor
  variants: function, method

- func: diff.out(Tensor self, int n=1, int dim=-1, Tensor? prepend=None, Tensor? append=None, *, Tensor(a!) out) -> Tensor(a!)
  variants: function

- func: gradient.scalarint(Tensor self, *, Scalar? spacing=None, int? dim=None, int edge_order=1) -> Tensor[]
  variants: function

- func: gradient.scalararray(Tensor self, *, Scalar spacing, int[] dim, int edge_order=1) -> Tensor[]
  variants: function

- func: gradient.array(Tensor self, *, int[] dim, int edge_order=1) -> Tensor[]
  variants: function

- func: gradient.scalarrayint(Tensor self, *, Scalar[] spacing, int? dim=None, int edge_order=1) -> Tensor[]
  variants: function

- func: gradient.scalarrayarray(Tensor self, *, Scalar[] spacing, int[] dim, int edge_order=1) -> Tensor[]
  variants: function

- func: gradient.tensorarrayint(Tensor self, *, Tensor[] spacing, int? dim=None, int edge_order=1) -> Tensor[]
  variants: function

- func: gradient.tensorarray(Tensor self, *, Tensor[] spacing, int[] dim, int edge_order=1) -> Tensor[]
  variants: function

- func: div.Tensor(Tensor self, Tensor other) -> Tensor
  device_check: NoCheck   # TensorIterator
  variants: function, method
  structured_delegate: div.out
  dispatch:
    SparseCPU, SparseCUDA: div_sparse
    ZeroTensor: div_zerotensor

- func: div_.Tensor(Tensor(a!) self, Tensor other) -> Tensor(a!)
  device_check: NoCheck   # TensorIterator
  variants: method
  structured_delegate: div.out
  dispatch:
    SparseCPU, SparseCUDA: div_sparse_

- func: div.out(Tensor self, Tensor other, *, Tensor(a!) out) -> Tensor(a!)
  device_check: NoCheck   # TensorIterator
  structured: True
  structured_inherits: TensorIteratorBase
  dispatch:
    CPU, CUDA: div_out
    MPS: div_out_mps
    SparseCPU, SparseCUDA: div_out_sparse_zerodim

- func: div.Tensor_mode(Tensor self, Tensor other, *, str? rounding_mode) -> Tensor
  device_check: NoCheck   # TensorIterator
  variants: function, method
  structured_delegate: div.out_mode
  dispatch:
    SparseCPU, SparseCUDA: div_sparse

- func: div_.Tensor_mode(Tensor(a!) self, Tensor other, *, str? rounding_mode) -> Tensor(a!)
  device_check: NoCheck   # TensorIterator
  variants: method
  structured_delegate: div.out_mode
  dispatch:
    SparseCPU, SparseCUDA: div_sparse_

- func: div.out_mode(Tensor self, Tensor other, *, str? rounding_mode, Tensor(a!) out) -> Tensor(a!)
  device_check: NoCheck   # TensorIterator
  structured: True
  structured_inherits: TensorIteratorBase
  dispatch:
    CPU, CUDA: div_out_mode
    MPS: div_out_mode_mps
    SparseCPU, SparseCUDA: div_out_sparse_zerodim

# For C++ only, until we have conversion from C++ numbers to Tensor
- func: div.Scalar(Tensor self, Scalar other) -> Tensor
  device_check: NoCheck   # TensorIterator
  variants: function, method
  dispatch:
    CompositeExplicitAutograd: div

- func: div_.Scalar(Tensor(a!) self, Scalar other) -> Tensor(a!)
  device_check: NoCheck   # TensorIterator
  variants: method
  dispatch:
    CompositeExplicitAutograd: div_
  autogen: div.Scalar_out

- func: div.Scalar_mode(Tensor self, Scalar other, *, str? rounding_mode) -> Tensor
  variants: function, method
  dispatch:
    CompositeExplicitAutograd: div

- func: div_.Scalar_mode(Tensor(a!) self, Scalar other, *, str? rounding_mode) -> Tensor(a!)
  variants: method
  dispatch:
    CompositeExplicitAutograd: div_
  autogen: div.Scalar_mode_out

# divide, alias for div
- func: divide.Tensor(Tensor self, Tensor other) -> Tensor
  variants: function, method

- func: divide_.Tensor(Tensor(a!) self, Tensor other) -> Tensor(a!)
  variants: method

- func: divide.out(Tensor self, Tensor other, *, Tensor(a!) out) -> Tensor(a!)

- func: divide.Scalar(Tensor self, Scalar other) -> Tensor
  variants: function, method

- func: divide_.Scalar(Tensor(a!) self, Scalar other) -> Tensor(a!)
  variants: method

- func: divide.Tensor_mode(Tensor self, Tensor other, *, str? rounding_mode) -> Tensor
  variants: function, method

- func: divide_.Tensor_mode(Tensor(a!) self, Tensor other, *, str? rounding_mode) -> Tensor(a!)
  variants: method

- func: divide.out_mode(Tensor self, Tensor other, *, str? rounding_mode, Tensor(a!) out) -> Tensor(a!)

- func: divide.Scalar_mode(Tensor self, Scalar other, *, str? rounding_mode) -> Tensor
  variants: function, method

- func: divide_.Scalar_mode(Tensor(a!) self, Scalar other, *, str? rounding_mode) -> Tensor(a!)
  variants: method

  # true_divide, an alias for div
- func: true_divide.Tensor(Tensor self, Tensor other) -> Tensor
  device_check: NoCheck   # TensorIterator
  variants: function, method

- func: true_divide_.Tensor(Tensor(a!) self, Tensor other) -> Tensor(a!)
  device_check: NoCheck   # TensorIterator
  variants: method

- func: true_divide.out(Tensor self, Tensor other, *, Tensor(a!) out) -> Tensor(a!)
  device_check: NoCheck   # TensorIterator

- func: true_divide.Scalar(Tensor self, Scalar other) -> Tensor
  device_check: NoCheck   # TensorIterator
  variants: function, method

- func: true_divide_.Scalar(Tensor(a!) self, Scalar other) -> Tensor(a!)
  device_check: NoCheck   # TensorIterator
  variants: method

- func: dot(Tensor self, Tensor tensor) -> Tensor
  variants: function, method
  dispatch:
    CPU: dot
    CUDA: dot_cuda
    MPS: dot_mps

- func: dot.out(Tensor self, Tensor tensor, *, Tensor(a!) out) -> Tensor(a!)
  dispatch:
    CompositeExplicitAutograd: dot_out

- func: vdot(Tensor self, Tensor other) -> Tensor
  variants: function, method
  dispatch:
    CPU: vdot
    CUDA: vdot_cuda

- func: vdot.out(Tensor self, Tensor other, *, Tensor(a!) out) -> Tensor(a!)
  dispatch:
    CompositeExplicitAutograd: vdot_out

- func: einsum(str equation, Tensor[] tensors) -> Tensor

- func: embedding(Tensor weight, Tensor indices, int padding_idx=-1, bool scale_grad_by_freq=False, bool sparse=False) -> Tensor
  dispatch:
    CompositeExplicitAutograd: embedding
    NestedTensorCPU, NestedTensorCUDA: NestedTensor_embedding

- func: embedding_backward(Tensor grad, Tensor indices, int num_weights, int padding_idx, bool scale_grad_by_freq, bool sparse) -> Tensor

- func: embedding_dense_backward(Tensor grad_output, Tensor indices, int num_weights, int padding_idx, bool scale_grad_by_freq) -> Tensor
  dispatch:
    CPU: embedding_dense_backward_cpu
    CUDA: embedding_dense_backward_cuda
    MPS: embedding_dense_backward_mps

- func: embedding_renorm_(Tensor(a!) self, Tensor indices, float max_norm, float norm_type) -> Tensor(a!)
  dispatch:
    CPU: embedding_renorm_cpu_
    CUDA: embedding_renorm_cuda_
  autogen: embedding_renorm.functional, embedding_renorm.out

- func: embedding_sparse_backward(Tensor grad, Tensor indices, int num_weights, int padding_idx, bool scale_grad_by_freq) -> Tensor

# NOTE [ embedding_bag Native Functions ]
# The `_embedding_bag.*` variants assume that input tensors except for `weight`,
# e.g. `indices` and `offsets` (and `offset2bag`), are contiguous.
# We really only need to enforce this for `_embedding_bag` (the forward) because
# the backward inputs are the same as forward ones.
# The above `embedding_bag` wrapper is created to achieve this, e.g.,
# applying indices = indices.contiguous().
# The backward functions apply a check that these input tensors are contiguous.


- func: _embedding_bag_forward_only(Tensor weight, Tensor indices, Tensor offsets, bool scale_grad_by_freq=False, int mode=0, bool sparse=False, Tensor? per_sample_weights=None, bool include_last_offset=False, int padding_idx=-1) -> (Tensor, Tensor, Tensor, Tensor)
  dispatch:
    CPU: _embedding_bag_forward_only_cpu
    CUDA: _embedding_bag_forward_only_cuda

- func: _rowwise_prune(Tensor weight, Tensor mask, ScalarType compressed_indices_dtype) -> (Tensor, Tensor)

# row_stack is the alias of vstack
- func: row_stack(Tensor[] tensors) -> Tensor

- func: row_stack.out(Tensor[] tensors, *, Tensor(a!) out) -> Tensor(a!)

- func: embedding_bag(Tensor weight, Tensor indices, Tensor offsets, bool scale_grad_by_freq=False, int mode=0, bool sparse=False, Tensor? per_sample_weights=None, bool include_last_offset=False) -> (Tensor, Tensor, Tensor, Tensor)

# To keep backward and forward compatibility, and to avoid ambiguity with the
# original signature above, scale_grad_by_freq, mode, sparse,
# per_sample_weights, and include_last_offset parameters do not have default
# values. Once the original signature is removed, default values can be added.
- func: embedding_bag.padding_idx(Tensor weight, Tensor indices, Tensor offsets, bool scale_grad_by_freq, int mode, bool sparse, Tensor? per_sample_weights, bool include_last_offset, int? padding_idx) -> (Tensor, Tensor, Tensor, Tensor)

- func: _embedding_bag(Tensor weight, Tensor indices, Tensor offsets, bool scale_grad_by_freq=False, int mode=0, bool sparse=False, Tensor? per_sample_weights=None, bool include_last_offset=False, int padding_idx=-1) -> (Tensor, Tensor, Tensor, Tensor)
  dispatch:
    CPU: _embedding_bag_cpu
    CUDA: _embedding_bag_cuda

- func: _embedding_bag_backward(Tensor grad, Tensor indices, Tensor offsets, Tensor offset2bag, Tensor bag_size, Tensor maximum_indices, int num_weights, bool scale_grad_by_freq, int mode, bool sparse, Tensor? per_sample_weights, int padding_idx=-1) -> Tensor

- func: _embedding_bag_sparse_backward(Tensor grad, Tensor indices, Tensor offsets, Tensor offset2bag, Tensor bag_size, int num_weights, bool scale_grad_by_freq, int mode, Tensor? per_sample_weights, int padding_idx=-1) -> Tensor

- func: _embedding_bag_dense_backward(Tensor grad, Tensor indices, Tensor offset2bag, Tensor bag_size, Tensor maximum_indices, int num_weights, bool scale_grad_by_freq, int mode, Tensor? per_sample_weights, int padding_idx=-1) -> Tensor
  dispatch:
    CPU: _embedding_bag_dense_backward_cpu
    CUDA: _embedding_bag_dense_backward_cuda

- func: _embedding_bag_per_sample_weights_backward(Tensor grad, Tensor weight, Tensor indices, Tensor offsets, Tensor offset2bag, int mode, int padding_idx=-1) -> Tensor
  dispatch:
    CPU: _embedding_bag_per_sample_weights_backward_cpu
    CUDA: _embedding_bag_per_sample_weights_backward_cuda

- func: empty.names(int[] size, *, Dimname[]? names, ScalarType? dtype=None, Layout? layout=None, Device? device=None, bool? pin_memory=None, MemoryFormat? memory_format=None) -> Tensor
  device_check: NoCheck
  device_guard: False

- func: empty.memory_format(int[] size, *, ScalarType? dtype=None, Layout? layout=None, Device? device=None, bool? pin_memory=None, MemoryFormat? memory_format=None) -> Tensor
  dispatch:
    CPU: empty_cpu
    CUDA: empty_cuda
    MPS: empty_mps
    Meta: empty_meta
    MkldnnCPU: empty_mkldnn
    SparseCPU, SparseCUDA: empty_sparse
    SparseCsrCPU, SparseCsrCUDA: empty_sparse_compressed
    QuantizedCPU, QuantizedCUDA: empty_unknown_quantized

# We do not make new_empty a composite that calls into new_empty_strided, as the strided version
# is significantly more difficult to implement by different backends
- func: new_empty(Tensor self, int[] size, *, ScalarType? dtype=None, Layout? layout=None, Device? device=None, bool? pin_memory=None) -> Tensor
  variants: method
  dispatch:
    CompositeExplicitAutograd: new_empty

- func: new_empty_strided(Tensor self, int[] size, int[] stride, *, ScalarType? dtype=None, Layout? layout=None, Device? device=None, bool? pin_memory=None) -> Tensor
  variants: method
  dispatch:
    CompositeExplicitAutogradNonFunctional: new_empty_strided

- func: new_full(Tensor self, int[] size, Scalar fill_value, *, ScalarType? dtype=None, Layout? layout=None, Device? device=None, bool? pin_memory=None) -> Tensor
  variants: method

- func: new_zeros(Tensor self, int[] size, *, ScalarType? dtype=None, Layout? layout=None, Device? device=None, bool? pin_memory=None) -> Tensor
  variants: method

- func: new_ones(Tensor self, int[] size, *, ScalarType? dtype=None, Layout? layout=None, Device? device=None, bool? pin_memory=None) -> Tensor
  variants: method

# other overrides are to provide a more helpful error message that dtype is required
- func: _empty_affine_quantized(int[] size, *, ScalarType? dtype=None, Layout? layout=None, Device? device=None, bool? pin_memory=None, float scale=1, int zero_point=0, MemoryFormat? memory_format=contiguous_format) -> Tensor
  dispatch:
    CPU: empty_affine_quantized_other_backends_stub
    QuantizedCPU, QuantizedCUDA: empty_affine_quantized

# it's a factory function receiving a tensor argument, thus overriding explicitly
# other overrides are to provide a more helpful error message that dtype is required
- func: _empty_per_channel_affine_quantized(int[] size, *, Tensor scales, Tensor zero_points, int axis, ScalarType? dtype=None, Layout? layout=None, Device? device=None, bool? pin_memory=None, MemoryFormat? memory_format=contiguous_format) -> Tensor
  category_override: factory
  dispatch:
    CPU: empty_per_channel_affine_quantized_other_backends_stub
    QuantizedCPU, QuantizedCUDA: empty_per_channel_affine_quantized

- func: resize_(Tensor(a!) self, int[] size, *, MemoryFormat? memory_format=None) -> Tensor(a!)
  use_const_ref_for_mutable_tensors: True
  variants: method
  device_check: NoCheck
  device_guard: False
  dispatch:
    CPU, Meta: resize_
    CUDA: resize_cuda_
    MPS: resize_mps_
    QuantizedCPU: quantized_resize_cpu_
    SparseCsrCPU, SparseCsrCUDA: resize_sparse_csr_
  autogen: resize.functional, resize.out

# This is a utility function to enable users to resize out tensor while registering kernels for out variants.
# Eventually, we can consider exposing `resize_output` as a public API to ship it with python op registration
# to make it easy to register out variants for ops.
- func: _resize_output_(Tensor(a!) self, int[] size, Device device) -> Tensor(a!)
  use_const_ref_for_mutable_tensors: True
  variants: function
  dispatch:
    Meta: _resize_output_
  autogen: _resize_output.functional, _resize_output.out

- func: empty_quantized(int[] size, Tensor qtensor, *, ScalarType? dtype=None, Layout? layout=None, Device? device=None, bool? pin_memory=None, MemoryFormat? memory_format=None) -> Tensor
  category_override: factory
  variants: function
  dispatch:
    QuantizedCPU, QuantizedCUDA: empty_quantized

- func: empty.out(int[] size, *, MemoryFormat? memory_format=None, Tensor(a!) out) -> Tensor(a!)
  device_check: NoCheck
  device_guard: False

- func: empty_like(Tensor self, *, ScalarType? dtype=None, Layout? layout=None, Device? device=None, bool? pin_memory=None, MemoryFormat? memory_format=None) -> Tensor
  device_check: NoCheck
  device_guard: False
  dispatch:
    CompositeExplicitAutograd: empty_like
    QuantizedCPU, QuantizedCUDA: empty_like_quantized
    SparseCPU, SparseCUDA: empty_like_sparse_coo
    SparseCsrCPU, SparseCsrCUDA: empty_like_sparse_csr

- func: empty_strided(int[] size, int[] stride, *, ScalarType? dtype=None, Layout? layout=None, Device? device=None, bool? pin_memory=None) -> Tensor
  dispatch:
    CPU: empty_strided_cpu
    CUDA: empty_strided_cuda
    MPS: empty_strided_mps
    Meta: empty_strided_meta
    QuantizedCPU, QuantizedCUDA: empty_strided_unknown_quantized

- func: erf(Tensor self) -> Tensor
  device_check: NoCheck   # TensorIterator
  structured_delegate: erf.out
  variants: function, method
  dispatch:
    SparseCPU, SparseCUDA: erf_sparse
    SparseCsrCPU, SparseCsrCUDA: erf_sparse_csr

- func: erf_(Tensor(a!) self) -> Tensor(a!)
  device_check: NoCheck   # TensorIterator
  structured_delegate: erf.out
  variants: function, method
  dispatch:
    SparseCPU, SparseCUDA: erf_sparse_
    SparseCsrCPU, SparseCsrCUDA: erf_sparse_csr_

- func: erf.out(Tensor self, *, Tensor(a!) out) -> Tensor(a!)
  device_check: NoCheck   # TensorIterator
  structured: True
  structured_inherits: TensorIteratorBase
  dispatch:
    CPU, CUDA: erf_out
    MPS: erf_out_mps
    SparseCPU, SparseCUDA: erf_sparse_out
    SparseCsrCPU, SparseCsrCUDA: erf_sparse_csr_out

- func: erfc(Tensor self) -> Tensor
  device_check: NoCheck   # TensorIterator
  structured_delegate: erfc.out
  variants: function, method

- func: erfc_(Tensor(a!) self) -> Tensor(a!)
  device_check: NoCheck   # TensorIterator
  structured_delegate: erfc.out
  variants: function, method

- func: erfc.out(Tensor self, *, Tensor(a!) out) -> Tensor(a!)
  device_check: NoCheck   # TensorIterator
  structured: True
  structured_inherits: TensorIteratorBase
  dispatch:
    CPU, CUDA: erfc_out

- func: exp(Tensor self) -> Tensor
  device_check: NoCheck   # TensorIterator
  structured_delegate: exp.out
  variants: function, method

- func: exp_(Tensor(a!) self) -> Tensor(a!)
  device_check: NoCheck   # TensorIterator
  structured_delegate: exp.out
  variants: function, method

- func: exp.out(Tensor self, *, Tensor(a!) out) -> Tensor(a!)
  device_check: NoCheck   # TensorIterator
  structured: True
  structured_inherits: TensorIteratorBase
  dispatch:
    CPU, CUDA: exp_out
    MPS: exp_out_mps

- func: exp2(Tensor self) -> Tensor
  structured_delegate: exp2.out
  variants: function, method

- func: exp2_(Tensor(a!) self) -> Tensor(a!)
  structured_delegate: exp2.out
  variants: function, method

- func: exp2.out(Tensor self, *, Tensor(a!) out) -> Tensor(a!)
  structured: True
  structured_inherits: TensorIteratorBase
  dispatch:
    CPU, CUDA: exp2_out
    MPS: exp2_out_mps

- func: expm1(Tensor self) -> Tensor
  device_check: NoCheck   # TensorIterator
  structured_delegate: expm1.out
  variants: function, method
  dispatch:
    SparseCPU, SparseCUDA: expm1_sparse
    SparseCsrCPU, SparseCsrCUDA: expm1_sparse_csr

- func: expm1_(Tensor(a!) self) -> Tensor(a!)
  device_check: NoCheck   # TensorIterator
  structured_delegate: expm1.out
  variants: function, method
  dispatch:
    SparseCPU, SparseCUDA: expm1_sparse_
    SparseCsrCPU, SparseCsrCUDA: expm1_sparse_csr_

- func: expm1.out(Tensor self, *, Tensor(a!) out) -> Tensor(a!)
  device_check: NoCheck   # TensorIterator
  structured: True
  structured_inherits: TensorIteratorBase
  dispatch:
    CPU, CUDA: expm1_out
    SparseCPU, SparseCUDA: expm1_sparse_out
    SparseCsrCPU, SparseCsrCUDA: expm1_sparse_csr_out

- func: expand.SymInt(Tensor(a) self, SymInt[] size, *, bool implicit=False) -> Tensor(a)
  variants: method  # This is method-only to match the previous tensor API. In the future we could make this a function too.
  device_check: NoCheck
  device_guard: False
  dispatch:
    CompositeExplicitAutograd: expand_symint

- func: expand(Tensor(a) self, int[] size, *, bool implicit=False) -> Tensor(a)
  variants: method  # This is method-only to match the previous tensor API. In the future we could make this a function too.
  device_check: NoCheck
  device_guard: False
  dispatch:
    CompositeExplicitAutograd: expand

- func: expand_as(Tensor(a) self, Tensor other) -> Tensor(a)
  variants: method  # This is method-only to match the previous tensor API. In the future we could make this a function too.
  device_check: NoCheck
  device_guard: False

- func: eye(int n, *, ScalarType? dtype=None, Layout? layout=None, Device? device=None, bool? pin_memory=None) -> Tensor

- func: eye.m(int n, int m, *, ScalarType? dtype=None, Layout? layout=None, Device? device=None, bool? pin_memory=None) -> Tensor

- func: eye.out(int n, *, Tensor(a!) out) -> Tensor(a!)
  dispatch:
    CPU: eye_out_cpu
    CUDA: eye_out_cuda
    MPS: eye_out_mps

- func: eye.m_out(int n, int m, *, Tensor(a!) out) -> Tensor(a!)
  dispatch:
    CPU: eye_out_cpu
    CUDA: eye_out_cuda
    MPS: eye_out_mps

- func: flatten.using_ints(Tensor(a) self, int start_dim=0, int end_dim=-1) -> Tensor(a)
  variants: function, method

- func: flatten.named_out_dim(Tensor(a) self, int start_dim, int end_dim, Dimname out_dim) -> Tensor(a)
  variants: function, method

- func: flatten.using_names(Tensor(a) self, Dimname start_dim, Dimname end_dim, Dimname out_dim) -> Tensor(a)
  variants: function, method

- func: flatten.DimnameList(Tensor(a) self, Dimname[] dims, Dimname out_dim) -> Tensor(a)
  variants: function, method

- func: unflatten.int(Tensor(a) self, int dim, int[] sizes, Dimname[]? names=None) -> Tensor(a)
  variants: method

- func: unflatten.Dimname(Tensor(a) self, Dimname dim, int[] sizes, Dimname[] names) -> Tensor(a)
  variants: method

- func: fill.Scalar(Tensor self, Scalar value) -> Tensor
  variants: function
  dispatch:
    CompositeExplicitAutograd: fill

- func: fill.Tensor(Tensor self, Tensor value) -> Tensor
  variants: function
  dispatch:
    CompositeExplicitAutograd: fill

- func: fill_.Scalar(Tensor(a!) self, Scalar value) -> Tensor(a!)
  device_check: NoCheck   # TensorIterator
  variants: function, method
  dispatch:
    CPU, CUDA: fill_
    MPS: fill_scalar_mps
    QuantizedCPU, QuantizedCUDA: fill_quantized_
    Meta: fill_meta_
    SparseCsrCPU, SparseCsrCUDA: fill_sparse_csr_
  autogen: fill.Scalar_out

- func: fill_.Tensor(Tensor(a!) self, Tensor value) -> Tensor(a!)
  device_check: NoCheck   # TensorIterator
  variants: function, method
  dispatch:
    CPU, CUDA: fill_
    MPS: fill_tensor_mps_
    QuantizedCPU, QuantizedCUDA: fill_quantized_
    Meta: fill_meta_
  autogen: fill.Tensor_out

- func: floor(Tensor self) -> Tensor
  device_check: NoCheck   # TensorIterator
  structured_delegate: floor.out
  variants: function, method
  dispatch:
    SparseCPU, SparseCUDA: floor_sparse
    SparseCsrCPU, SparseCsrCUDA: floor_sparse_csr

- func: floor_(Tensor(a!) self) -> Tensor(a!)
  device_check: NoCheck   # TensorIterator
  structured_delegate: floor.out
  variants: function, method
  dispatch:
    SparseCPU, SparseCUDA: floor_sparse_
    SparseCsrCPU, SparseCsrCUDA: floor_sparse_csr_

- func: floor.out(Tensor self, *, Tensor(a!) out) -> Tensor(a!)
  device_check: NoCheck   # TensorIterator
  structured: True
  structured_inherits: TensorIteratorBase
  dispatch:
    CPU, CUDA: floor_out
    MPS: floor_out_mps
    SparseCPU, SparseCUDA: floor_sparse_out
    SparseCsrCPU, SparseCsrCUDA: floor_sparse_csr_out

- func: floor_divide(Tensor self, Tensor other) -> Tensor
  device_check: NoCheck   # TensorIterator
  variants: function, method
  dispatch:
    CPU, CUDA: floor_divide
    SparseCPU, SparseCUDA: floor_divide_sparse

- func: floor_divide_.Tensor(Tensor(a!) self, Tensor other) -> Tensor(a!)
  device_check: NoCheck   # TensorIterator
  variants: method
  dispatch:
    CPU, CUDA: floor_divide_
    SparseCPU, SparseCUDA: floor_divide_sparse_

- func: floor_divide.out(Tensor self, Tensor other, *, Tensor(a!) out) -> Tensor(a!)
  device_check: NoCheck   # TensorIterator
  dispatch:
    CPU, CUDA: floor_divide_out
    SparseCPU, SparseCUDA: floor_divide_out_sparse_zerodim

- func: floor_divide.Scalar(Tensor self, Scalar other) -> Tensor
  device_check: NoCheck   # TensorIterator
  variants: function, method

- func: floor_divide_.Scalar(Tensor(a!) self, Scalar other) -> Tensor(a!)
  device_check: NoCheck   # TensorIterator
  variants: method

- func: frac(Tensor self) -> Tensor
  device_check: NoCheck   # TensorIterator
  structured_delegate: frac.out
  variants: function, method

- func: frac_(Tensor(a!) self) -> Tensor(a!)
  device_check: NoCheck   # TensorIterator
  structured_delegate: frac.out
  variants: function, method

- func: frac.out(Tensor self, *, Tensor(a!) out) -> Tensor(a!)
  device_check: NoCheck   # TensorIterator
  structured: True
  structured_inherits: TensorIteratorBase
  dispatch:
    CPU, CUDA: frac_out

- func: full.names(int[] size, Scalar fill_value, *, Dimname[]? names, ScalarType? dtype=None, Layout? layout=None, Device? device=None, bool? pin_memory=None) -> Tensor
  device_check: NoCheck
  device_guard: False

- func: full(int[] size, Scalar fill_value, *, ScalarType? dtype=None, Layout? layout=None, Device? device=None, bool? pin_memory=None) -> Tensor

- func: full.out(int[] size, Scalar fill_value, *, Tensor(a!) out) -> Tensor(a!)

- func: full_like(Tensor self, Scalar fill_value, *, ScalarType? dtype=None, Layout? layout=None, Device? device=None, bool? pin_memory=None, MemoryFormat? memory_format=None) -> Tensor

- func: from_file(str filename, bool? shared=None, int? size=0, *, ScalarType? dtype=None, Layout? layout=None, Device? device=None, bool? pin_memory=None) -> Tensor
  dispatch:
    CPU: from_file

- func: gcd.out(Tensor self, Tensor other, *, Tensor(a!) out) -> Tensor(a!)
  structured: True
  structured_inherits: TensorIteratorBase
  dispatch:
    CPU, CUDA: gcd_out

- func: gcd(Tensor self, Tensor other) -> Tensor
  structured_delegate: gcd.out
  variants: function, method

- func: gcd_(Tensor(a!) self, Tensor other) -> Tensor(a!)
  structured_delegate: gcd.out
  variants: function, method

- func: lcm.out(Tensor self, Tensor other, *, Tensor(a!) out) -> Tensor(a!)
  structured: True
  structured_inherits: TensorIteratorBase
  dispatch:
    CPU, CUDA: lcm_out

- func: lcm(Tensor self, Tensor other) -> Tensor
  structured_delegate: lcm.out
  variants: function, method

- func: lcm_(Tensor(a!) self, Tensor other) -> Tensor(a!)
  structured_delegate: lcm.out
  variants: function, method

# NOTE [ grid_sampler Native Functions ]
# `grid_sampler` is _supposed to_ do all the shape checking and then dispatch to
# one of `cudnn_grid_sampler`, `grid_sampler_2d`, or `grid_sampler_3d`, each of
# which has the corresponding backward defined as native functions as well.
# However, we do shape checking everywhere for now since each of the mentioned
# functions can be called directly, which will lead to crashes otherwise.
# See https://github.com/pytorch/pytorch/issues/73187 for more information.
#
# There is also _grid_sampler_2d_backward_cpu_fallback which is an
# implementation detail of grid_sampler_2d and is only exposed here for testing
# purposes.
#
# Additionally, arguments `padding_mode` and `interpolation_mode` are cast to
# enums defined in `native/GridSampler.h`. `cudnn_grid_sampler` doesn't take in
# `interpolation_mode` because it only supports Bilinear interpolation mode.
# Nor does it take in `align_corners` because it only supports the mode
# `align_corners = True`.
- func: grid_sampler(Tensor input, Tensor grid, int interpolation_mode, int padding_mode, bool align_corners) -> Tensor

- func: grid_sampler_2d(Tensor input, Tensor grid, int interpolation_mode, int padding_mode, bool align_corners) -> Tensor
  dispatch:
    CPU, QuantizedCPU: grid_sampler_2d_cpu
    CUDA: grid_sampler_2d_cuda

# `grid_sampler_2d_backward` takes in `output_mask` to optimize performance for
# the case where `input` doesn't require gradient. Gradient for `grid` is always
# computed (only `output_mask[0]` is checked by the implementations).
- func: grid_sampler_2d_backward(Tensor grad_output, Tensor input, Tensor grid, int interpolation_mode, int padding_mode, bool align_corners, bool[2] output_mask) -> (Tensor, Tensor)
  dispatch:
    CPU: grid_sampler_2d_backward_cpu
    CUDA: grid_sampler_2d_backward_cuda

# See NOTE [ grid_sample CPU fallback ]
- func: _grid_sampler_2d_cpu_fallback(Tensor input, Tensor grid, int interpolation_mode, int padding_mode, bool align_corners) -> Tensor
  dispatch:
    CompositeExplicitAutograd: _grid_sampler_2d_cpu_fallback

- func: _grid_sampler_2d_cpu_fallback_backward(Tensor grad_output, Tensor input, Tensor grid, int interpolation_mode, int padding_mode, bool align_corners) -> (Tensor, Tensor)

- func: grid_sampler_3d(Tensor input, Tensor grid, int interpolation_mode, int padding_mode, bool align_corners) -> Tensor
  dispatch:
    CPU: grid_sampler_3d_cpu
    CUDA: grid_sampler_3d_cuda

# `grid_sampler_3d_backward` takes in `output_mask` to optimize performance for
# the case where `input` doesn't require gradient. Gradient for `grid` is always
# computed (only `output_mask[0]` is checked by the implementations).
- func: grid_sampler_3d_backward(Tensor grad_output, Tensor input, Tensor grid, int interpolation_mode, int padding_mode, bool align_corners, bool[2] output_mask) -> (Tensor, Tensor)
  dispatch:
    CPU: grid_sampler_3d_backward_cpu
    CUDA: grid_sampler_3d_backward_cuda

- func: hann_window(int window_length, *, ScalarType? dtype=None, Layout? layout=None, Device? device=None, bool? pin_memory=None) -> Tensor

- func: hann_window.periodic(int window_length, bool periodic, *, ScalarType? dtype=None, Layout? layout=None, Device? device=None, bool? pin_memory=None) -> Tensor

- func: hamming_window(int window_length, *, ScalarType? dtype=None, Layout? layout=None, Device? device=None, bool? pin_memory=None) -> Tensor

- func: hamming_window.periodic(int window_length, bool periodic, *, ScalarType? dtype=None, Layout? layout=None, Device? device=None, bool? pin_memory=None) -> Tensor

- func: hamming_window.periodic_alpha(int window_length, bool periodic, float alpha, *, ScalarType? dtype=None, Layout? layout=None, Device? device=None, bool? pin_memory=None) -> Tensor

- func: hamming_window.periodic_alpha_beta(int window_length, bool periodic, float alpha, float beta, *, ScalarType? dtype=None, Layout? layout=None, Device? device=None, bool? pin_memory=None) -> Tensor

- func: kaiser_window(int window_length, *, ScalarType? dtype=None, Layout? layout=None, Device? device=None, bool? pin_memory=None) -> Tensor

- func: kaiser_window.periodic(int window_length, bool periodic, *, ScalarType? dtype=None, Layout? layout=None, Device? device=None, bool? pin_memory=None) -> Tensor

- func: kaiser_window.beta(int window_length, bool periodic, float beta, *, ScalarType? dtype=None, Layout? layout=None, Device? device=None, bool? pin_memory=None) -> Tensor

- func: hinge_embedding_loss(Tensor self, Tensor target, float margin=1.0, int reduction=Mean) -> Tensor

- func: group_norm(Tensor input, int num_groups, Tensor? weight=None, Tensor? bias=None, float eps=1e-05, bool cudnn_enabled=True) -> Tensor

- func: native_group_norm(Tensor input, Tensor? weight, Tensor? bias, int N, int C, int HxW, int group, float eps) -> (Tensor, Tensor, Tensor)
  dispatch:
    CPU, CUDA: native_group_norm
    CompositeExplicitAutograd: math_group_norm

- func: native_group_norm_backward(Tensor grad_out, Tensor input, Tensor mean, Tensor rstd, Tensor? weight, int N, int C, int HxW, int group, bool[3] output_mask) -> (Tensor, Tensor, Tensor)
  dispatch:
    CPU, CUDA: native_group_norm_backward

# Real to complex forward FFT
- func: _fft_r2c(Tensor self, int[] dim, int normalization, bool onesided) -> Tensor
  variants: function
  dispatch:
    CPU: _fft_r2c_mkl
    CUDA: _fft_r2c_cufft

- func: _fft_r2c.out(Tensor self, int[] dim, int normalization, bool onesided, *, Tensor(a!) out) -> Tensor(a!)
  variants: function
  dispatch:
    CPU: _fft_r2c_mkl_out
    CUDA: _fft_r2c_cufft_out

# Complex to real inverse FFT
- func: _fft_c2r(Tensor self, int[] dim, int normalization, int last_dim_size) -> Tensor
  variants: function
  dispatch:
    CPU: _fft_c2r_mkl
    CUDA: _fft_c2r_cufft

- func: _fft_c2r.out(Tensor self, int[] dim, int normalization, int last_dim_size, *, Tensor(a!) out) -> Tensor(a!)
  variants: function
  dispatch:
    CPU: _fft_c2r_mkl_out
    CUDA: _fft_c2r_cufft_out

# Standard complex to complex FFT (forward or backward)
- func: _fft_c2c(Tensor self, int[] dim, int normalization, bool forward) -> Tensor
  variants: function
  dispatch:
    CPU: _fft_c2c_mkl
    CUDA: _fft_c2c_cufft

- func: _fft_c2c.out(Tensor self, int[] dim, int normalization, bool forward, *, Tensor(a!) out) -> Tensor(a!)
  variants: function
  dispatch:
    CPU: _fft_c2c_mkl_out
    CUDA: _fft_c2c_cufft_out

- func: _cufft_get_plan_cache_size(int device_index) -> int

- func: _cufft_get_plan_cache_max_size(int device_index) -> int

- func: _cufft_set_plan_cache_max_size(int device_index, int max_size) -> ()

- func: _cufft_clear_plan_cache(int device_index) -> ()

- func: index.Tensor(Tensor self, Tensor?[] indices) -> Tensor
  device_check: NoCheck   # TensorIterator
  structured_delegate: index.Tensor_out
  variants: function, method
  dispatch:
    QuantizedCPU: quantized_index
  tags: dynamic_output_shape
  # NB: This function is special-cased in tools/autograd/gen_variable_type.py
  # NB: The following functions are declared in aten/src/ATen/templates/TensorBody.h and defined in aten/src/ATen/TensorIndexing.cpp:
  # - Tensor Tensor::index(ArrayRef<TensorIndex> indices)
  # - Tensor Tensor::index(std::initializer_list<TensorIndex> indices)

- func: index.Tensor_out(Tensor self, Tensor?[] indices, *, Tensor(a!) out) -> Tensor(a!)
  device_check: NoCheck
  structured: True
  structured_inherits: TensorIteratorBase
  precomputed:
  - indices -> DimVector sizes, DimVector strides
  dispatch:
    CPU, CUDA: index_out

- func: index_copy.out(Tensor self, int dim, Tensor index, Tensor source, *, Tensor(a!) out) -> Tensor(a!)
  structured: True
  variants: function
  precomputed:
  - dim -> int dim
  dispatch:
    CPU, CUDA: index_copy_out

- func: index_copy_(Tensor(a!) self, int dim, Tensor index, Tensor source) -> Tensor(a!)
  variants: method
  structured_delegate: index_copy.out

- func: index_copy(Tensor self, int dim, Tensor index, Tensor source) -> Tensor
  variants: function, method
  structured_delegate: index_copy.out

- func: index_copy_.dimname(Tensor(a!) self, Dimname dim, Tensor index, Tensor source) -> Tensor(a!)
  variants: method

- func: index_copy.dimname(Tensor self, Dimname dim, Tensor index, Tensor source) -> Tensor
  variants: function, method

- func: index_put_(Tensor(a!) self, Tensor?[] indices, Tensor values, bool accumulate=False) -> Tensor(a!)
  device_check: NoCheck   # delegate to _index_put_impl_, which leverages TensorIterator
  variants: function, method
  dispatch:
    CompositeExplicitAutograd: index_put_
  autogen: index_put.out
  # NB: The following functions are declared in aten/src/ATen/templates/TensorBody.h and defined in aten/src/ATen/TensorIndexing.cpp:
  # - Tensor & Tensor::index_put_(ArrayRef<TensorIndex> indices, Tensor const & rhs)
  # - Tensor & Tensor::index_put_(ArrayRef<TensorIndex> indices, Scalar v)
  # - Tensor & Tensor::index_put_(std::initializer_list<TensorIndex> indices, Tensor const & rhs)
  # - Tensor & Tensor::index_put_(std::initializer_list<TensorIndex> indices, Scalar v)

- func: index_put(Tensor self, Tensor?[] indices, Tensor values, bool accumulate=False) -> Tensor
  device_check: NoCheck   # delegate to _index_put_impl_ after clone, which leverages TensorIterator
  variants: function, method
  dispatch:
    CompositeExplicitAutograd: index_put

- func: _index_put_impl_(Tensor(a!) self, Tensor?[] indices, Tensor values, bool accumulate=False, bool unsafe=False) -> Tensor(a!)
  device_check: NoCheck   # TensorIterator
  variants: function
  dispatch:
    CPU, CUDA: _index_put_impl_
    QuantizedCPU: _index_put_impl_quantized_cpu_
  autogen: _index_put_impl.functional, _index_put_impl.out

- func: instance_norm(Tensor input, Tensor? weight, Tensor? bias, Tensor? running_mean, Tensor? running_var, bool use_input_stats, float momentum, float eps, bool cudnn_enabled) -> Tensor
  variants: function

- func: inverse(Tensor self) -> Tensor
  variants: function, method
  dispatch:
    CompositeExplicitAutograd: inverse

- func: inverse.out(Tensor self, *, Tensor(a!) out) -> Tensor(a!)
  dispatch:
    CompositeExplicitAutograd: inverse_out

- func: isclose(Tensor self, Tensor other, float rtol=1e-05, float atol=1e-08, bool equal_nan=False) -> Tensor
  variants: function, method

- func: isin.Tensor_Tensor_out(Tensor elements, Tensor test_elements, *, bool assume_unique=False, bool invert=False, Tensor(a!) out) -> Tensor(a!)
  variants: function
  structured: True
  dispatch:
    CPU, CUDA: isin_Tensor_Tensor_out

- func: isin.Tensor_Tensor(Tensor elements, Tensor test_elements, *, bool assume_unique=False, bool invert=False) -> Tensor
  variants: function
  structured_delegate: isin.Tensor_Tensor_out

- func: isin.Tensor_Scalar_out(Tensor elements, Scalar test_element, *, bool assume_unique=False, bool invert=False, Tensor(a!) out) -> Tensor(a!)
  variants: function
  structured: True
  dispatch:
    CPU, CUDA: isin_Tensor_Scalar_out

- func: isin.Tensor_Scalar(Tensor elements, Scalar test_element, *, bool assume_unique=False, bool invert=False) -> Tensor
  variants: function
  structured_delegate: isin.Tensor_Scalar_out

- func: isin.Scalar_Tensor_out(Scalar element, Tensor test_elements, *, bool assume_unique=False, bool invert=False, Tensor(a!) out) -> Tensor(a!)
  variants: function
  structured: True
  dispatch:
    CPU, CUDA: isin_Scalar_Tensor_out

- func: isin.Scalar_Tensor(Scalar element, Tensor test_elements, *, bool assume_unique=False, bool invert=False) -> Tensor
  variants: function
  structured_delegate: isin.Scalar_Tensor_out

- func: isnan(Tensor self) -> Tensor
  variants: function, method
  device_check: NoCheck
  device_guard: False
  dispatch:
    CPU, CUDA, MPS: isnan
    SparseCPU, SparseCUDA: isnan_sparse
    SparseCsrCPU, SparseCsrCUDA: isnan_sparse_csr

- func: is_distributed(Tensor self) -> bool
  variants: function, method
  device_check: NoCheck
  device_guard: False

- func: is_floating_point(Tensor self) -> bool
  variants: function, method
  device_check: NoCheck
  device_guard: False
  manual_cpp_binding: True

- func: is_complex(Tensor self) -> bool
  variants: function, method
  device_check: NoCheck
  device_guard: False
  manual_cpp_binding: True

- func: is_conj(Tensor self) -> bool
  variants: function, method
  device_guard: False
  manual_cpp_binding: True

- func: _is_zerotensor(Tensor self) -> bool
  variants: function, method
  device_guard: False
  manual_cpp_binding: True

- func: is_neg(Tensor self) -> bool
  variants: function, method
  device_guard: False
  manual_cpp_binding: True

- func: isreal(Tensor self) -> Tensor
  variants: function, method

- func: is_nonzero(Tensor self) -> bool
  variants: function, method
  device_check: NoCheck
  device_guard: False

- func: is_same_size(Tensor self, Tensor other) -> bool
  variants: function, method
  device_check: NoCheck
  device_guard: False
  dispatch:
    NestedTensorCPU, NestedTensorCUDA: nested_is_same_size
    CompositeExplicitAutograd: is_same_size

- func: is_signed(Tensor self) -> bool
  variants: function, method
  device_check: NoCheck
  device_guard: False
  manual_cpp_binding: True

- func: is_inference(Tensor self) -> bool
  variants: function, method
  device_check: NoCheck
  device_guard: False
  manual_cpp_binding: True

- func: kl_div(Tensor self, Tensor target, int reduction=Mean, *, bool log_target=False) -> Tensor
  dispatch:
    CompositeExplicitAutograd: kl_div

- func: kl_div_backward(Tensor grad_output, Tensor self, Tensor target, int reduction=Mean, *, bool log_target=False) -> Tensor
  dispatch:
    CPU: kl_div_backward_cpu
    CUDA: kl_div_backward_cuda

- func: kron(Tensor self, Tensor other) -> Tensor
  variants: function, method

- func: kron.out(Tensor self, Tensor other, *, Tensor(a!) out) -> Tensor(a!)

- func: kthvalue(Tensor self, int k, int dim=-1, bool keepdim=False) -> (Tensor values, Tensor indices)
  variants: function, method
  dispatch:
    CompositeExplicitAutograd: kthvalue

- func: kthvalue.values(Tensor self, int k, int dim=-1, bool keepdim=False, *, Tensor(a!) values, Tensor(b!) indices) -> (Tensor(a!) values, Tensor(b!) indices)
  dispatch:
    CPU: kthvalue_out_cpu
    CUDA: kthvalue_out_cuda

- func: kthvalue.dimname(Tensor self, int k, Dimname dim, bool keepdim=False) -> (Tensor values, Tensor indices)
  variants: function, method

- func: kthvalue.dimname_out(Tensor self, int k, Dimname dim, bool keepdim=False, *, Tensor(a!) values, Tensor(b!) indices) -> (Tensor(a!) values, Tensor(b!) indices)

- func: layer_norm(Tensor input, int[] normalized_shape, Tensor? weight=None, Tensor? bias=None, float eps=1e-05, bool cudnn_enable=True) -> Tensor

- func: native_layer_norm(Tensor input, int[] normalized_shape, Tensor? weight, Tensor? bias, float eps) -> (Tensor, Tensor, Tensor)
  dispatch:
    CPU: layer_norm_cpu
    CUDA: layer_norm_cuda
    MPS: layer_norm_mps
    CompositeExplicitAutograd: math_native_layer_norm

- func: native_layer_norm_backward(Tensor grad_out, Tensor input, int[] normalized_shape, Tensor mean, Tensor rstd, Tensor? weight, Tensor? bias, bool[3] output_mask) -> (Tensor, Tensor, Tensor)
  dispatch:
    CPU: layer_norm_backward_cpu
    CUDA: layer_norm_backward_cuda
    MPS: layer_norm_backward_mps

- func: nan_to_num(Tensor self, float? nan=None, float? posinf=None, float? neginf=None) -> Tensor
  variants: function, method
  dispatch:
    CompositeExplicitAutograd: nan_to_num
    SparseCPU, SparseCUDA: nan_to_num_sparse

- func: nan_to_num_(Tensor(a!) self, float? nan=None, float? posinf=None, float? neginf=None) -> Tensor(a!)
  variants: function, method
  dispatch:
    CompositeExplicitAutograd: nan_to_num_
    SparseCPU, SparseCUDA: nan_to_num_sparse_

- func: nan_to_num.out(Tensor self, float? nan=None, float? posinf=None, float? neginf=None, *, Tensor(a!) out) -> Tensor(a!)
  dispatch:
    CPU, CUDA: nan_to_num_out
    SparseCPU, SparseCUDA: nan_to_num_sparse_out

- func: linear(Tensor input, Tensor weight, Tensor? bias=None) -> Tensor
  python_module: nn
  dispatch:
    CompositeImplicitAutograd: linear
    NestedTensorCPU, NestedTensorCUDA: nested_linear

- func: linear_backward(Tensor self, Tensor grad_output, Tensor weight, bool[3] output_mask) -> (Tensor, Tensor, Tensor)
  dispatch:
    NestedTensorCPU, NestedTensorCUDA: nested_linear_backward

- func: linear.out(Tensor input, Tensor weight, Tensor? bias=None, *, Tensor(a!) out) -> Tensor(a!)
  python_module: nn
  dispatch:
    CompositeExplicitAutograd: linear_out

# TODO: Add this function to MPS dispatch key so that we avoid declaring it in
# native_functions.yaml
# https://github.com/pytorch/pytorch/issues/77394
- func: _mps_linear(Tensor self, Tensor weight, Tensor? bias=None) -> Tensor
  python_module: nn
  dispatch:
    MPS: _mps_linear

- func: mkldnn_linear(Tensor self, Tensor weight, Tensor? bias=None) -> Tensor
  python_module: nn
  dispatch:
    MkldnnCPU: mkldnn_linear

- func: mkldnn_linear_backward_input(int[] input_size, Tensor grad_output, Tensor weight) -> Tensor
  dispatch:
    MkldnnCPU: mkldnn_linear_backward_input

- func: mkldnn_linear_backward_weights(Tensor grad_output, Tensor input, Tensor weight, bool bias_defined) -> (Tensor, Tensor)
  dispatch:
    MkldnnCPU: mkldnn_linear_backward_weights

- func: mkldnn_linear_backward(Tensor self, Tensor grad_output, Tensor weight, bool[3] output_mask) -> (Tensor, Tensor, Tensor)
  dispatch:
    MkldnnCPU: mkldnn_linear_backward

- func: _mps_linear_backward_input(int[] input_size, Tensor grad_output, Tensor weight) -> Tensor
  dispatch:
    MPS: _mps_linear_backward_input

- func: _mps_linear_backward_weights(Tensor grad_output, Tensor input, Tensor weight, bool bias_defined) -> (Tensor, Tensor)
  dispatch:
    MPS: _mps_linear_backward_weights

- func: mps_linear_backward(Tensor self, Tensor grad_output, Tensor weight, bool[3] output_mask) -> (Tensor, Tensor, Tensor)
  dispatch:
    MPS: mps_linear_backward

- func: fbgemm_linear_int8_weight_fp32_activation(Tensor input, Tensor weight, Tensor packed, Tensor col_offsets, Scalar weight_scale, Scalar weight_zero_point, Tensor bias) -> Tensor

- func: fbgemm_linear_int8_weight(Tensor input, Tensor weight, Tensor packed, Tensor col_offsets, Scalar weight_scale, Scalar weight_zero_point, Tensor bias) -> Tensor

- func: fbgemm_linear_quantize_weight(Tensor input) -> (Tensor, Tensor, float, int)

- func: fbgemm_pack_gemm_matrix_fp16(Tensor input) -> Tensor

- func: fbgemm_linear_fp16_weight_fp32_activation(Tensor input, Tensor packed_weight, Tensor bias) -> Tensor

- func: fbgemm_linear_fp16_weight(Tensor input, Tensor packed_weight, Tensor bias) -> Tensor

- func: fbgemm_pack_quantized_matrix(Tensor input) -> Tensor

- func: fbgemm_pack_quantized_matrix.KN(Tensor input, int K, int N) -> Tensor

- func: ldexp.Tensor(Tensor self, Tensor other) -> Tensor
  variants: function, method

- func: ldexp_(Tensor(a!) self, Tensor other) -> Tensor(a!)
  variants: function, method

- func: ldexp.out(Tensor self, Tensor other, *, Tensor(a!) out) -> Tensor(a!)

- func: linspace(Scalar start, Scalar end, int steps, *, ScalarType? dtype=None, Layout? layout=None, Device? device=None, bool? pin_memory=None) -> Tensor

- func: linspace.out(Scalar start, Scalar end, int steps, *, Tensor(a!) out) -> Tensor(a!)
  dispatch:
    CPU, Meta: linspace_out
    CUDA: linspace_cuda_out
    MPS: linspace_out_mps

- func: log(Tensor self) -> Tensor
  device_check: NoCheck   # TensorIterator
  structured_delegate: log.out
  variants: function, method

- func: log_(Tensor(a!) self) -> Tensor(a!)
  device_check: NoCheck   # TensorIterator
  structured_delegate: log.out
  variants: function, method

- func: log.out(Tensor self, *, Tensor(a!) out) -> Tensor(a!)
  device_check: NoCheck   # TensorIterator
  structured: True
  structured_inherits: TensorIteratorBase
  dispatch:
    CPU, CUDA: log_out
    MPS: log_out_mps

- func: log10(Tensor self) -> Tensor
  device_check: NoCheck   # TensorIterator
  structured_delegate: log10.out
  variants: function, method

- func: log10_(Tensor(a!) self) -> Tensor(a!)
  device_check: NoCheck   # TensorIterator
  structured_delegate: log10.out
  variants: function, method

- func: log10.out(Tensor self, *, Tensor(a!) out) -> Tensor(a!)
  device_check: NoCheck   # TensorIterator
  structured: True
  structured_inherits: TensorIteratorBase
  dispatch:
    CPU, CUDA: log10_out
    MPS: log10_out_mps

- func: log1p(Tensor self) -> Tensor
  device_check: NoCheck   # TensorIterator
  structured_delegate: log1p.out
  variants: function, method
  dispatch:
    SparseCPU, SparseCUDA: log1p_sparse
    SparseCsrCPU, SparseCsrCUDA: log1p_sparse_csr

- func: log1p_(Tensor(a!) self) -> Tensor(a!)
  device_check: NoCheck   # TensorIterator
  structured_delegate: log1p.out
  variants: function, method
  dispatch:
    SparseCPU, SparseCUDA: log1p_sparse_
    SparseCsrCPU, SparseCsrCUDA: log1p_sparse_csr_

- func: log1p.out(Tensor self, *, Tensor(a!) out) -> Tensor(a!)
  device_check: NoCheck   # TensorIterator
  structured: True
  structured_inherits: TensorIteratorBase
  dispatch:
    CPU, CUDA: log1p_out
    MPS: log1p_out_mps
    SparseCPU, SparseCUDA: log1p_sparse_out
    SparseCsrCPU, SparseCsrCUDA: log1p_sparse_csr_out

- func: log2(Tensor self) -> Tensor
  device_check: NoCheck   # TensorIterator
  structured_delegate: log2.out
  variants: function, method

- func: log2_(Tensor(a!) self) -> Tensor(a!)
  device_check: NoCheck   # TensorIterator
  structured_delegate: log2.out
  variants: function, method

- func: log2.out(Tensor self, *, Tensor(a!) out) -> Tensor(a!)
  device_check: NoCheck   # TensorIterator
  structured: True
  structured_inherits: TensorIteratorBase
  dispatch:
    CPU, CUDA: log2_out
    MPS: log2_out_mps

- func: logaddexp.out(Tensor self, Tensor other, *, Tensor(a!) out) -> Tensor(a!)
  structured: True
  structured_inherits: TensorIteratorBase
  dispatch:
    CPU, CUDA: logaddexp_out
    MPS: logaddexp_out_mps

- func: logaddexp(Tensor self, Tensor other) -> Tensor
  variants: method, function
  structured_delegate: logaddexp.out

- func: logaddexp2.out(Tensor self, Tensor other, *, Tensor(a!) out) -> Tensor(a!)
  structured: True
  structured_inherits: TensorIteratorBase
  dispatch:
    CPU, CUDA: logaddexp2_out
    MPS: logaddexp2_out_mps

- func: logaddexp2(Tensor self, Tensor other) -> Tensor
  variants: method, function
  structured_delegate: logaddexp2.out

- func: xlogy.Tensor(Tensor self, Tensor other) -> Tensor
  device_check: NoCheck   # TensorIterator
  structured_delegate: xlogy.OutTensor
  variants: function, method

- func: xlogy.Scalar_Self(Scalar self, Tensor other) -> Tensor
  device_check: NoCheck   # TensorIterator
  variants: function
  dispatch:
    CompositeExplicitAutograd: xlogy

- func: xlogy.Scalar_Other(Tensor self, Scalar other) -> Tensor
  device_check: NoCheck   # TensorIterator
  variants: function, method
  dispatch:
    CompositeExplicitAutograd: xlogy

# xlogy: inplace variant
- func: xlogy_.Tensor(Tensor(a!) self, Tensor other) -> Tensor(a!)
  device_check: NoCheck   # TensorIterator
  variants: function, method
  structured_delegate: xlogy.OutTensor

- func: xlogy_.Scalar_Other(Tensor(a!) self, Scalar other) -> Tensor(a!)
  device_check: NoCheck   # TensorIterator
  variants: function, method
  dispatch:
    CompositeExplicitAutograd: xlogy_

# xlogy: out variant
- func: xlogy.OutTensor(Tensor self, Tensor other, *, Tensor(a!) out) -> Tensor(a!)
  device_check: NoCheck   # TensorIterator
  structured: True
  structured_inherits: TensorIteratorBase
  variants: function
  dispatch:
    CPU, CUDA: xlogy_out

- func: xlogy.OutScalar_Self(Scalar self, Tensor other, *, Tensor(a!) out) -> Tensor(a!)
  device_check: NoCheck   # TensorIterator
  variants: function
  dispatch:
    CompositeExplicitAutograd: xlogy_out

- func: xlogy.OutScalar_Other(Tensor self, Scalar other, *, Tensor(a!) out) -> Tensor(a!)
  device_check: NoCheck   # TensorIterator
  variants: function
  dispatch:
    CompositeExplicitAutograd: xlogy_out

- func: logdet(Tensor self) -> Tensor
  variants: function, method
  dispatch:
    CompositeExplicitAutograd: logdet

- func: logspace(Scalar start, Scalar end, int steps, float base=10.0, *, ScalarType? dtype=None, Layout? layout=None, Device? device=None, bool? pin_memory=None) -> Tensor

- func: logspace.out(Scalar start, Scalar end, int steps, float base=10.0, *, Tensor(a!) out) -> Tensor(a!)
  dispatch:
    CPU, Meta: logspace_out
    CUDA: logspace_cuda_out

# log_softmax allows positional dtype, unlike most operators, because kwonly is BC-breaking when loading jit models.
- func: log_softmax.int(Tensor self, int dim, ScalarType? dtype=None) -> Tensor
  variants: function, method

- func: log_softmax.int_out(Tensor self, int dim, ScalarType? dtype=None, *, Tensor(a!) out) -> Tensor(a!)
  variants: function
  dispatch:
    CompositeExplicitAutograd: log_softmax_out

- func: log_softmax.Dimname(Tensor self, Dimname dim, *, ScalarType? dtype=None) -> Tensor
  variants: function, method

- func: _log_softmax(Tensor self, int dim, bool half_to_float) -> Tensor
  structured_delegate: _log_softmax.out

- func: _log_softmax.out(Tensor self, int dim, bool half_to_float, *, Tensor(a!) out) -> Tensor(a!)
  structured: True
  dispatch:
    CPU: log_softmax_cpu_out
    CUDA: log_softmax_cuda_out
    MPS: log_softmax_mps_out

- func: _log_softmax_backward_data(Tensor grad_output, Tensor output, int dim, ScalarType input_dtype) -> Tensor
  structured_delegate: _log_softmax_backward_data.out

- func: _log_softmax_backward_data.out(Tensor grad_output, Tensor output, int dim, ScalarType input_dtype, *, Tensor(a!) out) -> Tensor(a!)
  structured: True
  dispatch:
    CPU: log_softmax_backward_cpu_out
    CUDA: log_softmax_backward_cuda_out
    MPS: log_softmax_backward_mps_out

- func: _logcumsumexp(Tensor self, int dim) -> Tensor
  dispatch:
    CPU: _logcumsumexp_cpu
    CUDA: _logcumsumexp_cuda

- func: _logcumsumexp.out(Tensor self, int dim, *, Tensor(a!) out) -> Tensor(a!)
  dispatch:
    CPU: _logcumsumexp_out_cpu
    CUDA: _logcumsumexp_out_cuda

- func: logcumsumexp(Tensor self, int dim) -> Tensor
  variants: function, method
  dispatch:
    CompositeExplicitAutograd: logcumsumexp

- func: logcumsumexp.out(Tensor self, int dim, *, Tensor(a!) out) -> Tensor(a!)
  dispatch:
    CompositeExplicitAutograd: logcumsumexp_out

- func: logcumsumexp.dimname(Tensor self, Dimname dim) -> Tensor
  variants: function, method

- func: logcumsumexp.dimname_out(Tensor self, Dimname dim, *, Tensor(a!) out) -> Tensor(a!)

- func: logsumexp(Tensor self, int[1] dim, bool keepdim=False) -> Tensor
  device_check: NoCheck   # TensorIterator
  variants: function, method
  dispatch:
    CompositeExplicitAutograd: logsumexp

- func: logsumexp.out(Tensor self, int[1] dim, bool keepdim=False, *, Tensor(a!) out) -> Tensor(a!)
  device_check: NoCheck   # TensorIterator
  dispatch:
    # calls squeeze
    CompositeExplicitAutogradNonFunctional: logsumexp_out

- func: logsumexp.names(Tensor self, Dimname[1] dim, bool keepdim=False) -> Tensor
  device_check: NoCheck   # TensorIterator
  variants: function, method

- func: logsumexp.names_out(Tensor self, Dimname[1] dim, bool keepdim=False, *, Tensor(a!) out) -> Tensor(a!)
  device_check: NoCheck   # TensorIterator

- func: margin_ranking_loss(Tensor input1, Tensor input2, Tensor target, float margin=0.0, int reduction=Mean) -> Tensor

- func: matmul(Tensor self, Tensor other) -> Tensor
  variants: function, method

- func: matmul.out(Tensor self, Tensor other, *, Tensor(a!) out) -> Tensor(a!)

- func: matrix_rank.tol(Tensor self, float tol, bool symmetric=False) -> Tensor

- func: matrix_rank(Tensor self, bool symmetric=False) -> Tensor

# Alias to linalg.matrix_power
- func: matrix_power(Tensor self, int n) -> Tensor
  variants: function, method

# Alias to linalg.matrix_power
- func: matrix_power.out(Tensor self, int n, *, Tensor(a!) out) -> Tensor(a!)

# Alias to linalg.matrix_exp
- func: matrix_exp(Tensor self) -> Tensor
  variants: function, method

# This function should be deprecated in favor of differential_analytic_matrix_function in FunctionsManual.cpp
- func: matrix_exp_backward(Tensor self, Tensor grad) -> Tensor

# DEPRECATED: Use torch.aminmax instead
- func: _aminmax(Tensor self) -> (Tensor, Tensor)
  dispatch:
    CPU, CUDA: _aminmax_all

# DEPRECATED: Use torch.aminmax instead
- func: _aminmax.dim(Tensor self, int dim, bool keepdim=False) -> (Tensor, Tensor)
  dispatch:
    CPU, CUDA: _aminmax

- func: aminmax(Tensor self, *, int? dim=None, bool keepdim=False) -> (Tensor min, Tensor max)
  device_check: NoCheck   # TensorIterator
  structured_delegate: aminmax.out
  variants: function, method

- func: aminmax.out(Tensor self, *, int? dim=None, bool keepdim=False, Tensor(a!) min, Tensor(b!) max) -> (Tensor(a!) min, Tensor(b!) max)
  device_check: NoCheck   # TensorIterator
  structured: True
  dispatch:
    CPU, CUDA: aminmax_out

- func: _compute_linear_combination(Tensor input, Tensor coefficients) -> Tensor
  dispatch:
    CPU, CUDA: _compute_linear_combination

- func: _compute_linear_combination.out(Tensor input, Tensor coefficients, *, Tensor(a!) out) -> Tensor(a!)
  dispatch:
    CPU, CUDA: _compute_linear_combination_out

- func: max.dim(Tensor self, int dim, bool keepdim=False) -> (Tensor values, Tensor indices)
  device_check: NoCheck   # TensorIterator
  structured_delegate: max.dim_max
  variants: function, method
  dispatch:
    QuantizedCPU, QuantizedCUDA: qmax

- func: max.dim_max(Tensor self, int dim, bool keepdim=False, *, Tensor(a!) max, Tensor(b!) max_values) -> (Tensor(a!) values, Tensor(b!) indices)
  device_check: NoCheck   # TensorIterator
  structured: True
  precomputed:
  - dim -> int dim
  dispatch:
    CPU, CUDA: max_out
    MPS: max_out_mps

- func: max.names_dim(Tensor self, Dimname dim, bool keepdim=False) -> (Tensor values, Tensor indices)
  device_check: NoCheck   # TensorIterator
  variants: function, method

- func: max.names_dim_max(Tensor self, Dimname dim, bool keepdim=False, *, Tensor(a!) max, Tensor(b!) max_values) -> (Tensor(a!) values, Tensor(b!) indices)
  device_check: NoCheck   # TensorIterator

- func: value_selecting_reduction_backward(Tensor grad, int dim, Tensor indices, int[] sizes, bool keepdim) -> Tensor
  variants: function
  device_check: NoCheck
  device_guard: False

- func: amax(Tensor self, int[1] dim=[], bool keepdim=False) -> Tensor
  variants: function, method
  structured_delegate: amax.out

- func: amax.out(Tensor self, int[1] dim=[], bool keepdim=False, *, Tensor(a!) out) -> Tensor(a!)
  structured: True
  dispatch:
    CPU, CUDA: amax_out
    MPS: amax_out_mps

# Return: (Tensor output, Tensor indices)
- func: max_pool1d_with_indices(Tensor self, int[1] kernel_size, int[1] stride=[], int[1] padding=0, int[1] dilation=1, bool ceil_mode=False) -> (Tensor, Tensor)

- func: max_pool1d(Tensor self, int[1] kernel_size, int[1] stride=[], int[1] padding=0, int[1] dilation=1, bool ceil_mode=False) -> Tensor

- func: max_pool2d(Tensor self, int[2] kernel_size, int[2] stride=[], int[2] padding=0, int[2] dilation=1, bool ceil_mode=False) -> Tensor

# TODO: Add this function to MPS dispatch key so that we avoid declaring it in
# native_functions.yaml
# https://github.com/pytorch/pytorch/issues/77394
- func: _mps_max_pool2d(Tensor self, int[2] kernel_size, int[2] stride=[], int[2] padding=0, int[2] dilation=1, bool ceil_mode=False) -> Tensor
  dispatch:
    MPS: _mps_max_pool2d

- func: mps_max_pool2d_backward(Tensor grad_output, Tensor self, int[2] kernel_size, int[2] stride=[], int[2] padding=0, int[2] dilation=1, bool ceil_mode=False) -> Tensor
  dispatch:
    MPS: mps_max_pool2d_backward

- func: mkldnn_max_pool2d(Tensor self, int[2] kernel_size, int[2] stride=[], int[2] padding=0, int[2] dilation=1, bool ceil_mode=False) -> Tensor
  dispatch:
    MkldnnCPU: mkldnn_max_pool2d

- func: mkldnn_max_pool2d_backward(Tensor grad_output, Tensor output, Tensor input, int[2] kernel_size, int[2] stride=[], int[2] padding=0, int[2] dilation=1, bool ceil_mode=False) -> Tensor
  dispatch:
    MkldnnCPU: mkldnn_max_pool2d_backward

- func: mkldnn_max_pool3d(Tensor self, int[3] kernel_size, int[3] stride=[], int[3] padding=0, int[3] dilation=1, bool ceil_mode=False) -> Tensor
  dispatch:
    MkldnnCPU: mkldnn_max_pool3d

- func: mkldnn_max_pool3d_backward(Tensor grad_output, Tensor output, Tensor input, int[3] kernel_size, int[3] stride=[], int[3] padding=0, int[3] dilation=1, bool ceil_mode=False) -> Tensor
  dispatch:
    MkldnnCPU: mkldnn_max_pool3d_backward

- func: quantized_max_pool1d(Tensor self, int[1] kernel_size, int[1] stride=[], int[1] padding=0, int[1] dilation=1, bool ceil_mode=False) -> Tensor
  dispatch:
    QuantizedCPU: quantized_max_pool1d

- func: quantized_max_pool2d(Tensor self, int[2] kernel_size, int[2] stride=[], int[2] padding=0, int[2] dilation=1, bool ceil_mode=False) -> Tensor
  dispatch:
    QuantizedCPU: quantized_max_pool2d
    QuantizedCUDA: quantized_max_pool2d_cudnn

- func: max_pool3d(Tensor self, int[3] kernel_size, int[3] stride=[], int[3] padding=0, int[3] dilation=1, bool ceil_mode=False) -> Tensor

# The CPU and GPU dispatch variants are named weirdly here because otherwise there
# are namespacing issues in C++
- func: mean(Tensor self, *, ScalarType? dtype=None) -> Tensor
  device_check: NoCheck   # TensorIterator
  variants: function, method
  dispatch:
    CompositeExplicitAutograd: mean

- func: mean.dim(Tensor self, int[1] dim, bool keepdim=False, *, ScalarType? dtype=None) -> Tensor
  structured_delegate: mean.out
  device_check: NoCheck   # TensorIterator
  variants: function, method
  dispatch:
    QuantizedCPU: mean_quantized_cpu

- func: mean.out(Tensor self, int[1] dim, bool keepdim=False, *, ScalarType? dtype=None, Tensor(a!) out) -> Tensor(a!)
  structured: True
  device_check: NoCheck   # TensorIterator
  dispatch:
    CPU, CUDA: mean_out
    MPS: mean_out_mps
    QuantizedCPU: mean_out_quantized_cpu

- func: mean.names_dim(Tensor self, Dimname[1] dim, bool keepdim=False, *, ScalarType? dtype=None) -> Tensor
  device_check: NoCheck   # TensorIterator
  variants: function, method

- func: mean.names_out(Tensor self, Dimname[1] dim, bool keepdim=False, *, ScalarType? dtype=None, Tensor(a!) out) -> Tensor(a!)
  device_check: NoCheck   # TensorIterator

- func: nanmean(Tensor self, int[1] dim=[], bool keepdim=False, *, ScalarType? dtype=None) -> Tensor
  device_check: NoCheck   # Composite
  variants: function, method

- func: nanmean.out(Tensor self, int[1] dim=[], bool keepdim=False, *, ScalarType? dtype=None, Tensor(a!) out) -> Tensor(a!)
  device_check: NoCheck   # Composite

- func: median(Tensor self) -> Tensor
  variants: function, method
  dispatch:
    CPU: median_cpu
    CUDA: median_cuda

- func: median.dim(Tensor self, int dim, bool keepdim=False) -> (Tensor values, Tensor indices)
  variants: function, method
  dispatch:
    CompositeExplicitAutograd: median

- func: median.dim_values(Tensor self, int dim, bool keepdim=False, *, Tensor(a!) values, Tensor(b!) indices) -> (Tensor(a!) values, Tensor(b!) indices)
  dispatch:
    CPU: median_out_cpu
    CUDA: median_out_cuda

- func: median.names_dim(Tensor self, Dimname dim, bool keepdim=False) -> (Tensor values, Tensor indices)
  variants: function, method

- func: median.names_dim_values(Tensor self, Dimname dim, bool keepdim=False, *, Tensor(a!) values, Tensor(b!) indices) -> (Tensor(a!) values, Tensor(b!) indices)

- func: nanmedian(Tensor self) -> Tensor
  variants: function, method
  dispatch:
    CPU: nanmedian_cpu
    CUDA: nanmedian_cuda

- func: nanmedian.dim(Tensor self, int dim, bool keepdim=False) -> (Tensor values, Tensor indices)
  variants: function, method
  dispatch:
    CompositeExplicitAutograd: nanmedian

- func: nanmedian.dim_values(Tensor self, int dim, bool keepdim=False, *, Tensor(a!) values, Tensor(b!) indices) -> (Tensor(a!) values, Tensor(b!) indices)
  dispatch:
    CPU: nanmedian_out_cpu
    CUDA: nanmedian_out_cuda

- func: nanmedian.names_dim(Tensor self, Dimname dim, bool keepdim=False) -> (Tensor values, Tensor indices)
  variants: function, method

- func: nanmedian.names_dim_values(Tensor self, Dimname dim, bool keepdim=False, *, Tensor(a!) values, Tensor(b!) indices) -> (Tensor(a!) values, Tensor(b!) indices)

- func: min.dim(Tensor self, int dim, bool keepdim=False) -> (Tensor values, Tensor indices)
  device_check: NoCheck   # TensorIterator
  structured_delegate: min.dim_min
  variants: function, method
  dispatch:
    QuantizedCPU, QuantizedCUDA: qmin

- func: min.dim_min(Tensor self, int dim, bool keepdim=False, *, Tensor(a!) min, Tensor(b!) min_indices) -> (Tensor(a!) values, Tensor(b!) indices)
  device_check: NoCheck   # TensorIterator
  structured: True
  precomputed:
  - dim -> int dim
  dispatch:
    CPU, CUDA: min_out
    MPS: min_out_mps

- func: min.names_dim(Tensor self, Dimname dim, bool keepdim=False) -> (Tensor values, Tensor indices)
  device_check: NoCheck   # TensorIterator
  variants: function, method

- func: min.names_dim_min(Tensor self, Dimname dim, bool keepdim=False, *, Tensor(a!) min, Tensor(b!) min_indices) -> (Tensor(a!) values, Tensor(b!) indices)
  device_check: NoCheck   # TensorIterator

- func: amin(Tensor self, int[1] dim=[], bool keepdim=False) -> Tensor
  variants: function, method
  structured_delegate: amin.out

- func: amin.out(Tensor self, int[1] dim=[], bool keepdim=False, *, Tensor(a!) out) -> Tensor(a!)
  structured: True
  dispatch:
    CPU, CUDA: amin_out
    MPS: amin_out_mps

# TODO: Add this function to MPS dispatch key so that we avoid declaring it in
# native_functions.yaml
# https://github.com/pytorch/pytorch/issues/77394
- func: _mps_convolution(Tensor self, Tensor weight, Tensor? bias, int[] padding, int[] stride, int[] dilation, int groups) -> Tensor
  dispatch:
    MPS: _mps_convolution

- func: mps_convolution_backward(Tensor self, Tensor grad_output, Tensor weight, int[] padding, int[] stride, int[] dilation, int groups, bool[3] output_mask) -> (Tensor, Tensor, Tensor)
  dispatch:
    MPS: mps_convolution_backward

- func: mkldnn_convolution(Tensor self, Tensor weight, Tensor? bias, int[] padding, int[] stride, int[] dilation, int groups) -> Tensor
  dispatch:
    CompositeExplicitAutograd: mkldnn_convolution

- func: miopen_batch_norm(Tensor input, Tensor weight, Tensor? bias, Tensor? running_mean, Tensor? running_var, bool training, float exponential_average_factor, float epsilon) -> (Tensor, Tensor, Tensor)
  dispatch:
    CUDA: miopen_batch_norm

- func: miopen_batch_norm_backward(Tensor input, Tensor grad_output, Tensor weight, Tensor? running_mean, Tensor? running_var, Tensor? save_mean, Tensor? save_var, float epsilon) -> (Tensor, Tensor, Tensor)
  dispatch:
    CUDA: miopen_batch_norm_backward

- func: miopen_convolution(Tensor self, Tensor weight, Tensor? bias, int[] padding, int[] stride, int[] dilation, int groups, bool benchmark, bool deterministic) -> Tensor
  dispatch:
    CUDA: miopen_convolution

- func: miopen_convolution_transpose(Tensor self, Tensor weight, Tensor? bias, int[] padding, int[] output_padding, int[] stride, int[] dilation, int groups, bool benchmark, bool deterministic) -> Tensor
  dispatch:
    CUDA: miopen_convolution_transpose

- func: miopen_depthwise_convolution(Tensor self, Tensor weight, Tensor? bias, int[] padding, int[] stride, int[] dilation, int groups, bool benchmark, bool deterministic) -> Tensor
  dispatch:
    CUDA: miopen_depthwise_convolution

- func: miopen_rnn(Tensor input, Tensor[] weight, int weight_stride0, Tensor hx, Tensor? cx, int mode, int hidden_size, int num_layers, bool batch_first, float dropout, bool train, bool bidirectional, int[] batch_sizes, Tensor? dropout_state) -> (Tensor, Tensor, Tensor, Tensor, Tensor)
  dispatch:
    CUDA: miopen_rnn

- func: miopen_rnn_backward(Tensor input, Tensor[] weight, int weight_stride0, Tensor weight_buf, Tensor hx, Tensor? cx, Tensor output, Tensor? grad_output, Tensor? grad_hy, Tensor? grad_cy, int mode, int hidden_size, int num_layers, bool batch_first, float dropout, bool train, bool bidirectional, int[] batch_sizes, Tensor? dropout_state, Tensor reserve, bool[4] output_mask) -> (Tensor, Tensor, Tensor, Tensor[])
  dispatch:
    CUDA: miopen_rnn_backward

- func: mm(Tensor self, Tensor mat2) -> Tensor
  structured_delegate: mm.out
  variants: function, method
  dispatch:
    SparseCPU, SparseCUDA: _sparse_mm
    SparseCsrCPU, SparseCsrCUDA: _sparse_csr_mm

- func: mm.out(Tensor self, Tensor mat2, *, Tensor(a!) out) -> Tensor(a!)
  structured: True
  dispatch:
    CPU: mm_out_cpu
    CUDA: mm_out_cuda
    MPS: mm_out_mps
    SparseCPU, SparseCUDA: _sparse_mm_out
    SparseCsrCPU, SparseCsrCUDA: _sparse_csr_mm_out

- func: _sparse_mm(Tensor sparse, Tensor dense) -> Tensor
  python_module: sparse

- func: _sparse_sparse_matmul(Tensor self, Tensor other) -> Tensor
  dispatch:
    SparseCPU: sparse_sparse_matmul_cpu
    SparseCUDA: sparse_sparse_matmul_cuda

- func: _sparse_mask_helper(Tensor t, Tensor mask_indices) -> Tensor
  dispatch:
    SparseCPU: sparse_mask_helper_cpu
    SparseCUDA: sparse_mask_helper_cuda

- func: mode(Tensor self, int dim=-1, bool keepdim=False) -> (Tensor values, Tensor indices)
  variants: function, method
  dispatch:
    CPU, CUDA: mode

- func: mode.values(Tensor self, int dim=-1, bool keepdim=False, *, Tensor(a!) values, Tensor(b!) indices) -> (Tensor(a!) values, Tensor(b!) indices)
  dispatch:
    CompositeExplicitAutograd: mode_out

- func: mode.dimname(Tensor self, Dimname dim, bool keepdim=False) -> (Tensor values, Tensor indices)
  variants: function, method

- func: mode.dimname_out(Tensor self, Dimname dim, bool keepdim=False, *, Tensor(a!) values, Tensor(b!) indices) -> (Tensor(a!) values, Tensor(b!) indices)

- func: mul.Tensor(Tensor self, Tensor other) -> Tensor
  device_check: NoCheck   # TensorIterator
  structured_delegate: mul.out
  variants: function, method
  dispatch:
    SparseCPU, SparseCUDA: mul_sparse
    SparseCsrCPU, SparseCsrCUDA: mul_sparse_csr
    MkldnnCPU: mkldnn_mul
    ZeroTensor: mul_zerotensor
    NestedTensorCPU, NestedTensorCUDA: NestedTensor_mul_Tensor

- func: mul_.Tensor(Tensor(a!) self, Tensor other) -> Tensor(a!)
  device_check: NoCheck   # TensorIterator
  structured_delegate: mul.out
  variants: method
  dispatch:
    SparseCPU, SparseCUDA: mul_sparse_
    SparseCsrCPU, SparseCsrCUDA: mul_sparse_csr_
    MkldnnCPU: mkldnn_mul_
    NestedTensorCPU, NestedTensorCUDA: NestedTensor_mul__Tensor

- func: mul.out(Tensor self, Tensor other, *, Tensor(a!) out) -> Tensor(a!)
  device_check: NoCheck   # TensorIterator
  structured: True
  structured_inherits: TensorIteratorBase
  dispatch:
    CPU, CUDA: mul_out
    MPS: mul_out_mps
    SparseCPU: mul_out_sparse_cpu
    SparseCUDA: mul_out_sparse_cuda
    SparseCsrCPU, SparseCsrCUDA: mul_out_sparse_csr
    MkldnnCPU: mkldnn_mul_out

  # For C++ only, until we have conversion from C++ numbers to Tensor
- func: mul.Scalar(Tensor self, Scalar other) -> Tensor
  device_check: NoCheck   # TensorIterator
  variants: function, method
  dispatch:
    CompositeExplicitAutograd: mul
    SparseCsrCPU, SparseCsrCUDA: mul_scalar_sparse_csr

- func: mul_.Scalar(Tensor(a!) self, Scalar other) -> Tensor(a!)
  device_check: NoCheck   # TensorIterator
  variants: method
  dispatch:
    CompositeExplicitAutograd: mul_
    SparseCsrCPU, SparseCsrCUDA: mul__scalar_sparse_csr
  autogen: mul.Scalar_out

# multiply, alias for mul
- func: multiply.Tensor(Tensor self, Tensor other) -> Tensor
  variants: function, method

- func: multiply_.Tensor(Tensor(a!) self, Tensor other) -> Tensor(a!)
  variants: method

- func: multiply.out(Tensor self, Tensor other, *, Tensor(a!) out) -> Tensor(a!)

- func: multiply.Scalar(Tensor self, Scalar other) -> Tensor
  variants: function, method

- func: multiply_.Scalar(Tensor(a!) self, Scalar other) -> Tensor(a!)
  variants: method

- func: mv(Tensor self, Tensor vec) -> Tensor
  variants: function, method
  dispatch:
    CompositeExplicitAutograd: mv
    SparseCPU, SparseCUDA: mv_sparse

- func: mv.out(Tensor self, Tensor vec, *, Tensor(a!) out) -> Tensor(a!)
  dispatch:
    CompositeExplicitAutograd: mv_out

- func: mvlgamma.out(Tensor self, int p, *, Tensor(a!) out) -> Tensor(a!)
  dispatch:
    CPU, CUDA: mvlgamma_out

- func: mvlgamma(Tensor self, int p) -> Tensor
  device_check: NoCheck   # TensorIterator
  variants: function, method
  dispatch:
    CompositeExplicitAutograd: mvlgamma

- func: mvlgamma_(Tensor(a!) self, int p) -> Tensor(a!)
  device_check: NoCheck   # TensorIterator
  variants: method
  dispatch:
    CompositeExplicitAutograd: mvlgamma_

- func: narrow_copy(Tensor self, int dim, int start, int length) -> Tensor
  variants: function, method
  dispatch:
    CPU: narrow_copy_dense_cpu
    SparseCPU, SparseCUDA: narrow_copy_sparse
    CompositeExplicitAutogradNonFunctional: narrow_copy_dense
  tags: view_copy

- func: narrow_copy.SymInt(Tensor self, int dim, int start, SymInt length) -> Tensor
  variants: function, method
  dispatch:
    CompositeExplicitAutograd: narrow_copy_symint

- func: narrow_copy.out(Tensor self, int dim, int start, int length, *, Tensor(a!) out) -> Tensor(a!)
  dispatch:
    CPU: narrow_copy_dense_cpu_out

- func: narrow(Tensor(a) self, int dim, int start, int length) -> Tensor(a)
  variants: function, method
  device_check: NoCheck
  device_guard: False

- func: narrow.Tensor(Tensor(a) self, int dim, Tensor start, int length) -> Tensor(a)
  variants: function, method
  device_check: NoCheck
  device_guard: False

- func: native_batch_norm(Tensor input, Tensor? weight, Tensor? bias, Tensor? running_mean, Tensor? running_var, bool training, float momentum, float eps) -> (Tensor, Tensor, Tensor)
  dispatch:
    CPU: batch_norm_cpu
    CUDA: batch_norm_cuda
    MPS: batch_norm_mps
    MkldnnCPU: mkldnn_batch_norm

- func: native_batch_norm.out(Tensor input, Tensor? weight, Tensor? bias, Tensor? running_mean, Tensor? running_var, bool training, float momentum, float eps, *, Tensor(a!) out, Tensor(b!) save_mean, Tensor(c!) save_invstd) -> (Tensor(a!), Tensor(b!), Tensor(c!))
  dispatch:
    CUDA: batch_norm_cuda_out
    MPS: batch_norm_mps_out

- func: batch_norm_stats(Tensor input, float eps) -> (Tensor, Tensor)
  dispatch:
    CUDA: batch_norm_stats_cuda

- func: batch_norm_elemt(Tensor input, Tensor? weight, Tensor? bias, Tensor mean, Tensor invstd, float eps) -> Tensor
  dispatch:
    CUDA: batch_norm_elemt_cuda

- func: batch_norm_elemt.out(Tensor input, Tensor? weight, Tensor? bias, Tensor mean, Tensor invstd, float eps, *, Tensor(a!) out) -> Tensor(a!)
  dispatch:
    CUDA: batch_norm_elemt_cuda_out

# for backward compatibility
- func: batch_norm_gather_stats(Tensor input, Tensor mean, Tensor invstd, Tensor? running_mean, Tensor? running_var, float momentum, float eps, int count) -> (Tensor, Tensor)
  dispatch:
    CUDA: batch_norm_gather_stats_cuda

- func: batch_norm_gather_stats_with_counts(Tensor input, Tensor mean, Tensor invstd, Tensor? running_mean, Tensor? running_var, float momentum, float eps, Tensor counts) -> (Tensor, Tensor)
  dispatch:
    CUDA: batch_norm_gather_stats_with_counts_cuda

- func: native_batch_norm_backward(Tensor grad_out, Tensor input, Tensor? weight, Tensor? running_mean, Tensor? running_var, Tensor? save_mean, Tensor? save_invstd, bool train, float eps, bool[3] output_mask) -> (Tensor, Tensor, Tensor)
  dispatch:
    CPU: batch_norm_backward_cpu
    CUDA: batch_norm_backward_cuda
    MPS: batch_norm_backward_mps
    MkldnnCPU: mkldnn_batch_norm_backward

- func: batch_norm_backward_reduce(Tensor grad_out, Tensor input, Tensor mean, Tensor invstd, Tensor? weight, bool input_g, bool weight_g, bool bias_g) -> (Tensor, Tensor, Tensor, Tensor)
  dispatch:
    CUDA: batch_norm_backward_reduce_cuda

- func: batch_norm_backward_elemt(Tensor grad_out, Tensor input, Tensor mean, Tensor invstd, Tensor? weight, Tensor mean_dy, Tensor mean_dy_xmu, Tensor count) -> Tensor
  dispatch:
    CUDA: batch_norm_backward_elemt_cuda

- func: batch_norm_update_stats(Tensor input, Tensor? running_mean, Tensor? running_var, float momentum) -> (Tensor, Tensor)
  dispatch:
    CPU: batch_norm_update_stats_cpu
    CUDA: batch_norm_update_stats_cuda

- func: is_vulkan_available() -> bool

- func: _nnpack_available() -> bool

- func: _nnpack_spatial_convolution(Tensor input, Tensor weight, Tensor? bias, int[2] padding, int[2] stride=1) -> Tensor
  variants: function
  dispatch:
    CompositeExplicitAutograd: _nnpack_spatial_convolution

- func: ones.names(int[] size, *, Dimname[]? names, ScalarType? dtype=None, Layout? layout=None, Device? device=None, bool? pin_memory=None) -> Tensor
  device_check: NoCheck
  device_guard: False

- func: ones(int[] size, *, ScalarType? dtype=None, Layout? layout=None, Device? device=None, bool? pin_memory=None) -> Tensor

- func: ones.out(int[] size, *, Tensor(a!) out) -> Tensor(a!)

- func: ones_like(Tensor self, *, ScalarType? dtype=None, Layout? layout=None, Device? device=None, bool? pin_memory=None, MemoryFormat? memory_format=None) -> Tensor

- func: pairwise_distance(Tensor x1, Tensor x2, float p=2, float eps=1e-06, bool keepdim=False) -> Tensor

- func: cdist(Tensor x1, Tensor x2, float p=2, int? compute_mode=None) -> Tensor

- func: _euclidean_dist(Tensor x1, Tensor x2) -> Tensor
  dispatch:
    CompositeExplicitAutograd: _euclidean_dist

- func: _cdist_forward(Tensor x1, Tensor x2, float p, int? compute_mode) -> Tensor
  dispatch:
    CPU, CUDA: _cdist_forward

- func: _cdist_backward(Tensor grad, Tensor x1, Tensor x2, float p, Tensor cdist) -> Tensor
  dispatch:
    CPU, CUDA: _cdist_backward

- func: pdist(Tensor self, float p=2) -> Tensor

- func: _pdist_forward(Tensor self, float p=2) -> Tensor
  dispatch:
    CPU, CUDA: _pdist_forward

- func: _pdist_backward(Tensor grad, Tensor self, float p, Tensor pdist) -> Tensor
  dispatch:
    CPU, CUDA: _pdist_backward

- func: cosine_similarity(Tensor x1, Tensor x2, int dim=1, float eps=1e-08) -> Tensor
  variants: function

- func: permute(Tensor(a) self, int[] dims) -> Tensor(a)
  variants: function, method
  dispatch:
    CompositeExplicitAutograd: permute
    MPS: permute_mps
    SparseCPU, SparseCUDA: permute_sparse_coo

- func: movedim.intlist(Tensor(a) self, int[] source, int[] destination) -> Tensor(a)
  variants: function, method

- func: movedim.int(Tensor(a) self, int source, int destination) -> Tensor(a)
  variants: function, method

# moveaxis, alias for movedim
- func: moveaxis.intlist(Tensor(a) self, int[] source, int[] destination) -> Tensor(a)
  variants: function, method

- func: moveaxis.int(Tensor(a) self, int source, int destination) -> Tensor(a)
  variants: function, method

# Only exposed from C++ -- in Python,
# we expose it as an attribute `T`, not a function.
#
# I'd like to name this "T" in C++ too, but
# calling a native function "T" causes undefined
# behavior on Windows, for reasons I don't understand
# (maybe related to capital letter collation somehow...)
- func: numpy_T(Tensor(a) self) -> Tensor(a)
  variants: method

# Exposed on Python as an attribute 'H'
- func: matrix_H(Tensor(a) self) -> Tensor(a)
  variants: method

# Exposed on Python as an attribute 'mT'
- func: mT(Tensor(a) self) -> Tensor(a)
  variants: method

# Exposed on Python as an attribute 'mH'
- func: mH(Tensor(a) self) -> Tensor(a)
  variants: method

- func: adjoint(Tensor(a) self) -> Tensor(a)
  variants: function, method

- func: pixel_shuffle(Tensor self, int upscale_factor) -> Tensor
  dispatch:
    CPU: pixel_shuffle_cpu
    CompositeExplicitAutogradNonFunctional: math_pixel_shuffle

- func: pixel_unshuffle(Tensor self, int downscale_factor) -> Tensor
  dispatch:
    CPU: pixel_unshuffle_cpu
    CompositeExplicitAutogradNonFunctional: math_pixel_unshuffle

- func: channel_shuffle(Tensor self, int groups) -> Tensor
  dispatch:
    CPU: channel_shuffle
    QuantizedCPU: channel_shuffle_quantized_cpu

- func: native_channel_shuffle(Tensor self, int groups) -> Tensor
  dispatch:
    CPU: channel_shuffle_cpu
    CompositeImplicitAutograd: math_channel_shuffle

- func: is_pinned(Tensor self, Device? device=None) -> bool
  variants: method
  dispatch:
    CUDA: is_pinned_cuda
    MPS: is_pinned_mps
    CompositeExplicitAutograd: is_pinned_default

# TODO: add a copy kwarg that guarantees that the tensor is put into fresh
# pinned memory
- func: pin_memory(Tensor(a) self, Device? device=None) -> Tensor(a)
  variants: method

# Unlike pin_memory, this is guaranteed to give a new non-aliasing tensor
- func: _pin_memory(Tensor self, Device? device=None) -> Tensor
  dispatch:
    CUDA: _pin_memory_cuda
    MPS: _pin_memory_mps

- func: pinverse(Tensor self, float rcond=1e-15) -> Tensor
  variants: function, method

- func: poisson_nll_loss(Tensor input, Tensor target, bool log_input, bool full, float eps, int reduction) -> Tensor
  variants: function

- func: rad2deg(Tensor self) -> Tensor
  variants: function, method
  dispatch:
    CompositeExplicitAutograd: rad2deg
    SparseCsrCPU, SparseCsrCUDA: rad2deg_sparse_csr

- func: rad2deg_(Tensor(a!) self) -> Tensor(a!)
  variants: function, method
  dispatch:
    CompositeExplicitAutograd: rad2deg_
    SparseCsrCPU, SparseCsrCUDA: rad2deg_sparse_csr_

- func: rad2deg.out(Tensor self, *, Tensor(a!) out) -> Tensor(a!)
  dispatch:
    CompositeExplicitAutograd: rad2deg_out
    SparseCsrCPU, SparseCsrCUDA: rad2deg_sparse_csr_out

- func: deg2rad(Tensor self) -> Tensor
  variants: function, method
  dispatch:
    CompositeExplicitAutograd: deg2rad

- func: deg2rad_(Tensor(a!) self) -> Tensor(a!)
  variants: function, method
  dispatch:
    CompositeExplicitAutograd: deg2rad_

- func: deg2rad.out(Tensor self, *, Tensor(a!) out) -> Tensor(a!)
  dispatch:
    CompositeExplicitAutograd: deg2rad_out

- func: scalar_tensor(Scalar s, *, ScalarType? dtype=None, Layout? layout=None, Device? device=None, bool? pin_memory=None) -> Tensor

- func: rand.names(int[] size, *, Dimname[]? names, ScalarType? dtype=None, Layout? layout=None, Device? device=None, bool? pin_memory=None) -> Tensor
  device_check: NoCheck
  device_guard: False

- func: rand.generator_with_names(int[] size, *, Generator? generator, Dimname[]? names, ScalarType? dtype=None, Layout? layout=None, Device? device=None, bool? pin_memory=None) -> Tensor
  device_check: NoCheck
  device_guard: False

- func: rand(int[] size, *, ScalarType? dtype=None, Layout? layout=None, Device? device=None, bool? pin_memory=None) -> Tensor

- func: rand.generator(int[] size, *, Generator? generator, ScalarType? dtype=None, Layout? layout=None, Device? device=None, bool? pin_memory=None) -> Tensor

- func: rand.out(int[] size, *, Tensor(a!) out) -> Tensor(a!)

- func: rand.generator_out(int[] size, *, Generator? generator, Tensor(a!) out) -> Tensor(a!)

- func: rand_like(Tensor self, *, ScalarType? dtype=None, Layout? layout=None, Device? device=None, bool? pin_memory=None, MemoryFormat? memory_format=None) -> Tensor

- func: randint(int high, int[] size, *, ScalarType? dtype=None, Layout? layout=None, Device? device=None, bool? pin_memory=None) -> Tensor

- func: randint.generator(int high, int[] size, *, Generator? generator, ScalarType? dtype=None, Layout? layout=None, Device? device=None, bool? pin_memory=None) -> Tensor

- func: randint.low(int low, int high, int[] size, *, ScalarType? dtype=None, Layout? layout=None, Device? device=None, bool? pin_memory=None) -> Tensor

- func: randint.low_generator(int low, int high, int[] size, *, Generator? generator, ScalarType? dtype=None, Layout? layout=None, Device? device=None, bool? pin_memory=None) -> Tensor

- func: randint.out(int high, int[] size, *, Tensor(a!) out) -> Tensor(a!)

- func: randint.generator_out(int high, int[] size, *, Generator? generator, Tensor(a!) out) -> Tensor(a!)

- func: randint.low_out(int low, int high, int[] size, *, Tensor(a!) out) -> Tensor(a!)

- func: randint.low_generator_out(int low, int high, int[] size, *, Generator? generator, Tensor(a!) out) -> Tensor(a!)

- func: randint_like(Tensor self, int high, *, ScalarType? dtype=None, Layout? layout=None, Device? device=None, bool? pin_memory=None, MemoryFormat? memory_format=None) -> Tensor

- func: randint_like.low_dtype(Tensor self, int low, int high, *, ScalarType? dtype=None, Layout? layout=None, Device? device=None, bool? pin_memory=None, MemoryFormat? memory_format=None) -> Tensor

- func: randn(int[] size, *, ScalarType? dtype=None, Layout? layout=None, Device? device=None, bool? pin_memory=None) -> Tensor

- func: randn.generator(int[] size, *, Generator? generator, ScalarType? dtype=None, Layout? layout=None, Device? device=None, bool? pin_memory=None) -> Tensor

- func: randn.names(int[] size, *, Dimname[]? names, ScalarType? dtype=None, Layout? layout=None, Device? device=None, bool? pin_memory=None) -> Tensor
  device_check: NoCheck
  device_guard: False

- func: randn.generator_with_names(int[] size, *, Generator? generator, Dimname[]? names, ScalarType? dtype=None, Layout? layout=None, Device? device=None, bool? pin_memory=None) -> Tensor
  device_check: NoCheck
  device_guard: False

- func: randn.out(int[] size, *, Tensor(a!) out) -> Tensor(a!)

- func: randn.generator_out(int[] size, *, Generator? generator, Tensor(a!) out) -> Tensor(a!)

- func: randn_like(Tensor self, *, ScalarType? dtype=None, Layout? layout=None, Device? device=None, bool? pin_memory=None, MemoryFormat? memory_format=None) -> Tensor

- func: randperm(int n, *, ScalarType? dtype=long, Layout? layout=None, Device? device=None, bool? pin_memory=None) -> Tensor

- func: randperm.generator(int n, *, Generator? generator, ScalarType? dtype=long, Layout? layout=None, Device? device=None, bool? pin_memory=None) -> Tensor

- func: randperm.out(int n, *, Tensor(a!) out) -> Tensor(a!)

- func: randperm.generator_out(int n, *, Generator? generator, Tensor(a!) out) -> Tensor(a!)
  dispatch:
    CPU: randperm_out_cpu
    CUDA: randperm_out_cuda

- func: range.step(Scalar start, Scalar end, Scalar step=1, *, ScalarType? dtype=None, Layout? layout=None, Device? device=None, bool? pin_memory=None) -> Tensor

- func: range(Scalar start, Scalar end, *, ScalarType? dtype=None, Layout? layout=None, Device? device=None, bool? pin_memory=None) -> Tensor

- func: range.out(Scalar start, Scalar end, Scalar step=1, *, Tensor(a!) out) -> Tensor(a!)
  dispatch:
    CPU, Meta: range_out
    CUDA: range_cuda_out

- func: ravel(Tensor(a) self) -> Tensor(a)
  variants: function, method

- func: reciprocal(Tensor self) -> Tensor
  device_check: NoCheck   # TensorIterator
  structured_delegate: reciprocal.out
  variants: function, method

- func: reciprocal_(Tensor(a!) self) -> Tensor(a!)
  device_check: NoCheck   # TensorIterator
  structured_delegate: reciprocal.out
  variants: function, method

- func: reciprocal.out(Tensor self, *, Tensor(a!) out) -> Tensor(a!)
  device_check: NoCheck   # TensorIterator
  structured: True
  structured_inherits: TensorIteratorBase
  dispatch:
    CPU, CUDA: reciprocal_out
    MPS: reciprocal_out_mps

- func: neg(Tensor self) -> Tensor
  device_check: NoCheck   # TensorIterator
  structured_delegate: neg.out
  variants: function, method
  dispatch:
    SparseCPU, SparseCUDA: neg_sparse
    SparseCsrCPU, SparseCsrCUDA: neg_sparse_csr

- func: neg_(Tensor(a!) self) -> Tensor(a!)
  device_check: NoCheck   # TensorIterator
  structured_delegate: neg.out
  variants: function, method
  dispatch:
    SparseCPU, SparseCUDA: neg_sparse_
    SparseCsrCPU, SparseCsrCUDA: neg_sparse_csr_

- func: neg.out(Tensor self, *, Tensor(a!) out) -> Tensor(a!)
  device_check: NoCheck   # TensorIterator
  structured: True
  structured_inherits: TensorIteratorBase
  dispatch:
    CPU, CUDA: neg_out
    MPS: neg_out_mps
    SparseCPU, SparseCUDA: neg_out_sparse
    SparseCsrCPU, SparseCsrCUDA: neg_sparse_csr_out

# Alias for neg
- func: negative(Tensor self) -> Tensor
  variants: function, method

- func: negative_(Tensor(a!) self) -> Tensor(a!)
  variants: function, method

- func: negative.out(Tensor self, *, Tensor(a!) out) -> Tensor(a!)

- func: repeat(Tensor self, int[] repeats) -> Tensor
  variants: method  # This is method-only to match the previous tensor API. In the future we could make this a function too.
  dispatch:
    CompositeExplicitAutograd: repeat
    MPS: repeat_mps

- func: repeat_interleave.Tensor(Tensor repeats, *, int? output_size=None) -> Tensor
  variants: function
  dispatch:
    CPU: repeat_interleave_cpu
    CUDA: repeat_interleave_cuda
  tags: dynamic_output_shape

- func: repeat_interleave.self_Tensor(Tensor self, Tensor repeats, int? dim=None, *, int? output_size=None) -> Tensor
  variants: function, method

- func: repeat_interleave.self_int(Tensor self, int repeats, int? dim=None, *, int? output_size=None) -> Tensor
  variants: function, method

- func: reshape(Tensor(a) self, int[] shape) -> Tensor(a)
  variants: function, method
  device_check: NoCheck
  device_guard: False

# NOTE [ _reshape_alias ] is meant to be used in the implementation of reshape.
# They are not user-facing, hence the leading underscore. Please don't use it
# anywhere else.
- func: _reshape_alias(Tensor(a) self, int[] size, int[] stride) -> Tensor(a)
  variants: function, method
  device_check: NoCheck
  device_guard: False
  dispatch:
    CPU, CUDA, Meta, QuantizedCPU, QuantizedCUDA, ZeroTensor, MPS: _reshape_alias
    # We don't need to support mkldnn since this is handled explicitly by the reshape operator.

- func: _mkldnn_reshape(Tensor self, int[] shape) -> Tensor
  device_check: NoCheck
  device_guard: False
  dispatch:
    MkldnnCPU: mkldnn_reshape

- func: reshape_as(Tensor(a) self, Tensor other) -> Tensor(a)
  variants: method
  device_check: NoCheck
  device_guard: False

- func: round(Tensor self) -> Tensor
  device_check: NoCheck   # TensorIterator
  structured_delegate: round.out
  variants: function, method
  dispatch:
    SparseCPU, SparseCUDA: round_sparse
    SparseCsrCPU, SparseCsrCUDA: round_sparse_csr

- func: round_(Tensor(a!) self) -> Tensor(a!)
  device_check: NoCheck   # TensorIterator
  structured_delegate: round.out
  variants: function, method
  dispatch:
    SparseCPU, SparseCUDA: round_sparse_
    SparseCsrCPU, SparseCsrCUDA: round_sparse_csr_

- func: round.out(Tensor self, *, Tensor(a!) out) -> Tensor(a!)
  device_check: NoCheck   # TensorIterator
  structured: True
  structured_inherits: TensorIteratorBase
  dispatch:
    CPU: round_out
    CUDA: round_out
    MPS: round_out_mps
    SparseCPU, SparseCUDA: round_sparse_out
    SparseCsrCPU, SparseCsrCUDA: round_sparse_csr_out

- func: round.decimals(Tensor self, *, int decimals) -> Tensor
  device_check: NoCheck   # TensorIterator
  structured_delegate: round.decimals_out
  variants: function, method

- func: round_.decimals(Tensor(a!) self, *, int decimals) -> Tensor(a!)
  device_check: NoCheck   # TensorIterator
  structured_delegate: round.decimals_out
  variants: function, method

- func: round.decimals_out(Tensor self, *, int decimals, Tensor(a!) out) -> Tensor(a!)
  device_check: NoCheck   # TensorIterator
  structured: True
  structured_inherits: TensorIteratorBase
  dispatch:
    CPU: round_decimals_out
    CUDA: round_decimals_out

- func: rrelu(Tensor self, Scalar lower=0.125, Scalar upper=0.3333333333333333, bool training=False, Generator? generator=None) -> Tensor
  device_check: NoCheck   # TensorIterator

- func: rrelu_(Tensor(a!) self, Scalar lower=0.125, Scalar upper=0.3333333333333333, bool training=False, Generator? generator=None) -> Tensor(a!)
  device_check: NoCheck   # TensorIterator

- func: relu(Tensor self) -> Tensor
  device_check: NoCheck   # TensorIterator
  variants: function, method
  dispatch:
    CPU, CUDA: relu
    MPS: relu_mps
    MkldnnCPU: mkldnn_relu
    QuantizedCPU: relu_quantized_cpu
    NestedTensorCPU, NestedTensorCUDA: NestedTensor_relu

- func: relu_(Tensor(a!) self) -> Tensor(a!)
  device_check: NoCheck   # TensorIterator
  variants: function, method
  dispatch:
    CPU, CUDA: relu_
    MPS: relu_mps_
    MkldnnCPU: mkldnn_relu_
    QuantizedCPU: relu_quantized_cpu_
    NestedTensorCPU, NestedTensorCUDA: NestedTensor_relu_
  autogen: relu.out

- func: relu6(Tensor self) -> Tensor
  python_module: nn

- func: relu6_(Tensor(a!) self) -> Tensor(a!)
  python_module: nn

- func: prelu(Tensor self, Tensor weight) -> Tensor
  variants: function, method
  dispatch:
    MkldnnCPU: mkldnn_prelu
    CPU: prelu_cpu
    CUDA: prelu_cuda

- func: prelu_backward(Tensor grad_output, Tensor self, Tensor weight) -> (Tensor, Tensor)
  variants: function, method
  dispatch:
    MkldnnCPU: mkldnn_prelu_backward
    CPU: prelu_backward_cpu
    CUDA: prelu_backward_cuda

- func: gelu.out(Tensor self, *, str approximate='none', Tensor(a!) out) -> Tensor(a!)
  structured: True
  structured_inherits: TensorIteratorBase
  device_check: NoCheck   # TensorIterator
  python_module: nn
  dispatch:
    CPU: gelu_out_cpu
    CUDA: gelu_out_cuda
    MPS: gelu_out_mps

- func: gelu_(Tensor(a!) self, *, str approximate='none') -> Tensor(a!)
  structured_delegate: gelu.out
  device_check: NoCheck   # TensorIterator
  python_module: nn
  dispatch:
    NestedTensorCPU, NestedTensorCUDA: NestedTensor_gelu_

- func: gelu(Tensor self, *, str approximate='none') -> Tensor
  structured_delegate: gelu.out
  device_check: NoCheck   # TensorIterator
  python_module: nn
  dispatch:
    MkldnnCPU: mkldnn_gelu
    QuantizedCPU: gelu_quantized_cpu
    QuantizedCUDA: gelu_quantized_cuda
    NestedTensorCPU, NestedTensorCUDA: NestedTensor_gelu

- func: gelu_backward.grad_input(Tensor grad_output, Tensor self, *, str approximate='none', Tensor(a!) grad_input) -> Tensor(a!)
  structured: True
  structured_inherits: TensorIteratorBase
  python_module: nn
  dispatch:
    CPU: gelu_backward_out_cpu
    CUDA: gelu_backward_out_cuda
    MPS: gelu_backward_out_mps

- func: gelu_backward(Tensor grad_output, Tensor self, *, str approximate='none') -> Tensor
  structured_delegate: gelu_backward.grad_input
  python_module: nn
  dispatch:
    MkldnnCPU: mkldnn_gelu_backward

- func: infinitely_differentiable_gelu_backward(Tensor grad, Tensor self) -> Tensor
  variants: function
  python_module: nn
  device_check: NoCheck
  device_guard: False

- func: hardshrink.out(Tensor self, Scalar lambd=0.5, *, Tensor(a!) out) -> Tensor(a!)
  structured: True
  structured_inherits: TensorIteratorBase
  device_check: NoCheck   # TensorIterator
  dispatch:
    CPU, CUDA: hardshrink_out

- func: hardshrink(Tensor self, Scalar lambd=0.5) -> Tensor
  structured_delegate: hardshrink.out
  device_check: NoCheck   # TensorIterator
  variants: function, method

- func: hardshrink_backward.grad_input(Tensor grad_out, Tensor self, Scalar lambd, *, Tensor(a!) grad_input) -> Tensor(a!)
  structured: True
  structured_inherits: TensorIteratorBase
  dispatch:
    CPU, CUDA: hardshrink_backward_out

- func: hardshrink_backward(Tensor grad_out, Tensor self, Scalar lambd) -> Tensor
  structured_delegate: hardshrink_backward.grad_input
  variants: function, method

- func: rsqrt(Tensor self) -> Tensor
  device_check: NoCheck   # TensorIterator
  structured_delegate: rsqrt.out
  variants: function, method

- func: rsqrt_(Tensor(a!) self) -> Tensor(a!)
  device_check: NoCheck   # TensorIterator
  structured_delegate: rsqrt.out
  variants: function, method

- func: rsqrt.out(Tensor self, *, Tensor(a!) out) -> Tensor(a!)
  device_check: NoCheck   # TensorIterator
  structured: True
  structured_inherits: TensorIteratorBase
  dispatch:
    CPU, CUDA: rsqrt_out
    MPS: rsqrt_out_mps

- func: select.Dimname(Tensor(a) self, Dimname dim, int index) -> Tensor(a)
  variants: function, method
  device_check: NoCheck
  device_guard: False

- func: select.int(Tensor(a) self, int dim, int index) -> Tensor(a)
  variants: function, method
  device_check: NoCheck
  device_guard: False
  dispatch:
    CompositeExplicitAutograd: select
    SparseCsrCPU, SparseCsrCUDA: select_sparse_csr
    NestedTensorCPU, NestedTensorCUDA: select_nested

- func: select_backward(Tensor grad_output, int[] input_sizes, int dim, int index) -> Tensor
  variants: function
  device_check: NoCheck
  device_guard: False
  dispatch:
    CompositeExplicitAutogradNonFunctional: select_backward

- func: selu(Tensor self) -> Tensor
  device_check: NoCheck   # TensorIterator

- func: selu_(Tensor(a!) self) -> Tensor(a!)
  device_check: NoCheck   # TensorIterator

- func: celu(Tensor self, Scalar alpha=1.0) -> Tensor
  device_check: NoCheck   # TensorIterator
  dispatch:
    CompositeExplicitAutograd: celu

- func: celu_(Tensor(a!) self, Scalar alpha=1.0) -> Tensor(a!)
  device_check: NoCheck   # TensorIterator
  dispatch:
    CompositeExplicitAutograd: celu_
  autogen: celu.out

- func: silu(Tensor self) -> Tensor
  structured_delegate: silu.out
  python_module: nn

- func: silu_(Tensor(a!) self) -> Tensor(a!)
  structured_delegate: silu.out
  python_module: nn

- func: silu.out(Tensor self, *, Tensor(a!) out) -> Tensor(a!)
  structured: True
  structured_inherits: TensorIteratorBase
  python_module: nn
  dispatch:
    CPU, CUDA: silu_out
    MPS: silu_out_mps

- func: silu_backward.grad_input(Tensor grad_output, Tensor self, *, Tensor(a!) grad_input) -> Tensor(a!)
  structured: True
  structured_inherits: TensorIteratorBase
  python_module: nn
  dispatch:
    CPU, CUDA: silu_backward_out
    MPS: silu_backward_out_mps

- func: silu_backward(Tensor grad_output, Tensor self) -> Tensor
  structured_delegate: silu_backward.grad_input
  python_module: nn
  dispatch:
    CompositeImplicitAutograd: math_silu_backward

- func: mish(Tensor self) -> Tensor
  structured_delegate: mish.out
  python_module: nn

- func: mish_(Tensor(a!) self) -> Tensor(a!)
  structured_delegate: mish.out
  python_module: nn

- func: mish.out(Tensor self, *, Tensor(a!) out) -> Tensor(a!)
  structured: True
  structured_inherits: TensorIteratorBase
  python_module: nn
  dispatch:
    CPU, CUDA: mish_out

- func: mish_backward(Tensor grad_output, Tensor self) -> Tensor
  python_module: nn
  dispatch:
    CPU, CUDA: mish_backward
    CompositeImplicitAutograd: math_mish_backward

- func: sigmoid(Tensor self) -> Tensor
  device_check: NoCheck   # TensorIterator
  structured_delegate: sigmoid.out
  variants: function, method
  dispatch:
    QuantizedCPU: sigmoid_quantized_cpu
    MkldnnCPU: mkldnn_sigmoid

- func: sigmoid_(Tensor(a!) self) -> Tensor(a!)
  device_check: NoCheck   # TensorIterator
  structured_delegate: sigmoid.out
  variants: function, method
  dispatch:
    MkldnnCPU: mkldnn_sigmoid_

- func: sigmoid.out(Tensor self, *, Tensor(a!) out) -> Tensor(a!)
  device_check: NoCheck   # TensorIterator
  structured: True
  structured_inherits: TensorIteratorBase
  dispatch:
    CPU, CUDA: sigmoid_out
    MPS: sigmoid_out_mps

- func: logit(Tensor self, float? eps=None) -> Tensor
  variants: function, method
  dispatch:
    CPU, CUDA: logit

- func: logit_(Tensor(a!) self, float? eps=None) -> Tensor(a!)
  variants: function, method
  dispatch:
    CPU, CUDA: logit_

- func: logit.out(Tensor self, float? eps=None, *, Tensor(a!) out) -> Tensor(a!)
  dispatch:
    CPU, CUDA: logit_out

- func: sin(Tensor self) -> Tensor
  device_check: NoCheck   # TensorIterator
  structured_delegate: sin.out
  variants: function, method
  dispatch:
    SparseCsrCPU, SparseCsrCUDA: sin_sparse_csr
    SparseCPU, SparseCUDA: sin_sparse

- func: sin_(Tensor(a!) self) -> Tensor(a!)
  device_check: NoCheck   # TensorIterator
  structured_delegate: sin.out
  variants: function, method
  dispatch:
    SparseCsrCPU, SparseCsrCUDA: sin_sparse_csr_
    SparseCPU, SparseCUDA: sin_sparse_

- func: sin.out(Tensor self, *, Tensor(a!) out) -> Tensor(a!)
  device_check: NoCheck   # TensorIterator
  structured: True
  structured_inherits: TensorIteratorBase
  dispatch:
    CPU, CUDA: sin_out
    MPS: sin_out_mps
    SparseCsrCPU, SparseCsrCUDA: sin_sparse_csr_out
    SparseCPU, SparseCUDA: sin_sparse_out

- func: sinc(Tensor self) -> Tensor
  structured_delegate: sinc.out
  variants: function, method

- func: sinc_(Tensor(a!) self) -> Tensor(a!)
  structured_delegate: sinc.out
  variants: function, method

- func: sinc.out(Tensor self, *, Tensor(a!) out) -> Tensor(a!)
  structured: True
  structured_inherits: TensorIteratorBase
  dispatch:
    CPU, CUDA: sinc_out

- func: sinh(Tensor self) -> Tensor
  device_check: NoCheck   # TensorIterator
  structured_delegate: sinh.out
  variants: function, method
  dispatch:
    SparseCPU, SparseCUDA: sinh_sparse
    SparseCsrCPU, SparseCsrCUDA: sinh_sparse_csr

- func: sinh_(Tensor(a!) self) -> Tensor(a!)
  device_check: NoCheck   # TensorIterator
  structured_delegate: sinh.out
  variants: function, method
  dispatch:
    SparseCPU, SparseCUDA: sinh_sparse_
    SparseCsrCPU, SparseCsrCUDA: sinh_sparse_csr_

- func: sinh.out(Tensor self, *, Tensor(a!) out) -> Tensor(a!)
  device_check: NoCheck   # TensorIterator
  structured: True
  structured_inherits: TensorIteratorBase
  dispatch:
    CPU, CUDA: sinh_out
    MPS: sinh_out_mps
    SparseCPU, SparseCUDA: sinh_sparse_out
    SparseCsrCPU, SparseCsrCUDA: sinh_sparse_csr_out

# Returns a copy of this `Variable` that is detached from its autograd graph.
# This method is OK to call if the `Variable` is a view.
#
# NOTE: Previously, if we change the tensor metadata (e.g. sizes / strides /
# storage / storage_offset) of a tensor created from `detach()`, those metadata
# in the original tensor will also be updated. However, the new behavior is that
# those metadata changes to the detached tensor will not update the original tensor
# anymore, and in the `detach()` function we need to set `allow_tensor_metadata_change_`
# to false to make such changes explicitly illegal, in order to prevent users from
# changing metadata of the detached tensor and expecting the original tensor to also
# be updated.
- func: detach(Tensor(a) self) -> Tensor(a)
  variants: function, method
  dispatch:
    CompositeExplicitAutograd: detach

# Like `detach()`, but modifies this `Variable` in-place. This method may
# only be called on non-view `Variable`s. You can use `is_view()` to check
# this. If this `Variable` is a view, throws an `std::runtime_error()`.
- func: detach_(Tensor(a!) self) -> Tensor(a!)
  variants: function, method
  tags: inplace_view
  dispatch:
    CompositeExplicitAutograd: detach_

- func: size.int(Tensor self, int dim) -> int
  variants: function
  device_check: NoCheck
  device_guard: False
  manual_cpp_binding: True

- func: size.Dimname(Tensor self, Dimname dim) -> int
  variants: function, method
  device_check: NoCheck
  device_guard: False

- func: slice.Tensor(Tensor(a) self, int dim=0, int? start=None, int? end=None, int step=1) -> Tensor(a)
  variants: function, method
  device_check: NoCheck
  device_guard: False
  dispatch:
    CompositeExplicitAutograd: slice

- func: slice_backward(Tensor grad_output, int[] input_sizes, int dim, int start, int end, int step) -> Tensor
  variants: function
  device_check: NoCheck
  device_guard: False
  dispatch:
    CompositeExplicitAutograd: slice_backward

- func: slice_scatter(Tensor self, Tensor src, int dim=0, int? start=None, int? end=None, int step=1) -> Tensor
  variants: function, method
  device_check: NoCheck
  device_guard: False
  dispatch:
    CompositeExplicitAutograd: slice_scatter

- func: select_scatter(Tensor self, Tensor src, int dim, int index) -> Tensor
  variants: function, method
  device_check: NoCheck
  device_guard: False
  dispatch:
    CompositeExplicitAutograd: select_scatter

- func: diagonal_scatter(Tensor self, Tensor src, int offset=0, int dim1=0, int dim2=1) -> Tensor
  variants: function, method
  device_check: NoCheck
  device_guard: False
  dispatch:
    CompositeExplicitAutograd: diagonal_scatter

- func: as_strided_scatter(Tensor self, Tensor src, int[] size, int[] stride, int? storage_offset=None) -> Tensor
  variants: function, method
  device_check: NoCheck
  device_guard: False
  dispatch:
    CompositeExplicitAutograd: as_strided_scatter

- func: slogdet(Tensor self) -> (Tensor sign, Tensor logabsdet)
  variants: function, method
  dispatch:
    CompositeExplicitAutograd: slogdet

- func: smm(Tensor self, Tensor mat2) -> Tensor
  variants: function, method

# softmax allows positional dtype, unlike most operators, because kwonly is BC-breaking when loading jit models.
- func: softmax.int(Tensor self, int dim, ScalarType? dtype=None) -> Tensor
  variants: function, method
  dispatch:
    CompositeImplicitAutograd: softmax
    NestedTensorCPU, NestedTensorCUDA: softmax

- func: softmax.int_out(Tensor self, int dim, ScalarType? dtype=None, *, Tensor(a!) out) -> Tensor(a!)
  variants: function
  dispatch:
    CompositeExplicitAutograd: softmax_out

- func: softmax.Dimname(Tensor self, Dimname dim, *, ScalarType? dtype=None) -> Tensor
  variants: function, method

- func: _softmax(Tensor self, int dim, bool half_to_float) -> Tensor
  structured_delegate: _softmax.out
  dispatch:
    MkldnnCPU: mkldnn_softmax
    NestedTensorCPU, NestedTensorCUDA: softmax_nested

- func: _softmax.out(Tensor self, int dim, bool half_to_float, *, Tensor(a!) out) -> Tensor(a!)
  structured: True
  dispatch:
    CPU: softmax_cpu_out
    CUDA: softmax_cuda_out
    MPS: softmax_mps_out

- func: _softmax_backward_data(Tensor grad_output, Tensor output, int dim, ScalarType input_dtype) -> Tensor
  structured_delegate: _softmax_backward_data.out

- func: _softmax_backward_data.out(Tensor grad_output, Tensor output, int dim, ScalarType input_dtype, *, Tensor(a!) grad_input) -> Tensor(a!)
  structured: True
  dispatch:
    CPU: softmax_backward_cpu_out
    CUDA: softmax_backward_cuda_out
    MPS: softmax_backward_mps_out

- func: unsafe_split.Tensor(Tensor self, int split_size, int dim=0) -> Tensor[]
  variants: function, method
  device_check: NoCheck
  device_guard: False
  dispatch:
    CompositeExplicitAutograd: unsafe_split

- func: split.Tensor(Tensor(a -> *) self, int split_size, int dim=0) -> Tensor(a)[]
  variants: function, method
  device_check: NoCheck
  device_guard: False
  dispatch:
    CompositeExplicitAutograd: split

- func: split.sizes(Tensor(a -> *) self, int[] split_size, int dim=0) -> Tensor(a)[]
  variants: function, method
  device_guard: False

- func: unsafe_split_with_sizes(Tensor self, int[] split_sizes, int dim=0) -> Tensor[]
  variants: function, method
  device_check: NoCheck
  device_guard: False
  dispatch:
    CompositeExplicitAutograd: unsafe_split_with_sizes

- func: split_with_sizes(Tensor(a -> *) self, int[] split_sizes, int dim=0) -> Tensor(a)[]
  variants: function, method
  device_check: NoCheck
  device_guard: False
  dispatch:
    CompositeExplicitAutograd: split_with_sizes

- func: hsplit.int(Tensor(a -> *) self, int sections) -> Tensor(a)[]
  variants: function, method

- func: hsplit.array(Tensor(a -> *) self, int[] indices) -> Tensor(a)[]
  variants: function, method

- func: vsplit.int(Tensor(a -> *) self, int sections) -> Tensor(a)[]
  variants: function, method

- func: vsplit.array(Tensor(a -> *) self, int[] indices) -> Tensor(a)[]
  variants: function, method

- func: dsplit.int(Tensor(a -> *) self, int sections) -> Tensor(a)[]
  variants: function, method

- func: dsplit.array(Tensor(a -> *) self, int[] indices) -> Tensor(a)[]
  variants: function, method

- func: squeeze(Tensor(a) self) -> Tensor(a)
  variants: function, method
  device_check: NoCheck
  device_guard: False
  dispatch:
    CompositeExplicitAutograd: squeeze
    QuantizedCPU, QuantizedCUDA: squeeze_quantized

- func: squeeze.dim(Tensor(a) self, int dim) -> Tensor(a)
  variants: function, method
  device_check: NoCheck
  device_guard: False
  dispatch:
    CompositeExplicitAutograd: squeeze
    QuantizedCPU, QuantizedCUDA: squeeze_quantized

- func: squeeze.dimname(Tensor(a) self, Dimname dim) -> Tensor(a)
  variants: function, method
  device_check: NoCheck
  device_guard: False

- func: squeeze_(Tensor(a!) self) -> Tensor(a!)
  variants: method
  device_check: NoCheck
  device_guard: False
  tags: inplace_view
  dispatch:
    CompositeExplicitAutograd: squeeze_

- func: squeeze_.dim(Tensor(a!) self, int dim) -> Tensor(a!)
  variants: method
  device_check: NoCheck
  device_guard: False
  tags: inplace_view
  dispatch:
    CompositeExplicitAutograd: squeeze_

- func: squeeze_.dimname(Tensor(a!) self, Dimname dim) -> Tensor(a!)
  variants: method
  device_check: NoCheck
  device_guard: False
  tags: inplace_view

- func: sspaddmm(Tensor self, Tensor mat1, Tensor mat2, *, Scalar beta=1, Scalar alpha=1) -> Tensor
  variants: function, method

- func: sspaddmm.out(Tensor self, Tensor mat1, Tensor mat2, *, Scalar beta=1, Scalar alpha=1, Tensor(a!) out) -> Tensor(a!)
  dispatch:
    CPU: _sspaddmm_out_only_sparse
    CUDA: _sspaddmm_out_only_sparse_cuda
    SparseCPU: _sspaddmm_out_cpu
    SparseCUDA: _sspaddmm_out_cuda

- func: stack(Tensor[] tensors, int dim=0) -> Tensor
  dispatch:
    CompositeExplicitAutograd: stack

- func: stack.out(Tensor[] tensors, int dim=0, *, Tensor(a!) out) -> Tensor(a!)
  dispatch:
    CompositeExplicitAutograd: stack_out

- func: _stack(Tensor[] tensors, int dim=0) -> Tensor
  dispatch: # match the backends supported by _cat
    CPU: _stack_cpu
    CompositeExplicitAutograd: _stack

- func: _stack.out(Tensor[] tensors, int dim=0, *, Tensor(a!) out) -> Tensor(a!)
  dispatch: # match the backends supported by _cat_out
    CPU: _stack_out_cpu
    CompositeExplicitAutograd: _stack_out

- func: hstack(Tensor[] tensors) -> Tensor

- func: hstack.out(Tensor[] tensors, *, Tensor(a!) out) -> Tensor(a!)

- func: vstack(Tensor[] tensors) -> Tensor

- func: vstack.out(Tensor[] tensors, *, Tensor(a!) out) -> Tensor(a!)

- func: dstack(Tensor[] tensors) -> Tensor

- func: dstack.out(Tensor[] tensors, *, Tensor(a!) out) -> Tensor(a!)

# Overload without center & pad mode, needed for forward-compatibility
- func: stft(Tensor self, int n_fft, int? hop_length=None, int? win_length=None, Tensor? window=None, bool normalized=False, bool? onesided=None, bool? return_complex=None) -> Tensor
  variants: function, method
  cpp_no_default_args: ['hop_length', 'win_length', 'window', 'normalized']

- func: stft.center(Tensor self, int n_fft, int? hop_length=None, int? win_length=None, Tensor? window=None, bool center=True, str pad_mode="reflect", bool normalized=False, bool? onesided=None, bool? return_complex=None) -> Tensor
  variants: function, method

- func: istft(Tensor self, int n_fft, int? hop_length=None, int? win_length=None, Tensor? window=None, bool center=True, bool normalized=False, bool? onesided=None, int? length=None, bool return_complex=False) -> Tensor
  variants: function, method

- func: stride.int(Tensor self, int dim) -> int
  variants: function
  device_check: NoCheck
  device_guard: False
  manual_cpp_binding: True

- func: stride.Dimname(Tensor self, Dimname dim) -> int
  variants: function, method
  device_check: NoCheck
  device_guard: False

- func: sum(Tensor self, *, ScalarType? dtype=None) -> Tensor
  device_check: NoCheck   # TensorIterator
  variants: function, method
  dispatch:
    CompositeExplicitAutograd: sum
    SparseCsrCPU, SparseCsrCUDA: sum_csr

- func: sum.dim_IntList(Tensor self, int[1] dim, bool keepdim=False, *, ScalarType? dtype=None) -> Tensor
  structured_delegate: sum.IntList_out
  device_check: NoCheck   # TensorIterator
  variants: function, method

- func: sum.dim_DimnameList(Tensor self, Dimname[1] dim, bool keepdim=False, *, ScalarType? dtype=None) -> Tensor
  device_check: NoCheck   # TensorIterator
  variants: function, method

- func: sum.IntList_out(Tensor self, int[1] dim, bool keepdim=False, *, ScalarType? dtype=None, Tensor(a!) out) -> Tensor(a!)
  structured: True
  device_check: NoCheck   # TensorIterator
  dispatch:
    CPU, CUDA: sum_out
    MPS: sum_out_mps

- func: sum.DimnameList_out(Tensor self, Dimname[1] dim, bool keepdim=False, *, ScalarType? dtype=None, Tensor(a!) out) -> Tensor(a!)
  device_check: NoCheck   # TensorIterator

- func: nansum(Tensor self, int[1] dim=[], bool keepdim=False, *, ScalarType? dtype=None) -> Tensor
  variants: function, method
  dispatch:
    CPU, CUDA: nansum

- func: nansum.out(Tensor self, int[1] dim=[], bool keepdim=False, *, ScalarType? dtype=None, Tensor(a!) out) -> Tensor(a!)
  dispatch:
    CPU, CUDA: nansum_out

- func: sum_to_size(Tensor self, int[] size) -> Tensor
  variants: method
  device_check: NoCheck
  device_guard: False

- func: sqrt(Tensor self) -> Tensor
  device_check: NoCheck   # TensorIterator
  structured_delegate: sqrt.out
  variants: function, method
  dispatch:
    SparseCPU, SparseCUDA: sqrt_sparse
    SparseCsrCPU, SparseCsrCUDA: sqrt_sparse_csr

- func: sqrt_(Tensor(a!) self) -> Tensor(a!)
  device_check: NoCheck   # TensorIterator
  structured_delegate: sqrt.out
  variants: function, method
  dispatch:
    SparseCPU, SparseCUDA: sqrt_sparse_
    SparseCsrCPU, SparseCsrCUDA: sqrt_sparse_csr_

- func: sqrt.out(Tensor self, *, Tensor(a!) out) -> Tensor(a!)
  device_check: NoCheck   # TensorIterator
  structured: True
  structured_inherits: TensorIteratorBase
  dispatch:
    CPU, CUDA: sqrt_out
    MPS: sqrt_out_mps
    SparseCPU, SparseCUDA: sqrt_sparse_out
    SparseCsrCPU, SparseCsrCUDA: sqrt_sparse_csr_out

- func: square(Tensor self) -> Tensor
  device_check: NoCheck   # TensorIterator
  variants: function, method

- func: square_(Tensor(a!) self) -> Tensor(a!)
  device_check: NoCheck   # TensorIterator
  variants: function, method

- func: square.out(Tensor self, *, Tensor(a!) out) -> Tensor(a!)

- func: std(Tensor self, bool unbiased=True) -> Tensor
  device_check: NoCheck   # TensorIterator
  variants: function, method

- func: std.dim(Tensor self, int[1] dim, bool unbiased=True, bool keepdim=False) -> Tensor
  device_check: NoCheck   # TensorIterator
  variants: function, method

- func: std.correction(Tensor self, int[1]? dim, *, int? correction, bool keepdim=False) -> Tensor
  device_check: NoCheck   # TensorIterator
  variants: function, method
  dispatch:
    CPU, CUDA: std
    MPS: std_mps

- func: std_mean(Tensor self, bool unbiased=True) -> (Tensor, Tensor)
  device_check: NoCheck   # TensorIterator
  variants: function

- func: std_mean.dim(Tensor self, int[1] dim, bool unbiased=True, bool keepdim=False) -> (Tensor, Tensor)
  device_check: NoCheck   # TensorIterator
  variants: function

- func: std_mean.correction(Tensor self, int[1]? dim, *, int? correction, bool keepdim=False) -> (Tensor, Tensor)
  device_check: NoCheck   # TensorIterator
  variants: function
  dispatch:
    CPU, CUDA: std_mean

- func: std_mean.names_dim(Tensor self, Dimname[1] dim, bool unbiased=True, bool keepdim=False) -> (Tensor, Tensor)
  device_check: NoCheck   # TensorIterator
  variants: function

- func: std_mean.correction_names(Tensor self, Dimname[1] dim, *, int? correction, bool keepdim=False) -> (Tensor, Tensor)
  device_check: NoCheck   # TensorIterator
  variants: function

- func: std.out(Tensor self, int[1] dim, bool unbiased=True, bool keepdim=False, *, Tensor(a!) out) -> Tensor(a!)
  device_check: NoCheck   # TensorIterator

- func: std.correction_out(Tensor self, int[1]? dim, *, int? correction, bool keepdim=False, Tensor(a!) out) -> Tensor(a!)
  device_check: NoCheck   # TensorIterator
  dispatch:
    CPU, CUDA: std_out

- func: std.names_dim(Tensor self, Dimname[1] dim, bool unbiased=True, bool keepdim=False) -> Tensor
  device_check: NoCheck   # TensorIterator
  variants: function, method

- func: std.names_out(Tensor self, Dimname[1] dim, bool unbiased=True, bool keepdim=False, *, Tensor(a!) out) -> Tensor(a!)
  device_check: NoCheck   # TensorIterator

- func: std.correction_names(Tensor self, Dimname[1] dim, *, int? correction, bool keepdim=False) -> Tensor
  device_check: NoCheck   # TensorIterator
  variants: function, method

- func: std.correction_names_out(Tensor self, Dimname[1] dim, *, int? correction, bool keepdim=False, Tensor(a!) out) -> Tensor(a!)
  device_check: NoCheck   # TensorIterator
  variants: function

- func: prod(Tensor self, *, ScalarType? dtype=None) -> Tensor
  device_check: NoCheck   # TensorIterator
  variants: function, method
  dispatch:
    CPU, CUDA: prod
    MPS: prod_mps

- func: prod.dim_int(Tensor self, int dim, bool keepdim=False, *, ScalarType? dtype=None) -> Tensor
  structured_delegate: prod.int_out
  device_check: NoCheck   # TensorIterator
  variants: function, method

- func: prod.int_out(Tensor self, int dim, bool keepdim=False, *, ScalarType? dtype=None, Tensor(a!) out) -> Tensor(a!)
  structured: True
  device_check: NoCheck   # TensorIterator
  dispatch:
    CPU, CUDA: prod_out
    MPS: prod_out_mps

- func: prod.dim_Dimname(Tensor self, Dimname dim, bool keepdim=False, *, ScalarType? dtype=None) -> Tensor
  device_check: NoCheck   # TensorIterator
  variants: function, method

- func: prod.Dimname_out(Tensor self, Dimname dim, bool keepdim=False, *, ScalarType? dtype=None, Tensor(a!) out) -> Tensor(a!)
  device_check: NoCheck   # TensorIterator

- func: t(Tensor(a) self) -> Tensor(a)
  device_check: NoCheck
  device_guard: False
  variants: function, method
  dispatch:
    CompositeExplicitAutograd: t

- func: t_(Tensor(a!) self) -> Tensor(a!)
  device_check: NoCheck
  device_guard: False
  variants: method
  tags: inplace_view
  dispatch:
    CompositeExplicitAutograd: t_

- func: tan(Tensor self) -> Tensor
  device_check: NoCheck   # TensorIterator
  structured_delegate: tan.out
  variants: function, method
  dispatch:
    SparseCPU, SparseCUDA: tan_sparse
    SparseCsrCPU, SparseCsrCUDA: tan_sparse_csr

- func: tan_(Tensor(a!) self) -> Tensor(a!)
  device_check: NoCheck   # TensorIterator
  structured_delegate: tan.out
  variants: function, method
  dispatch:
    SparseCPU, SparseCUDA: tan_sparse_
    SparseCsrCPU, SparseCsrCUDA: tan_sparse_csr_

- func: tan.out(Tensor self, *, Tensor(a!) out) -> Tensor(a!)
  device_check: NoCheck   # TensorIterator
  structured: True
  structured_inherits: TensorIteratorBase
  dispatch:
    CPU, CUDA: tan_out
    MPS: tan_out_mps
    SparseCPU, SparseCUDA: tan_sparse_out
    SparseCsrCPU, SparseCsrCUDA: tan_sparse_csr_out

- func: tanh(Tensor self) -> Tensor
  device_check: NoCheck   # TensorIterator
  structured_delegate: tanh.out
  variants: function, method
  dispatch:
    QuantizedCPU: tanh_quantized_cpu
    MkldnnCPU: mkldnn_tanh
    SparseCPU, SparseCUDA: tanh_sparse
    SparseCsrCPU, SparseCsrCUDA: tanh_sparse_csr

- func: tanh_(Tensor(a!) self) -> Tensor(a!)
  device_check: NoCheck   # TensorIterator
  structured_delegate: tanh.out
  variants: function, method
  dispatch:
    MkldnnCPU: mkldnn_tanh_
    SparseCPU, SparseCUDA: tanh_sparse_
    SparseCsrCPU, SparseCsrCUDA: tanh_sparse_csr_

- func: tanh.out(Tensor self, *, Tensor(a!) out) -> Tensor(a!)
  device_check: NoCheck   # TensorIterator
  structured: True
  structured_inherits: TensorIteratorBase
  dispatch:
    CPU, CUDA: tanh_out
    MPS: tanh_out_mps
    SparseCPU, SparseCUDA: tanh_sparse_out
    SparseCsrCPU, SparseCsrCUDA: tanh_sparse_csr_out

- func: tensordot(Tensor self, Tensor other, int[] dims_self, int[] dims_other) -> Tensor
  variants: function

- func: tensordot.out(Tensor self, Tensor other, int[] dims_self, int[] dims_other, *, Tensor(a!) out) -> Tensor(a!)
  variants: function
  dispatch:
    CPU, CUDA: tensordot_out

# TODO: namespace threshold in 'nn'
- func: threshold(Tensor self, Scalar threshold, Scalar value) -> Tensor
  device_check: NoCheck   # TensorIterator
  variants: function
  structured_delegate: threshold.out
  dispatch:
    QuantizedCPU: threshold_quantized_cpu

- func: threshold_(Tensor(a!) self, Scalar threshold, Scalar value) -> Tensor(a!)
  device_check: NoCheck   # TensorIterator
  variants: function
  structured_delegate: threshold.out

- func: threshold.out(Tensor self, Scalar threshold, Scalar value, *, Tensor(a!) out) -> Tensor(a!)
  device_check: NoCheck   # TensorIterator
  structured: True
  structured_inherits: TensorIteratorBase
  dispatch:
    CPU, CUDA: threshold_out
    MPS: threshold_out_mps

- func: threshold_backward.grad_input(Tensor grad_output, Tensor self, Scalar threshold, *, Tensor(a!) grad_input) -> Tensor(a!)
  structured: True
  structured_inherits: TensorIteratorBase
  dispatch:
    CPU, CUDA: threshold_backward_out
    MPS: threshold_backward_out_mps

- func: threshold_backward(Tensor grad_output, Tensor self, Scalar threshold) -> Tensor
  variants: function
  structured_delegate: threshold_backward.grad_input
  dispatch:
    MkldnnCPU: mkldnn_relu_backward

- func: tile(Tensor self, int[] dims) -> Tensor
  variants: function, method

- func: transpose.int(Tensor(a) self, int dim0, int dim1) -> Tensor(a)
  variants: function, method
  device_check: NoCheck
  device_guard: False
  dispatch:
    CompositeExplicitAutograd: transpose

- func: transpose.Dimname(Tensor(a) self, Dimname dim0, Dimname dim1) -> Tensor(a)
  variants: function, method
  device_check: NoCheck
  device_guard: False

- func: _mkldnn_transpose(Tensor self, int dim0, int dim1) -> Tensor
  device_check: NoCheck
  device_guard: False
  dispatch:
    MkldnnCPU: mkldnn_transpose

- func: transpose_(Tensor(a!) self, int dim0, int dim1) -> Tensor(a!)
  variants: method
  device_check: NoCheck
  device_guard: False
  tags: inplace_view
  dispatch:
    CompositeExplicitAutograd: transpose_

- func: _mkldnn_transpose_(Tensor(a!) self, int dim0, int dim1) -> Tensor(a!)
  device_check: NoCheck
  device_guard: False
  dispatch:
    MkldnnCPU: mkldnn_transpose_
  autogen: _mkldnn_transpose.out

- func: one_hot(Tensor self, int num_classes=-1) -> Tensor
  python_module: nn
  variants: function
  tags: dynamic_output_shape

- func: flip(Tensor self, int[] dims) -> Tensor
  variants: function, method
  dispatch:
    CPU, QuantizedCPU, CUDA, QuantizedCUDA: flip
    MPS: flip_mps

- func: fliplr(Tensor self) -> Tensor
  variants: function, method

- func: flipud(Tensor self) -> Tensor
  variants: function, method

- func: roll(Tensor self, int[1] shifts, int[1] dims=[]) -> Tensor
  variants: function, method
  dispatch:
    CPU: roll_cpu
    CUDA: roll_cuda

# default int[] value [0,1] should not add space after comma, since codegen parser uses ', ' to split args

- func: rot90(Tensor self, int k=1, int[] dims=[0,1]) -> Tensor
  variants: function, method
  dispatch:
    CompositeExplicitAutograd: rot90

- func: trapezoid.x(Tensor y, Tensor x, *, int dim=-1) -> Tensor

- func: trapezoid.dx(Tensor y, *, Scalar dx=1, int dim=-1) -> Tensor

- func: trapz.x(Tensor y, Tensor x, *, int dim=-1) -> Tensor

- func: trapz.dx(Tensor y, *, float dx=1, int dim=-1) -> Tensor

# Fused implementation detail for transformers. Adds in-projection bias to QKV and divides Q by sqrt(D/num_heads).
- func: _transform_bias_rescale_qkv(Tensor qkv, Tensor qkv_bias, int num_heads) -> (Tensor, Tensor, Tensor)
  dispatch:
    CPU, NestedTensorCPU: transform_bias_rescale_qkv_cpu
    CUDA, NestedTensorCUDA: transform_bias_rescale_qkv_cuda

- func: _nested_tensor_from_mask(Tensor t, Tensor mask) -> Tensor
  dispatch:
    CPU, CUDA: NestedTensor_nested_tensor_from_mask

- func: _nested_tensor_from_mask_left_aligned(Tensor t, Tensor mask) -> bool
  dispatch:
    CPU, CUDA: NestedTensor_nested_tensor_from_mask_left_aligned

- func: _nested_from_padded(Tensor padded, Tensor cpu_nested_shape_example, bool fuse_transform_0213=False) -> Tensor
  device_check: NoCheck # cpu_nested_shape_example will always be on CPU
  dispatch:
    CPU: nested_from_padded_generic
    CUDA: nested_from_padded_cuda

- func: _nested_tensor_size(Tensor self) -> Tensor
  variants: method
  dispatch:
    NestedTensorCPU, NestedTensorCUDA: NestedTensor_get_nested_size_tensor

# _nested_from_padded is not usable from Python, so
# _nested_from_padded_and_nested_example is available for testing.
- func: _nested_from_padded_and_nested_example(Tensor padded, Tensor nt_example) -> Tensor
  dispatch:
    NestedTensorCPU, NestedTensorCUDA: NestedTensor_from_padded_and_nested_example

- func: _trilinear(Tensor i1, Tensor i2, Tensor i3, int[] expand1, int[] expand2, int[] expand3, int[] sumdim, int unroll_dim=1) -> Tensor
  dispatch:
      # calls unsqueeze
    CompositeExplicitAutogradNonFunctional: _trilinear

- func: triplet_margin_loss(Tensor anchor, Tensor positive, Tensor negative, float margin=1.0, float p=2, float eps=1e-06, bool swap=False, int reduction=Mean) -> Tensor

- func: trunc(Tensor self) -> Tensor
  structured_delegate: trunc.out
  device_check: NoCheck   # TensorIterator
  variants: function, method
  dispatch:
    SparseCPU, SparseCUDA: trunc_sparse
    SparseCsrCPU, SparseCsrCUDA: trunc_sparse_csr

- func: trunc_(Tensor(a!) self) -> Tensor(a!)
  structured_delegate: trunc.out
  device_check: NoCheck   # TensorIterator
  variants: function, method
  dispatch:
    SparseCPU, SparseCUDA: trunc_sparse_
    SparseCsrCPU, SparseCsrCUDA: trunc_sparse_csr_

- func: trunc.out(Tensor self, *, Tensor(a!) out) -> Tensor(a!)
  structured: True
  structured_inherits: TensorIteratorBase
  device_check: NoCheck   # TensorIterator
  dispatch:
    CPU, CUDA: trunc_out
    MPS: trunc_out_mps
    SparseCPU, SparseCUDA: trunc_sparse_out
    SparseCsrCPU, SparseCsrCUDA: trunc_sparse_csr_out

# Alias for trunc
- func: fix(Tensor self) -> Tensor
  variants: function, method

- func: fix_(Tensor(a!) self) -> Tensor(a!)
  variants: function, method

- func: fix.out(Tensor self, *, Tensor(a!) out) -> Tensor(a!)

- func: type_as(Tensor self, Tensor other) -> Tensor
  variants: method

- func: _has_compatible_shallow_copy_type(Tensor self, Tensor from) -> bool
  variants: function

- func: _unique(Tensor self, bool sorted=True, bool return_inverse=False) -> (Tensor, Tensor)
  variants: function
  dispatch:
    CPU: _unique_cpu
    CUDA: _unique_cuda

- func: unique_dim(Tensor self, int dim, bool sorted=True, bool return_inverse=False, bool return_counts=False) -> (Tensor, Tensor, Tensor)
  variants: function
  dispatch:
    CPU: unique_dim_cpu
    CUDA: unique_dim_cuda
  tags: dynamic_output_shape

- func: unique_consecutive(Tensor self, bool return_inverse=False, bool return_counts=False, int? dim=None) -> (Tensor, Tensor, Tensor)
  variants: function
  dispatch:
    CPU: unique_consecutive_cpu
    CUDA: unique_consecutive_cuda
  tags: dynamic_output_shape

- func: unique_dim_consecutive(Tensor self, int dim, bool return_inverse=False, bool return_counts=False) -> (Tensor, Tensor, Tensor)
  variants: function
  dispatch:
    CPU: unique_dim_consecutive_cpu
    CUDA: unique_dim_consecutive_cuda
  tags: dynamic_output_shape

# _unique and _unique_dim are fragile and modifying them easily cause internal break
# the below operator is a temporary hack for adding return_counts support
# Please don't rely on these two operators, they will be removed soon

- func: _unique2(Tensor self, bool sorted=True, bool return_inverse=False, bool return_counts=False) -> (Tensor, Tensor, Tensor)
  variants: function
  dispatch:
    CPU: _unique2_cpu
    CUDA: _unique2_cuda
  tags: dynamic_output_shape

- func: _unsafe_view(Tensor self, int[] size) -> Tensor
  dispatch:
    CompositeExplicitAutograd: _unsafe_view

- func: unsqueeze(Tensor(a) self, int dim) -> Tensor(a)
  variants: function, method
  device_check: NoCheck
  device_guard: False
  dispatch:
    CompositeExplicitAutograd: unsqueeze
    SparseCPU, SparseCUDA: unsqueeze_sparse
    QuantizedCPU, QuantizedCUDA: unsqueeze_quantized

- func: unsqueeze_(Tensor(a!) self, int dim) -> Tensor(a!)
  variants: method
  device_check: NoCheck
  device_guard: False
  tags: inplace_view
  dispatch:
    CompositeExplicitAutograd: unsqueeze_

- func: vander(Tensor x, int? N=None, bool increasing=False) -> Tensor

- func: var(Tensor self, bool unbiased=True) -> Tensor
  device_check: NoCheck   # TensorIterator
  variants: function, method

- func: var.dim(Tensor self, int[1] dim, bool unbiased=True, bool keepdim=False) -> Tensor
  device_check: NoCheck   # TensorIterator
  variants: function, method

- func: var.correction(Tensor self, int[1]? dim, *, int? correction, bool keepdim=False) -> Tensor
  device_check: NoCheck   # TensorIterator
  variants: function, method
  dispatch:
    CPU, CUDA: var
    MPS: var_mps

- func: var.out(Tensor self, int[1] dim, bool unbiased=True, bool keepdim=False, *, Tensor(a!) out) -> Tensor(a!)
  device_check: NoCheck   # TensorIterator

- func: var.correction_out(Tensor self, int[1]? dim, *, int? correction, bool keepdim=False, Tensor(a!) out) -> Tensor(a!)
  device_check: NoCheck   # TensorIterator
  dispatch:
    CPU, CUDA: var_out

- func: var.names_dim(Tensor self, Dimname[1] dim, bool unbiased=True, bool keepdim=False) -> Tensor
  device_check: NoCheck   # TensorIterator
  variants: function, method

- func: var.names_out(Tensor self, Dimname[1] dim, bool unbiased=True, bool keepdim=False, *, Tensor(a!) out) -> Tensor(a!)
  device_check: NoCheck   # TensorIterator

- func: var.correction_names(Tensor self, Dimname[1] dim, *, int? correction, bool keepdim=False) -> Tensor
  device_check: NoCheck   # TensorIterator
  variants: function, method

- func: var.correction_names_out(Tensor self, Dimname[1] dim, *, int? correction, bool keepdim=False, Tensor(a!) out) -> Tensor(a!)
  device_check: NoCheck   # TensorIterator
  variants: function

- func: var_mean(Tensor self, bool unbiased=True) -> (Tensor, Tensor)
  device_check: NoCheck   # TensorIterator
  variants: function

- func: var_mean.dim(Tensor self, int[1] dim, bool unbiased=True, bool keepdim=False) -> (Tensor, Tensor)
  device_check: NoCheck   # TensorIterator
  variants: function

- func: var_mean.correction(Tensor self, int[1]? dim, *, int? correction, bool keepdim=False) -> (Tensor, Tensor)
  device_check: NoCheck   # TensorIterator
  variants: function
  dispatch:
    CPU, CUDA: var_mean

- func: var_mean.names_dim(Tensor self, Dimname[1] dim, bool unbiased=True, bool keepdim=False) -> (Tensor, Tensor)
  device_check: NoCheck   # TensorIterator
  variants: function

- func: var_mean.correction_names(Tensor self, Dimname[1] dim, *, int? correction, bool keepdim=False) -> (Tensor, Tensor)
  device_check: NoCheck   # TensorIterator
  variants: function

- func: view_as(Tensor(a) self, Tensor other) -> Tensor(a)
  variants: method
  device_check: NoCheck
  device_guard: False

- func: where.self(Tensor condition, Tensor self, Tensor other) -> Tensor
  device_check: NoCheck   # TensorIterator
  variants: function, method
  dispatch:
    CPU, CUDA: where
    MPS: where_mps

- func: where.self_out(Tensor condition, Tensor self, Tensor other, *, Tensor(a!) out) -> Tensor(a!)
  device_check: NoCheck   # TensorIterator
  dispatch:
    CPU, CUDA: where_self_out
    MPS: where_self_out_mps

- func: where.ScalarSelf(Tensor condition, Scalar self, Tensor other) -> Tensor
  variants: function

- func: where.ScalarOther(Tensor condition, Tensor self, Scalar other) -> Tensor
  variants: function

- func: where.Scalar(Tensor condition, Scalar self, Scalar other) -> Tensor
  variants: function

- func: where(Tensor condition) -> Tensor[]
  device_check: NoCheck   # TensorIterator
  variants: function

- func: norm_except_dim(Tensor v, int pow=2, int dim=0) -> Tensor
  variants: function

# VariableType::_weight_norm does not want to be given a gap in the autograd graph,
# so we don't define "dispatch" variants for it.
- func: _weight_norm(Tensor v, Tensor g, int dim=0) -> Tensor
  variants: function

- func: _weight_norm_interface(Tensor v, Tensor g, int dim=0) -> (Tensor, Tensor)
  variants: function
  dispatch:
    CPU: weight_norm_cpu
    CUDA: weight_norm_cuda

- func: _weight_norm_interface_backward(Tensor grad_w, Tensor saved_v, Tensor saved_g, Tensor saved_norms, int dim) -> (Tensor, Tensor)
  variants: function
  dispatch:
    CPU: weight_norm_backward_cpu
    CUDA: weight_norm_backward_cuda

- func: _weight_norm_differentiable_backward(Tensor grad_w, Tensor saved_v, Tensor saved_g, Tensor saved_norms, int dim) -> (Tensor, Tensor)
  variants: function

- func: zeros.names(int[] size, *, Dimname[]? names, ScalarType? dtype=None, Layout? layout=None, Device? device=None, bool? pin_memory=None) -> Tensor
  device_check: NoCheck
  device_guard: False

- func: _efficientzerotensor(int[] size, *, ScalarType? dtype=None, Layout? layout=None, Device? device=None, bool? pin_memory=None) -> Tensor
  dispatch:
    CPU: _efficientzerotensor
    CUDA: _efficientzerotensor_cuda

- func: zeros(int[] size, *, ScalarType? dtype=None, Layout? layout=None, Device? device=None, bool? pin_memory=None) -> Tensor

- func: zeros.out(int[] size, *, Tensor(a!) out) -> Tensor(a!)

- func: zeros_like(Tensor self, *, ScalarType? dtype=None, Layout? layout=None, Device? device=None, bool? pin_memory=None, MemoryFormat? memory_format=None) -> Tensor

- func: _standard_gamma_grad(Tensor self, Tensor output) -> Tensor
  variants: function
  dispatch:
    CPU: _standard_gamma_grad_cpu
    CUDA: _standard_gamma_grad_cuda

- func: _standard_gamma(Tensor self, Generator? generator=None) -> Tensor
  variants: function
  dispatch:
    CPU: _s_gamma_cpu
    CUDA: _s_gamma_cuda

- func: _dirichlet_grad(Tensor x, Tensor alpha, Tensor total) -> Tensor
  dispatch:
    CPU: _dirichlet_grad_cpu
    CUDA: _dirichlet_grad_cuda

- func: _sample_dirichlet(Tensor self, Generator? generator=None) -> Tensor
  variants: function
  dispatch:
    CPU: _s_dirichlet_cpu
    CUDA: _s_dirichlet_cuda

- func: poisson(Tensor self, Generator? generator=None) -> Tensor
  device_check: NoCheck   # TensorIterator
  dispatch:
    CPU: _s_poisson_cpu
    CUDA: _s_poisson_cuda

- func: binomial(Tensor count, Tensor prob, Generator? generator=None) -> Tensor
  device_check: NoCheck   # TensorIterator
  dispatch:
    CPU: _s_binomial_cpu
    CUDA: _s_binomial_cuda

# When more variants get ported to native, this dispatch will get more
# complicated

- func: native_norm(Tensor self, Scalar p=2) -> Tensor
  dispatch:
    SparseCPU, SparseCUDA: norm_sparse

- func: native_norm.ScalarOpt_dim_dtype(Tensor self, Scalar? p, int[1] dim, bool keepdim, ScalarType? dtype) -> Tensor
  dispatch:
    SparseCPU, SparseCUDA: norm_sparse

# TODO: reduce signatures down to one when optional args is available
- func: _sparse_sum(Tensor self) -> Tensor

- func: _sparse_sum.dtype(Tensor self, *, ScalarType dtype) -> Tensor

- func: _sparse_sum.dim(Tensor self, int[1] dim) -> Tensor
  dispatch:
    CompositeExplicitAutograd: _sparse_sum

- func: _sparse_sum.dim_dtype(Tensor self, int[1] dim, *, ScalarType dtype) -> Tensor

- func: _sparse_sum_backward(Tensor grad, Tensor self, int[] dim) -> Tensor
  dispatch:
    SparseCPU: _sparse_sum_backward_cpu
    SparseCUDA: _sparse_sum_backward_cuda

- func: _sparse_csr_sum.dim_dtype(Tensor self, int[1] dim, bool keepdim=False, *, ScalarType? dtype=None) -> Tensor
  dispatch:
    SparseCsrCPU: _sparse_csr_sum_cpu
    SparseCsrCUDA: _sparse_csr_sum_cuda

- func: _sparse_csr_prod.dim_dtype(Tensor self, int[1] dim, bool keepdim=False, *, ScalarType? dtype=None) -> Tensor
  dispatch:
    SparseCsrCPU: _sparse_csr_prod_cpu
    SparseCsrCUDA: _sparse_csr_prod_cuda

- func: _sparse_softmax.int(Tensor self, int dim, ScalarType? dtype=None) -> Tensor
  python_module: sparse
  variants: function

- func: _sparse_softmax.Dimname(Tensor self, Dimname dim, *, ScalarType? dtype=None) -> Tensor
  python_module: sparse
  variants: function

- func: _sparse_softmax(Tensor self, int dim, bool half_to_float) -> Tensor
  python_module: sparse
  dispatch:
    SparseCPU: softmax_sparse_cpu
    SparseCUDA: softmax_sparse_cuda

- func: _sparse_softmax_backward_data(Tensor grad_output, Tensor output, int dim, Tensor self) -> Tensor
  dispatch:
    SparseCPU: softmax_backward_sparse_cpu
    SparseCUDA: softmax_backward_sparse_cuda

- func: _sparse_log_softmax.int(Tensor self, int dim, ScalarType? dtype=None) -> Tensor
  python_module: sparse
  variants: function

- func: _sparse_log_softmax.Dimname(Tensor self, Dimname dim, *, ScalarType? dtype=None) -> Tensor
  python_module: sparse
  variants: function

- func: _sparse_log_softmax(Tensor self, int dim, bool half_to_float) -> Tensor
  python_module: sparse
  dispatch:
    SparseCPU: log_softmax_sparse_cpu
    SparseCUDA: log_softmax_sparse_cuda

- func: _sparse_log_softmax_backward_data(Tensor grad_output, Tensor output, int dim, Tensor self) -> Tensor
  dispatch:
    SparseCPU: log_softmax_backward_sparse_cpu
    SparseCUDA: log_softmax_backward_sparse_cuda

- func: _spdiags(Tensor diagonals, Tensor offsets, int[] shape, Layout? layout=None) -> Tensor
  python_module: sparse
  dispatch:
    CPU: spdiags

<<<<<<< HEAD
- func: _spdiags_backward(Tensor grad_output, Tensor offsets, int[] input_shape) -> Tensor
  dispatch:
    SparseCPU: spdiags_backward

=======
>>>>>>> 78469533
- func: norm.ScalarOpt_dtype(Tensor self, Scalar? p, *, ScalarType dtype) -> Tensor
  device_check: NoCheck   # TensorIterator
  variants: function, method
  dispatch:
    CompositeExplicitAutograd: norm

- func: norm.Scalar(Tensor self, Scalar p=2) -> Tensor
  device_check: NoCheck   # TensorIterator
  variants: function, method
  dispatch:
    CompositeExplicitAutograd: norm

- func: norm.ScalarOpt_dim_dtype(Tensor self, Scalar? p, int[1] dim, bool keepdim, *, ScalarType dtype) -> Tensor
  structured_delegate: norm.dtype_out
  device_check: NoCheck   # TensorIterator
  variants: function, method
  dispatch:
    SparseCPU, SparseCUDA: sparse_dtype_norm

- func: norm.ScalarOpt_dim(Tensor self, Scalar? p, int[1] dim, bool keepdim=False) -> Tensor
  structured_delegate: norm.out
  device_check: NoCheck   # TensorIterator
  variants: function, method
  dispatch:
    SparseCPU, SparseCUDA: sparse_norm

- func: norm.dtype_out(Tensor self, Scalar? p, int[1] dim, bool keepdim, *, ScalarType dtype, Tensor(a!) out) -> Tensor(a!)
  structured: True
  device_check: NoCheck   # TensorIterator
  dispatch:
    CPU, CUDA: norm_dtype_out

- func: norm.out(Tensor self, Scalar? p, int[1] dim, bool keepdim=False, *, Tensor(a!) out) -> Tensor(a!)
  structured: True
  device_check: NoCheck   # TensorIterator
  dispatch:
    CPU, CUDA: norm_out
    MPS: norm_out_mps

# These four redispatch in their implementation, so OK to be CompositeImplicitAutograd
- func: norm.names_ScalarOpt_dim_dtype(Tensor self, Scalar? p, Dimname[1] dim, bool keepdim, *, ScalarType dtype) -> Tensor
  device_check: NoCheck   # TensorIterator
  variants: function, method

- func: norm.names_ScalarOpt_dim(Tensor self, Scalar? p, Dimname[1] dim, bool keepdim=False) -> Tensor
  device_check: NoCheck   # TensorIterator
  variants: function, method

- func: norm.names_dtype_out(Tensor self, Scalar? p, Dimname[1] dim, bool keepdim, *, ScalarType dtype, Tensor(a!) out) -> Tensor(a!)
  device_check: NoCheck   # TensorIterator

- func: norm.names_out(Tensor self, Scalar? p, Dimname[1] dim, bool keepdim=False, *, Tensor(a!) out) -> Tensor(a!)
  device_check: NoCheck   # TensorIterator

- func: frexp.Tensor(Tensor self) -> (Tensor mantissa, Tensor exponent)
  variants: method, function
  dispatch:
    CompositeExplicitAutograd: frexp

- func: frexp.Tensor_out(Tensor self, *, Tensor(a!) mantissa, Tensor(b!) exponent) -> (Tensor(a!) mantissa, Tensor(b!) exponent)
  dispatch:
    CPU, CUDA: frexp_out

# Deprecated (v.1.12)
- func: frobenius_norm(Tensor self) -> Tensor
  variants: function

# Deprecated (v.1.12)
- func: frobenius_norm.dim(Tensor self, int[1] dim, bool keepdim=False) -> Tensor
  variants: function

# Deprecated (v.1.12)
- func: frobenius_norm.out(Tensor self, int[1] dim, bool keepdim=False, *, Tensor(a!) out) -> Tensor(a!)
  variants: function

# Deprecated (v.1.12)
- func: nuclear_norm(Tensor self, bool keepdim=False) -> Tensor
  variants: function

# Deprecated (v.1.12)
- func: nuclear_norm.out(Tensor self, bool keepdim=False, *, Tensor(a!) out) -> Tensor(a!)
  variants: function

# Deprecated (v.1.12)
- func: nuclear_norm.dim(Tensor self, int[2] dim, bool keepdim=False) -> Tensor
  variants: function

# Deprecated (v.1.12)
- func: nuclear_norm.dim_out(Tensor self, int[2] dim, bool keepdim=False, *, Tensor(a!) out) -> Tensor(a!)
  variants: function

- func: clone(Tensor self, *, MemoryFormat? memory_format=None) -> Tensor
  variants: function, method
  dispatch:
    CompositeExplicitAutograd: clone
    SparseCPU, SparseCUDA: clone_sparse
    SparseCsrCPU, SparseCsrCUDA: clone_sparse_compressed
    MkldnnCPU: mkldnn_clone
    QuantizedCPU, QuantizedCUDA: quantized_clone
    NestedTensorCPU, NestedTensorCUDA: clone_nested

- func: positive(Tensor(a) self) -> Tensor(a)
  variants: function, method

- func: resize_as_(Tensor(a!) self, Tensor the_template, *, MemoryFormat? memory_format=None) -> Tensor(a!)
  use_const_ref_for_mutable_tensors: True
  variants: function, method
  dispatch:
    CompositeExplicitAutograd: resize_as_
  autogen: resize_as.functional, resize_as.out

- func: resize_as_sparse_(Tensor(a!) self, Tensor the_template) -> Tensor(a!)
  use_const_ref_for_mutable_tensors: True
  variants: function, method
  dispatch:
    SparseCPU, SparseCUDA: resize_as_sparse_
    SparseCsrCPU, SparseCsrCUDA: resize_as_sparse_csr_
  autogen: resize_as_sparse.functional, resize_as_sparse.out

- func: zero_(Tensor(a!) self) -> Tensor(a!)
  device_check: NoCheck   # TensorIterator
  variants: method, function
  dispatch:
    CPU, CUDA: zero_
    MPS: zero_mps_
    Meta: zero_meta_
    SparseCPU, SparseCUDA: zero_sparse_
    SparseCsrCPU, SparseCsrCUDA: zero_sparse_csr_
    MkldnnCPU: mkldnn_zero_
  autogen: zero.functional, zero.out

- func: sub.out(Tensor self, Tensor other, *, Scalar alpha=1, Tensor(a!) out) -> Tensor(a!)
  device_check: NoCheck   # TensorIterator
  structured: True
  structured_inherits: TensorIteratorBase
  dispatch:
    CPU, CUDA: sub_out
    MPS: sub_out_mps
    SparseCPU, SparseCUDA: sub_out_sparse

- func: sub.Tensor(Tensor self, Tensor other, *, Scalar alpha=1) -> Tensor
  device_check: NoCheck   # TensorIterator
  variants: function, method
  structured_delegate: sub.out
  dispatch:
    SparseCPU, SparseCUDA: sub_sparse
    ZeroTensor: sub_zerotensor

- func: sub_.Tensor(Tensor(a!) self, Tensor other, *, Scalar alpha=1) -> Tensor(a!)
  device_check: NoCheck   # TensorIterator
  variants: method
  structured_delegate: sub.out
  dispatch:
    SparseCPU, SparseCUDA: sub_sparse_

# For C++ only, until we have conversion from C++ numbers to Tensor
- func: sub.Scalar(Tensor self, Scalar other, Scalar alpha=1) -> Tensor
  device_check: NoCheck   # TensorIterator
  variants: function, method
  dispatch:
    CompositeExplicitAutograd: sub

- func: sub_.Scalar(Tensor(a!) self, Scalar other, Scalar alpha=1) -> Tensor(a!)
  device_check: NoCheck   # TensorIterator
  variants: method
  dispatch:
    CompositeExplicitAutograd: sub_
  autogen: sub.Scalar_out

# subtract, alias for sub
- func: subtract.out(Tensor self, Tensor other, *, Scalar alpha=1, Tensor(a!) out) -> Tensor(a!)

- func: subtract.Tensor(Tensor self, Tensor other, *, Scalar alpha=1) -> Tensor
  variants: function, method

- func: subtract_.Tensor(Tensor(a!) self, Tensor other, *, Scalar alpha=1) -> Tensor(a!)
  variants: method

# For C++ only, until we have conversion from C++ numbers to Tensor
- func: subtract.Scalar(Tensor self, Scalar other, Scalar alpha=1) -> Tensor
  variants: function, method

- func: subtract_.Scalar(Tensor(a!) self, Scalar other, Scalar alpha=1) -> Tensor(a!)
  variants: method

- func: rsub.Tensor(Tensor self, Tensor other, *, Scalar alpha=1) -> Tensor
  device_check: NoCheck   # TensorIterator
  variants: function
  dispatch:
    CPU, CUDA: rsub

- func: heaviside.out(Tensor self, Tensor values, *, Tensor(a!) out) -> Tensor(a!)
  structured: True
  structured_inherits: TensorIteratorBase
  device_check: NoCheck   # TensorIterator
  dispatch:
    CPU, CUDA: heaviside_out

- func: heaviside(Tensor self, Tensor values) -> Tensor
  device_check: NoCheck   # TensorIterator
  variants: function, method
  structured_delegate: heaviside.out

- func: heaviside_(Tensor(a!) self, Tensor values) -> Tensor(a!)
  device_check: NoCheck   # TensorIterator
  variants: method
  structured_delegate: heaviside.out

# For C++ only, until we have conversion from C++ numbers to Tensor
- func: rsub.Scalar(Tensor self, Scalar other, Scalar alpha=1) -> Tensor
  device_check: NoCheck   # TensorIterator
  variants: function
  dispatch:
    CompositeExplicitAutograd: rsub

# Functionally the same as addmm, but we give it a different derivative formula
# that doesn't propagate gradients to non-present entries on sparse.
- func: _sparse_addmm(Tensor self, Tensor mat1, Tensor mat2, *, Scalar beta=1, Scalar alpha=1) -> Tensor
  python_module: sparse
  dispatch:
    CompositeExplicitAutograd: _sparse_addmm

- func: sparse_sampled_addmm.out(Tensor self, Tensor mat1, Tensor mat2, *, Scalar beta=1, Scalar alpha=1, Tensor(a!) out) -> Tensor(a!)
  python_module: sparse
  dispatch:
    SparseCsrCUDA: sparse_sampled_addmm_out_sparse_csr_cuda
    SparseCsrCPU: sparse_sampled_addmm_out_sparse_csr_cpu

- func: sparse_sampled_addmm(Tensor self, Tensor mat1, Tensor mat2, *, Scalar beta=1, Scalar alpha=1) -> Tensor
  python_module: sparse
  dispatch:
    SparseCsrCUDA: sparse_sampled_addmm_sparse_csr_cuda
    SparseCsrCPU: sparse_sampled_addmm_sparse_csr_cpu

- func: addmm.out(Tensor self, Tensor mat1, Tensor mat2, *, Scalar beta=1, Scalar alpha=1, Tensor(a!) out) -> Tensor(a!)
  structured: True
  dispatch:
    CPU: addmm_out_cpu
    CUDA: addmm_out_cuda
    MPS: addmm_out_mps
    SparseCPU: addmm_out_sparse_dense_cpu
    SparseCUDA: addmm_out_sparse_dense_cuda
    SparseCsrCPU: addmm_out_sparse_compressed_cpu
    SparseCsrCUDA: addmm_out_sparse_compressed_cuda

- func: addmm(Tensor self, Tensor mat1, Tensor mat2, *, Scalar beta=1, Scalar alpha=1) -> Tensor
  structured_delegate: addmm.out
  variants: function, method
  dispatch:
    SparseCPU: addmm_sparse_dense_cpu
    SparseCUDA: addmm_sparse_dense_cuda
    SparseCsrCPU, SparseCsrCUDA: addmm_sparse_compressed_dense

- func: addmm_(Tensor(a!) self, Tensor mat1, Tensor mat2, *, Scalar beta=1, Scalar alpha=1) -> Tensor(a!)
  structured_delegate: addmm.out
  variants: method
  dispatch:
    # Warning!  For whatever reason, the inplace sparse addmm is NON
    # broadcasting
    SparseCPU: s_addmm_sparse_dense_cpu_
    SparseCUDA: s_addmm_sparse_dense_cuda_

- func: _addmm_activation.out(Tensor self, Tensor mat1, Tensor mat2, *, Scalar beta=1, Scalar alpha=1, bool use_gelu=False, Tensor(a!) out) -> Tensor(a!)
  structured: True
  dispatch:
    CPU: addmm_activation_out_cpu
    CUDA: addmm_activation_out_cuda

- func: _addmm_activation(Tensor self, Tensor mat1, Tensor mat2, *, Scalar beta=1, Scalar alpha=1, bool use_gelu=False) -> Tensor
  structured_delegate: _addmm_activation.out
  variants: function, method

# NOTE [ Sparse: autograd and API ]
#
#
# Sparse Tensor Constructors
# ~~~~~~~~~~~~~~~~~~~~~~~~~~
#
# The API entry points to sparse tensor construction should be
# `sparse_coo tensor` and `_sparse_coo_tensor_unsafe`. Depending on whether the
# indices and values tensors are given, they eventually dispatch to either
# `sparse_coo_tensor_with_dims` or `sparse_coo_tensor_with_dims_and_tensors`.
#
# The autograd support for ctor is implement on `sparse_coo_tensor_with_dims_and_tensors`.
#
# The API methods `sparse_coo tensor` and `_sparse_coo_tensor_unsafe`
# **must not** have specific type dispatches because otherwise codegen will
# consider them as abstract methods (see Note [Abstract ATen methods]), dispatch
# using **Tensor** type, and thus lose autograd tracking on the actual method
# they dispatch to, e.g., `sparse_coo_tensor_with_dims_and_tensors`.
#
#
# Sparse Methods API Design
# ~~~~~~~~~~~~~~~~~~~~~~~~~
#
# Goals: 1. Flexible API for users to write custom sparse ops
#        2. ctor and member accessor with autograd support
#
# To achieve 1, we need to provide a set of *dangerous* APIs (dangerous in the
# sense that misusing them will break sparse tensor invariant and may out in
# unexpected behavior, e.g., crash). These methods are all prefixed with
# underscore "_" to indicate that they should be used with care. We provide:
#
#   + `_indices()`: returns the *raw* indices within the sparse tensor (not just
#                   sharing storage). Any inplace operation will change the
#                   actual indices, including t_, set_, as_strided_, resize_,
#                   etc.
#   + `_values()`: returns the *raw* values within the sparse tensor. Similar
#                  semantics as `_indices()`
#   + `_nnz()`: returns the number of non-zero entries. This will always be
#               determined by the shapes of indices and values.
#   + `_coalesced_(bool)`: inplace sets whether the tensor is coalesced, and
#                          returns itself.
#
# These methods are very useful in writing new operations, e.g., a custom
# autograd Function.
#
# We also provide other public *safe* APIs:
#   + `indices()`: returns a **view** of the indices tensor if the sparse tensor
#                  is **coalesced**.
#   + `values()`: returns a **view** of the values tensor if the containing
#                 sparse tensor is **coalesced**.
#   + `sparse_dim()`: number of sparse dimensions
#   + `dense_dim()`: number of dense dimensions
#   + `is_coalesced()`: whether the sparse tensor is coalesced
#
# `_indices()` and `_values()` should returns the raw indices and values dense
# tensors within a sparse tensor. They can be quite unsafe with inplace
# operations like `t_()`, and exposes uncoalesced indices and values. The public
# recommended API is `indices()` and `values()`, both of which first check that
# the tensor is coalesced and return views on those tensors.
#
#
# Autograd Support
# ~~~~~~~~~~~~~~~~
#
# Autograd is supported on `values()` and sparse tensor ctor with indices and
# values tensors. E.g., `torch.sparse_coo_tensor(i, v).values().sum()` is
# differentiable w.r.t. `v`.
#
# NB: The `values()` and `_values()` operators are special in that they are
# layout-aware, i.e., the output depends not just on the data it represents, but
# also on the input layout details (in this case, the `indices` tensor). See
# NOTE [ as_strided Backward and layout-aware/agnostic autograd ] in Functions.cpp
# for discussion on layout-aware vs layout-agnostic autograd. Since PyTorch ops
# operate in the layout-agnostic mode, similar to `as_strided`, backward of
# these two operators need to consider them in a layout-agnostic way:
#   + `values()`:
#     Input is coalesced.
#     We just pretend having `input.indices()` as an additional argument
#     `input_indices`, then forward is similar to
#     `input.to(kStrided).index_select(input_indices)` regardless of the layout.
#     Note that `values()` normally is layout-aware even if we constrain
#     ourselves on sparse inputs since it may include all zeros values entries
#     as "present" entries.
#   + `_values()`:
#     Input may be uncoalesced.
#     It is not straightforward to construct a layout-agnostic version because
#     duplicate indices entries may exist and additional parameterization is
#     needed to distribute the value into different values entries. Furthermore,
#     this op is intended to provide ways to write custom sparse ops, rather
#     than being used in autograd graph, so it is marked as *non-differentiable*
#     in derivatives.yaml.
#
# Before reading the following, see NOTE [ Autograd Variable Views ] in
# variable.h for details on views that are tracked by autograd, and views that
# are not.
#
# Moreover, these methods return tensors that share storage with inputs, so we
# mark these methods as view ops to support autograd history tracking.
# The sparse tensor ctor output should technically be view of both input indices
# and values tensors, but currently we only support setting as view of a single
# Variable, so it is only view of the values tensor.
# TODO: clone indices in sparse tensor ctor.
#
# For other methods that return outputs that share storage with inputs, i.e.,
# `indices()` and `_indices()`. We mark their outputs as non-differentiable, so
# the view relation is not tracked by autograd, but the version counter is still
# shared. In other words, their outputs are non-differentiable views of the
# sparse tensor.
# FIXME: would be nicer if TensorOptions was optional based; not adding default arguments for options given
# the default would never make sense.

- func: sparse_compressed_tensor.comp_plain_value_size(Tensor compressed_indices, Tensor plain_indices, Tensor values, int[] size, *, ScalarType? dtype=None, Layout? layout=None, Device? device=None, bool? pin_memory=False) -> Tensor
- func: sparse_csr_tensor.crow_col_value_size(Tensor crow_indices, Tensor col_indices, Tensor values, int[] size, *, ScalarType? dtype=None, Layout? layout=None, Device? device=None, bool? pin_memory=False) -> Tensor
- func: sparse_csc_tensor.ccol_row_value_size(Tensor ccol_indices, Tensor row_indices, Tensor values, int[] size, *, ScalarType? dtype=None, Layout? layout=None, Device? device=None, bool? pin_memory=False) -> Tensor
- func: sparse_bsr_tensor.crow_col_value_size(Tensor crow_indices, Tensor col_indices, Tensor values, int[] size, *, ScalarType? dtype=None, Layout? layout=None, Device? device=None, bool? pin_memory=False) -> Tensor
- func: sparse_bsc_tensor.ccol_row_value_size(Tensor ccol_indices, Tensor row_indices, Tensor values, int[] size, *, ScalarType? dtype=None, Layout? layout=None, Device? device=None, bool? pin_memory=False) -> Tensor

- func: sparse_compressed_tensor.comp_plain_value(Tensor compressed_indices, Tensor plain_indices, Tensor values, *, ScalarType? dtype=None, Layout? layout=None, Device? device=None, bool? pin_memory=False) -> Tensor
- func: sparse_csr_tensor.crow_col_value(Tensor crow_indices, Tensor col_indices, Tensor values, *, ScalarType? dtype=None, Layout? layout=None, Device? device=None, bool? pin_memory=False) -> Tensor
- func: sparse_csc_tensor.ccol_row_value(Tensor ccol_indices, Tensor row_indices, Tensor values, *, ScalarType? dtype=None, Layout? layout=None, Device? device=None, bool? pin_memory=False) -> Tensor
- func: sparse_bsr_tensor.crow_col_value(Tensor crow_indices, Tensor col_indices, Tensor values, *, ScalarType? dtype=None, Layout? layout=None, Device? device=None, bool? pin_memory=False) -> Tensor
- func: sparse_bsc_tensor.ccol_row_value(Tensor ccol_indices, Tensor row_indices, Tensor values, *, ScalarType? dtype=None, Layout? layout=None, Device? device=None, bool? pin_memory=False) -> Tensor

- func: _sparse_compressed_tensor_unsafe(Tensor compressed_indices, Tensor plain_indices, Tensor values, int[] size, *, ScalarType? dtype=None, Layout? layout=None, Device? device=None, bool? pin_memory=None) -> Tensor
- func: _sparse_csr_tensor_unsafe(Tensor crow_indices, Tensor col_indices, Tensor values, int[] size, *, ScalarType? dtype=None, Layout? layout=None, Device? device=None, bool? pin_memory=None) -> Tensor
- func: _sparse_csc_tensor_unsafe(Tensor ccol_indices, Tensor row_indices, Tensor values, int[] size, *, ScalarType? dtype=None, Layout? layout=None, Device? device=None, bool? pin_memory=None) -> Tensor
- func: _sparse_bsr_tensor_unsafe(Tensor crow_indices, Tensor col_indices, Tensor values, int[] size, *, ScalarType? dtype=None, Layout? layout=None, Device? device=None, bool? pin_memory=None) -> Tensor
- func: _sparse_bsc_tensor_unsafe(Tensor ccol_indices, Tensor row_indices, Tensor values, int[] size, *, ScalarType? dtype=None, Layout? layout=None, Device? device=None, bool? pin_memory=None) -> Tensor

- func: sparse_coo_tensor.size(int[] size, *, ScalarType? dtype=None, Layout? layout=None, Device? device=None, bool? pin_memory=False) -> Tensor

- func: sparse_coo_tensor.indices(Tensor indices, Tensor values, *, ScalarType? dtype=None, Layout? layout=None, Device? device=None, bool? pin_memory=None) -> Tensor

- func: sparse_coo_tensor.indices_size(Tensor indices, Tensor values, int[] size, *, ScalarType? dtype=None, Layout? layout=None, Device? device=None, bool? pin_memory=None) -> Tensor

- func: _sparse_coo_tensor_unsafe(Tensor indices, Tensor values, int[] size, *, ScalarType? dtype=None, Layout? layout=None, Device? device=None, bool? pin_memory=None) -> Tensor

- func: _validate_sparse_coo_tensor_args(Tensor indices, Tensor values, int[] size) -> ()

- func: _validate_sparse_compressed_tensor_args(Tensor compressed_indices, Tensor plain_indices, Tensor values, int[] size, Layout layout) -> ()
- func: _validate_sparse_csr_tensor_args(Tensor crow_indices, Tensor col_indices, Tensor values, int[] size) -> ()
- func: _validate_sparse_csc_tensor_args(Tensor ccol_indices, Tensor row_indices, Tensor values, int[] size) -> ()
- func: _validate_sparse_bsr_tensor_args(Tensor crow_indices, Tensor col_indices, Tensor values, int[] size) -> ()
- func: _validate_sparse_bsc_tensor_args(Tensor ccol_indices, Tensor row_indices, Tensor values, int[] size) -> ()

- func: _sparse_coo_tensor_with_dims(int sparse_dim, int dense_dim, int[] size, *, ScalarType? dtype=None, Layout? layout=None, Device? device=None, bool? pin_memory=False) -> Tensor
  dispatch:
    SparseCPU, SparseCUDA: new_with_dims_sparse

- func: _sparse_coo_tensor_with_dims_and_tensors(int sparse_dim, int dense_dim, int[] size, Tensor indices, Tensor values, *, ScalarType? dtype=None, Layout? layout=None, Device? device=None, bool? pin_memory=False) -> Tensor
  dispatch:
    SparseCPU, SparseCUDA: new_with_dims_and_tensor_sparse

- func: sparse_resize_(Tensor(a!) self, int[] size, int sparse_dim, int dense_dim) -> Tensor(a!)
  use_const_ref_for_mutable_tensors: True
  variants: method
  dispatch:
    SparseCPU, SparseCUDA: sparse_resize_
  autogen: sparse_resize.functional, sparse_resize.out

- func: sparse_resize_and_clear_(Tensor(a!) self, int[] size, int sparse_dim, int dense_dim) -> Tensor(a!)
  use_const_ref_for_mutable_tensors: True
  variants: method
  dispatch:
    SparseCPU, SparseCUDA: sparse_resize_and_clear_
  autogen: sparse_resize_and_clear.functional, sparse_resize_and_clear.out

- func: sparse_mask(Tensor self, Tensor mask) -> Tensor
  variants: method
  dispatch:
    SparseCPU: sparse_mask_cpu
    SparseCUDA: sparse_mask_cuda
    SparseCsrCPU, SparseCsrCUDA: sparse_mask_sparse_csr

- func: _to_cpu(Tensor[] tensors) -> Tensor[]
  variants: function

- func: to_dense(Tensor self, ScalarType? dtype=None) -> Tensor
  variants: method

# Special case of to_dense with custom derivative
- func: _to_dense(Tensor self, ScalarType? dtype=None) -> Tensor
  variants: method
  dispatch:
    SparseCPU, SparseCUDA: sparse_to_dense
    SparseCsrCPU, SparseCsrCUDA: sparse_compressed_to_dense
    MkldnnCPU: mkldnn_to_dense

- func: to_dense_backward(Tensor grad, Tensor input) -> Tensor

- func: sparse_dim(Tensor self) -> int
  variants: method
  dispatch:
    SparseCPU, SparseCUDA: sparse_dim_sparse
  device_check: NoCheck
  device_guard: False

# legacy method
- func: _dimI(Tensor self) -> int
  variants: method
  dispatch:
    SparseCPU, SparseCUDA: sparse_dim_sparse
  device_check: NoCheck
  device_guard: False

- func: dense_dim(Tensor self) -> int
  variants: method
  dispatch:
    SparseCPU, SparseCUDA: dense_dim_sparse
  device_check: NoCheck
  device_guard: False

# legacy method
- func: _dimV(Tensor self) -> int
  variants: method
  dispatch:
    SparseCPU, SparseCUDA: dense_dim_sparse
  device_check: NoCheck
  device_guard: False

- func: _nnz(Tensor self) -> int
  variants: method
  dispatch:
    SparseCPU, SparseCUDA: _nnz_sparse
    SparseCsrCPU, SparseCsrCUDA: _nnz_sparse_csr
  device_check: NoCheck
  device_guard: False

# NOTE: [ coalesce autograd ]
# coalesce returns self directly for already coalesced sparse tensors.
# This means coalesce cannot have a derivative registered, otherwise it creates
# circular references in the autograd graph (see gh-52874).
# Instead, the derivative is registered on the slow-path "_coalesce"
- func: coalesce(Tensor(a) self) -> Tensor(a)
  variants: method

- func: _coalesce(Tensor self) -> Tensor
  dispatch:
    SparseCPU: _coalesce_sparse_cpu
    SparseCUDA: _coalesce_sparse_cuda

- func: is_coalesced(Tensor self) -> bool
  variants: method
  dispatch:
    SparseCPU, SparseCUDA: is_coalesced_sparse
  device_check: NoCheck
  device_guard: False

- func: _indices(Tensor(a) self) -> Tensor(a)
  variants: method
  dispatch:
    SparseCPU, SparseCUDA: _indices_sparse
  device_check: NoCheck
  device_guard: False

- func: _values(Tensor(a) self) -> Tensor(a)
  variants: method
  dispatch:
    SparseCPU, SparseCUDA: _values_sparse
  device_check: NoCheck
  device_guard: False

# This method doesn't do any check but only directly sets the flag. So it can be
# a bit unsafe. Similar to _indices and _values, this is useful for implementing
# custom sparse operations in Python/C++ extension.
- func: _coalesced_(Tensor(a!) self, bool coalesced) -> Tensor(a!)
  variants: method
  dispatch:
    SparseCPU, SparseCUDA: _coalesced_sparse_
  device_check: NoCheck
  device_guard: False
  autogen: _coalesced.functional, _coalesced.out

- func: indices(Tensor(a) self) -> Tensor(a)
  variants: method
  dispatch:
    SparseCPU, SparseCUDA: indices_sparse
  device_check: NoCheck
  device_guard: False

- func: values(Tensor(a) self) -> Tensor(a)
  variants: method
  dispatch:
    SparseCPU, SparseCUDA: values_sparse
    SparseCsrCPU, SparseCsrCUDA: values_sparse_csr
  device_check: NoCheck
  device_guard: False

- func: crow_indices(Tensor(a) self) -> Tensor(a)
  variants: method
  dispatch:
    SparseCsrCPU, SparseCsrCUDA: crow_indices_sparse_csr
  device_check: NoCheck
  device_guard: False

- func: col_indices(Tensor(a) self) -> Tensor(a)
  variants: method
  dispatch:
    SparseCsrCPU, SparseCsrCUDA: col_indices_sparse_csr
  device_check: NoCheck
  device_guard: False

- func: ccol_indices(Tensor(a) self) -> Tensor(a)
  variants: method
  dispatch:
    SparseCsrCPU, SparseCsrCUDA: ccol_indices_sparse_csr
  device_check: NoCheck
  device_guard: False

- func: row_indices(Tensor(a) self) -> Tensor(a)
  variants: method
  dispatch:
    SparseCsrCPU, SparseCsrCUDA: row_indices_sparse_csr
  device_check: NoCheck
  device_guard: False

- func: hspmm.out(Tensor mat1, Tensor mat2, *, Tensor(a!) out) -> Tensor(a!)
  dispatch:
    SparseCPU: hspmm_out_sparse_cpu
    SparseCUDA: hspmm_out_sparse_cuda

- func: hspmm(Tensor mat1, Tensor mat2) -> Tensor
  dispatch:
    SparseCPU: hspmm_sparse_cpu
    SparseCUDA: hspmm_sparse_cuda

- func: copy_sparse_to_sparse_(Tensor(a!) self, Tensor src, bool non_blocking=False) -> Tensor(a!)
  device_check: NoCheck  # Allows copy into different device
  variants: function
  dispatch:
    SparseCPU, SparseCUDA: copy_sparse_
  autogen: copy_sparse_to_sparse.functional, copy_sparse_to_sparse.out

- func: unbind.int(Tensor(a -> *) self, int dim=0) -> Tensor(a)[]
  variants: function, method
  dispatch:
    CompositeExplicitAutograd: unbind
    NestedTensorCPU, NestedTensorCUDA: NestedTensor_unbind

- func: unbind.Dimname(Tensor(a -> *) self, Dimname dim) -> Tensor(a)[]
  variants: function, method

- func: to_sparse.sparse_dim(Tensor self, int sparse_dim) -> Tensor
  variants: method
  dispatch:
    CPU, CUDA: dense_to_sparse
    SparseCsrCPU, SparseCsrCUDA: sparse_compressed_to_sparse

- func: to_sparse(Tensor self) -> Tensor
  variants: method
  dispatch:
    CPU, CUDA: dense_to_sparse
    SparseCsrCPU, SparseCsrCUDA: sparse_compressed_to_sparse

- func: to_sparse_csr(Tensor self) -> Tensor
  variants: method
  dispatch:
    CPU, CUDA: dense_to_sparse_csr
    SparseCPU, SparseCUDA: coo_to_sparse_csr
    SparseCsrCPU, SparseCsrCUDA: sparse_compressed_to_sparse_csr

- func: to_sparse_csc(Tensor self) -> Tensor
  variants: method
  dispatch:
    CPU, CUDA: dense_to_sparse_csc
    SparseCPU, SparseCUDA: coo_to_sparse_csc
    SparseCsrCPU, SparseCsrCUDA: sparse_compressed_to_sparse_csc

- func: to_sparse_bsr(Tensor self, int[2] blocksize) -> Tensor
  variants: method
  dispatch:
    CPU, CUDA: dense_to_sparse_bsr
    SparseCPU, SparseCUDA: coo_to_sparse_bsr
    SparseCsrCPU, SparseCsrCUDA: sparse_compressed_to_sparse_bsr

- func: to_sparse_bsc(Tensor self, int[2] blocksize) -> Tensor
  variants: method
  dispatch:
    CPU, CUDA: dense_to_sparse_bsc
    SparseCPU, SparseCUDA: coo_to_sparse_bsc
    SparseCsrCPU, SparseCsrCUDA: sparse_compressed_to_sparse_bsc

- func: to_mkldnn(Tensor self, ScalarType? dtype=None) -> Tensor
  variants: method
  dispatch:
    CPU: dense_to_mkldnn

- func: mkldnn_reorder_conv2d_weight(Tensor self, int[2] padding=0, int[2] stride=1, int[2] dilation=1, int groups=1) -> Tensor
  variants: function
  python_module: nn
  dispatch:
    MkldnnCPU: mkldnn_reorder_conv2d_weight

- func: mkldnn_reorder_conv3d_weight(Tensor self, int[3] padding=0, int[3] stride=1, int[3] dilation=1, int groups=1) -> Tensor
  variants: function
  python_module: nn
  dispatch:
    MkldnnCPU: mkldnn_reorder_conv3d_weight

- func: to_mkldnn_backward(Tensor grad, Tensor input) -> Tensor

- func: quantize_per_tensor_dynamic(Tensor self, ScalarType dtype, bool reduce_range) -> Tensor
  variants: function
  dispatch:
    CPU, CUDA: quantize_per_tensor_dynamic

- func: quantize_per_tensor(Tensor self, float scale, int zero_point, ScalarType dtype) -> Tensor
  variants: function
  dispatch:
    CPU, CUDA: quantize_per_tensor

- func: quantize_per_tensor.tensor_qparams(Tensor self, Tensor scale, Tensor zero_point, ScalarType dtype) -> Tensor
  variants: function
  dispatch:
    CPU, CUDA: quantize_per_tensor_tensor_qparams

- func: quantize_per_tensor.tensors(Tensor[] tensors, Tensor scales, Tensor zero_points, ScalarType dtype) -> Tensor[]
  variants: function
  dispatch:
    CPU: quantize_per_tensor_list_cpu

- func: quantize_per_channel(Tensor self, Tensor scales, Tensor zero_points, int axis, ScalarType dtype) -> Tensor
  variants: function
  dispatch:
    CPU, CUDA: quantize_per_channel

- func: dequantize.self(Tensor self) -> Tensor
  variants: function, method
  dispatch:
    CPU, CUDA: dequantize_cpu_or_cuda
    QuantizedCPU, QuantizedCUDA: dequantize_quantized

- func: dequantize.tensors(Tensor[] tensors) -> Tensor[]
  variants: function
  dispatch:
    QuantizedCPU: dequantize_tensors_quantized_cpu

- func: q_scale(Tensor self) -> float
  variants: function, method
  dispatch:
    QuantizedCPU, QuantizedCUDA: q_scale_quant

- func: q_zero_point(Tensor self) -> int
  variants: function, method
  dispatch:
    QuantizedCPU, QuantizedCUDA: q_zero_point_quant

- func: q_per_channel_scales(Tensor self) -> Tensor
  variants: function, method
  dispatch:
    QuantizedCPU, QuantizedCUDA: q_per_channel_scales

- func: q_per_channel_zero_points(Tensor self) -> Tensor
  variants: function, method
  dispatch:
    QuantizedCPU, QuantizedCUDA: q_per_channel_zero_points

- func: q_per_channel_axis(Tensor self) -> int
  variants: function, method
  dispatch:
    QuantizedCPU, QuantizedCUDA: q_per_channel_axis

- func: int_repr(Tensor self) -> Tensor
  device_check: NoCheck   # TensorIterator
  variants: function, method
  dispatch:
    QuantizedCPU: int_repr_quantized_cpu
    QuantizedCUDA: int_repr_quantized_cuda

- func: _make_per_tensor_quantized_tensor(Tensor self, float scale, int zero_point) -> Tensor
  dispatch:
    CPU: make_per_tensor_quantized_tensor_cpu
    CUDA: make_per_tensor_quantized_tensor_cuda

- func: _make_per_channel_quantized_tensor(Tensor self, Tensor scale, Tensor zero_point, int axis) -> Tensor
  dispatch:
    CPU: make_per_channel_quantized_tensor_cpu
    CUDA: make_per_channel_quantized_tensor_cuda

- func: qscheme(Tensor self) -> QScheme
  variants: method
  dispatch:
    QuantizedCPU, QuantizedCUDA: qscheme_quant

- func: fake_quantize_per_tensor_affine(Tensor self, float scale, int zero_point, int quant_min, int quant_max) -> Tensor
  device_check: NoCheck   # TensorIterator
  variants: function

- func: fake_quantize_per_tensor_affine.tensor_qparams(Tensor self, Tensor scale, Tensor zero_point, int quant_min, int quant_max) -> Tensor
  device_check: NoCheck   # TensorIterator
  variants: function

- func: fake_quantize_per_tensor_affine_cachemask(Tensor self, float scale, int zero_point, int quant_min, int quant_max) -> (Tensor output, Tensor mask)
  variants: function
  dispatch:
    CPU, CUDA: fake_quantize_per_tensor_affine_cachemask

- func: _fake_quantize_per_tensor_affine_cachemask_tensor_qparams(Tensor self, Tensor scale, Tensor zero_point, Tensor fake_quant_enabled, int quant_min, int quant_max) -> (Tensor output, Tensor mask)
  variants: function
  dispatch:
    CPU, CUDA: _fake_quantize_per_tensor_affine_cachemask_tensor_qparams

- func: fake_quantize_per_tensor_affine_cachemask_backward(Tensor grad, Tensor mask) -> Tensor
  variants: function

- func: _fake_quantize_learnable_per_tensor_affine(Tensor self, Tensor scale, Tensor zero_point, int quant_min, int quant_max, float grad_factor=1.0) -> Tensor
  variants: function
  dispatch:
    CPU, CUDA: _fake_quantize_learnable_per_tensor_affine

- func: _fake_quantize_learnable_per_tensor_affine_backward(Tensor grad, Tensor self, Tensor scale, Tensor zero_point, int quant_min, int quant_max, float grad_factor=1.0) -> (Tensor, Tensor, Tensor)
  variants: function

- func: fake_quantize_per_channel_affine(Tensor self, Tensor scale, Tensor zero_point, int axis, int quant_min, int quant_max) -> Tensor
  device_check: NoCheck   # TensorIterator
  variants: function

- func: fake_quantize_per_channel_affine_cachemask(Tensor self, Tensor scale, Tensor zero_point, int axis, int quant_min, int quant_max) -> (Tensor output, Tensor mask)
  variants: function
  dispatch:
    CPU, CUDA: fake_quantize_per_channel_affine_cachemask

- func: fake_quantize_per_channel_affine_cachemask_backward(Tensor grad, Tensor mask) -> Tensor
  variants: function

- func: _fake_quantize_learnable_per_channel_affine(Tensor self, Tensor scale, Tensor zero_point, int axis, int quant_min, int quant_max, float grad_factor=1.0) -> Tensor
  variants: function
  dispatch:
    CPU, CUDA: _fake_quantize_learnable_per_channel_affine

- func: _fake_quantize_learnable_per_channel_affine_backward(Tensor grad, Tensor self, Tensor scale, Tensor zero_point, int axis, int quant_min, int quant_max, float grad_factor=1.0) -> (Tensor, Tensor, Tensor)
  variants: function

- func: fused_moving_avg_obs_fake_quant(Tensor self, Tensor observer_on, Tensor fake_quant_on, Tensor(a!) running_min, Tensor(b!) running_max, Tensor(c!) scale, Tensor(d!) zero_point, float averaging_const, int quant_min, int quant_max, int ch_axis, bool per_row_fake_quant=False, bool symmetric_quant=False) -> Tensor
  variants: function

- func: _fused_moving_avg_obs_fq_helper(Tensor self, Tensor observer_on, Tensor fake_quant_on, Tensor(a!) running_min, Tensor(b!) running_max, Tensor(c!) scale, Tensor(d!) zero_point, float averaging_const, int quant_min, int quant_max, int ch_axis, bool per_row_fake_quant=False, bool symmetric_quant=False) -> (Tensor output, Tensor mask)
  dispatch:
    CPU: fused_moving_avg_obs_fake_quant_cpu
    CUDA: fused_moving_avg_obs_fake_quant_cuda
  autogen: _fused_moving_avg_obs_fq_helper.functional, _fused_moving_avg_obs_fq_helper.out

- func: _choose_qparams_per_tensor(Tensor self, bool reduce_range=False) -> (float, int)
  variants: function

- func: _saturate_weight_to_fp16(Tensor weight) -> Tensor
  variants: function

- func: choose_qparams_optimized(Tensor input, int numel, int n_bins, float ratio, int bit_width) -> (Tensor, Tensor)
  variants: function

- func: _autocast_to_reduced_precision(Tensor(a) self, bool cuda_enabled, bool cpu_enabled, ScalarType cuda_dtype, ScalarType cpu_dtype) -> Tensor(a)
  variants: method
  device_guard: False

- func: _autocast_to_full_precision(Tensor(a) self, bool cuda_enabled, bool cpu_enabled) -> Tensor(a)
  variants: method
  device_guard: False

- func: _to_copy(Tensor self, *, ScalarType? dtype=None, Layout? layout=None, Device? device=None, bool? pin_memory=None, bool non_blocking=False, MemoryFormat? memory_format=None) -> Tensor
  device_check: NoCheck
  device_guard: False
  dispatch:
    CompositeExplicitAutograd: _to_copy

# to(Device) must not exist because all constructors of Device also works for
# TensorOptions. Otherwise, an ambiguity error is thrown.
# See NOTE [ TensorOptions Constructors ].
- func: to.dtype_layout(Tensor(a) self, *, ScalarType? dtype=None, Layout? layout=None, Device? device=None, bool? pin_memory=None, bool non_blocking=False, bool copy=False, MemoryFormat? memory_format=None) -> Tensor(a)
  variants: method
  device_check: NoCheck
  device_guard: False

- func: to.device(Tensor(a) self, Device device, ScalarType dtype, bool non_blocking=False, bool copy=False, MemoryFormat? memory_format=None) -> Tensor(a)
  variants: method
  device_check: NoCheck
  device_guard: False

- func: to.dtype(Tensor(a) self, ScalarType dtype, bool non_blocking=False, bool copy=False, MemoryFormat? memory_format=None) -> Tensor(a)
  variants: method
  device_check: NoCheck
  device_guard: False

- func: to.other(Tensor(a) self, Tensor other, bool non_blocking=False, bool copy=False, MemoryFormat? memory_format=None) -> Tensor(a)
  variants: method
  device_check: NoCheck
  device_guard: False

- func: meshgrid(Tensor[] tensors) -> Tensor[]

# TODO: Two weeks after this lands, combine these two overloads,
#       making "indexing" optional. These are temporarily distinct for
#       forward-compatibility reasons.
- func: meshgrid.indexing(Tensor[] tensors, *, str indexing) -> Tensor[]

- func: cartesian_prod(Tensor[] tensors) -> Tensor
  variants: function

- func: combinations(Tensor self, int r=2, bool with_replacement=False) -> Tensor
  variants: function

- func: item(Tensor self) -> Scalar
  variants: method

- func: result_type.Tensor(Tensor tensor, Tensor other) -> ScalarType
  variants: function

- func: result_type.Scalar(Tensor tensor, Scalar other) -> ScalarType
  variants: function

- func: result_type.Scalar_Tensor(Scalar scalar, Tensor tensor) -> ScalarType
  variants: function

- func: result_type.Scalar_Scalar(Scalar scalar1, Scalar scalar2) -> ScalarType

- func: can_cast(ScalarType from, ScalarType to) -> bool
  variants: function

- func: promote_types(ScalarType type1, ScalarType type2) -> ScalarType
  variants: function

# NB: Does NOT check precondition that numel == 1
- func: _local_scalar_dense(Tensor self) -> Scalar
  dispatch:
    CPU: _local_scalar_dense_cpu
    CUDA: _local_scalar_dense_cuda
    MPS: _local_scalar_dense_mps
  variants: function

# MPS LSTM implementation

- func: _lstm_mps(Tensor input, Tensor[] hx, Tensor[] params, bool has_biases, int num_layers, float dropout, bool train, bool bidirectional, bool batch_first) -> (Tensor, Tensor, Tensor, Tensor, Tensor)
  dispatch:
    MPS: _lstm_mps

- func: lstm_mps_backward(Tensor grad_y, Tensor? grad_hy, Tensor? grad_cy, Tensor z_state, Tensor cell_state_fwd, Tensor input, Tensor[] hx, Tensor[] params, bool has_biases, int num_layers, float dropout, bool train, bool bidirectional, bool batch_first) -> (Tensor, Tensor[], Tensor[])
  dispatch:
    MPS: lstm_mps_backward


# Fused RNN kernels
- func: _thnn_fused_lstm_cell(Tensor input_gates, Tensor hidden_gates, Tensor cx, Tensor? input_bias=None, Tensor? hidden_bias=None) -> (Tensor, Tensor, Tensor)
  dispatch:
    CUDA: _thnn_fused_lstm_cell_cuda

# NB: The composite version of this function below is a simple wrapper that duplicates some of the outputs
#     It is necessary to avoid triggering TensorImpl use count checks in debug mode
# NB: this is function is NOT differentiable
- func: _thnn_fused_lstm_cell_backward_impl(Tensor? grad_hy, Tensor? grad_cy, Tensor cx, Tensor cy, Tensor workspace, bool has_bias) -> (Tensor, Tensor, Tensor)
  dispatch:
    CUDA: _thnn_fused_lstm_cell_backward_impl_cuda

- func: _thnn_fused_lstm_cell_backward(Tensor? grad_hy, Tensor? grad_cy, Tensor cx, Tensor cy, Tensor workspace, bool has_bias) -> (Tensor, Tensor, Tensor, Tensor, Tensor)

- func: _thnn_differentiable_lstm_cell_backward(Tensor? grad_hy, Tensor? grad_cy, Tensor input_gates, Tensor hidden_gates, Tensor? input_bias, Tensor? hidden_bias, Tensor cx, Tensor cy) -> (Tensor, Tensor, Tensor, Tensor, Tensor)

- func: _thnn_fused_gru_cell(Tensor input_gates, Tensor hidden_gates, Tensor hx, Tensor? input_bias=None, Tensor? hidden_bias=None) -> (Tensor, Tensor)
  dispatch:
    CUDA: _thnn_fused_gru_cell_cuda

- func: _thnn_fused_gru_cell_backward(Tensor grad_hy, Tensor workspace, bool has_bias) -> (Tensor, Tensor, Tensor, Tensor, Tensor)
  dispatch:
    CUDA: _thnn_fused_gru_cell_backward_cuda

- func: _thnn_differentiable_gru_cell_backward(Tensor grad_hy, Tensor input_gates, Tensor hidden_gates, Tensor hx, Tensor? input_bias, Tensor? hidden_bias) -> (Tensor, Tensor, Tensor, Tensor, Tensor)

# RNN cells and layers
- func: lstm.input(Tensor input, Tensor[] hx, Tensor[] params, bool has_biases, int num_layers, float dropout, bool train, bool bidirectional, bool batch_first) -> (Tensor, Tensor, Tensor)

- func: lstm.data(Tensor data, Tensor batch_sizes, Tensor[] hx, Tensor[] params, bool has_biases, int num_layers, float dropout, bool train, bool bidirectional) -> (Tensor, Tensor, Tensor)

- func: gru.input(Tensor input, Tensor hx, Tensor[] params, bool has_biases, int num_layers, float dropout, bool train, bool bidirectional, bool batch_first) -> (Tensor, Tensor)

- func: gru.data(Tensor data, Tensor batch_sizes, Tensor hx, Tensor[] params, bool has_biases, int num_layers, float dropout, bool train, bool bidirectional) -> (Tensor, Tensor)

- func: rnn_tanh.input(Tensor input, Tensor hx, Tensor[] params, bool has_biases, int num_layers, float dropout, bool train, bool bidirectional, bool batch_first) -> (Tensor, Tensor)

- func: rnn_tanh.data(Tensor data, Tensor batch_sizes, Tensor hx, Tensor[] params, bool has_biases, int num_layers, float dropout, bool train, bool bidirectional) -> (Tensor, Tensor)

- func: rnn_relu.input(Tensor input, Tensor hx, Tensor[] params, bool has_biases, int num_layers, float dropout, bool train, bool bidirectional, bool batch_first) -> (Tensor, Tensor)

- func: rnn_relu.data(Tensor data, Tensor batch_sizes, Tensor hx, Tensor[] params, bool has_biases, int num_layers, float dropout, bool train, bool bidirectional) -> (Tensor, Tensor)

- func: lstm_cell(Tensor input, Tensor[] hx, Tensor w_ih, Tensor w_hh, Tensor? b_ih=None, Tensor? b_hh=None) -> (Tensor, Tensor)

- func: gru_cell(Tensor input, Tensor hx, Tensor w_ih, Tensor w_hh, Tensor? b_ih=None, Tensor? b_hh=None) -> Tensor

- func: rnn_tanh_cell(Tensor input, Tensor hx, Tensor w_ih, Tensor w_hh, Tensor? b_ih=None, Tensor? b_hh=None) -> Tensor

- func: rnn_relu_cell(Tensor input, Tensor hx, Tensor w_ih, Tensor w_hh, Tensor? b_ih=None, Tensor? b_hh=None) -> Tensor

# Quantized RNN layer registration has been moved to C10 dispatch in `RNN.cpp`

# Quantized RNN layers
# - func: quantized_lstm(Tensor input, Tensor[] hx, Tensor[] params, bool has_biases, int num_layers, float dropout, bool train, bool bidirectional, bool batch_first, *, ScalarType? dtype=None, bool use_dynamic=False) -> (Tensor, Tensor, Tensor)


# - func: quantized_lstm.data(Tensor data, Tensor batch_sizes, Tensor[] hx, Tensor[] params, bool has_biases, int num_layers, float dropout, bool train, bool bidirectional, *, ScalarType? dtype=None, bool use_dynamic=False) -> (Tensor, Tensor, Tensor)


# Quantized GRU layers

# - func: quantized_gru.input(Tensor input, Tensor hx, Tensor[] params, bool has_biases, int num_layers, float dropout, bool train, bool bidirectional, bool batch_first) -> (Tensor, Tensor)
#

# - func: quantized_gru.data(Tensor data, Tensor batch_sizes, Tensor hx, Tensor[] params, bool has_biases, int num_layers, float dropout, bool train, bool bidirectional) -> (Tensor, Tensor)
#

# Quantized RNN cells
- func: quantized_lstm_cell(Tensor input, Tensor[] hx, Tensor w_ih, Tensor w_hh, Tensor b_ih, Tensor b_hh, Tensor packed_ih, Tensor packed_hh, Tensor col_offsets_ih, Tensor col_offsets_hh, Scalar scale_ih, Scalar scale_hh, Scalar zero_point_ih, Scalar zero_point_hh) -> (Tensor, Tensor)

- func: quantized_gru_cell(Tensor input, Tensor hx, Tensor w_ih, Tensor w_hh, Tensor b_ih, Tensor b_hh, Tensor packed_ih, Tensor packed_hh, Tensor col_offsets_ih, Tensor col_offsets_hh, Scalar scale_ih, Scalar scale_hh, Scalar zero_point_ih, Scalar zero_point_hh) -> Tensor

- func: quantized_rnn_relu_cell(Tensor input, Tensor hx, Tensor w_ih, Tensor w_hh, Tensor b_ih, Tensor b_hh, Tensor packed_ih, Tensor packed_hh, Tensor col_offsets_ih, Tensor col_offsets_hh, Scalar scale_ih, Scalar scale_hh, Scalar zero_point_ih, Scalar zero_point_hh) -> Tensor

- func: quantized_rnn_tanh_cell(Tensor input, Tensor hx, Tensor w_ih, Tensor w_hh, Tensor b_ih, Tensor b_hh, Tensor packed_ih, Tensor packed_hh, Tensor col_offsets_ih, Tensor col_offsets_hh, Scalar scale_ih, Scalar scale_hh, Scalar zero_point_ih, Scalar zero_point_hh) -> Tensor

# PackedSequence utilities
- func: _pack_padded_sequence(Tensor input, Tensor lengths, bool batch_first) -> (Tensor, Tensor)
  dispatch:
    CompositeExplicitAutograd: _pack_padded_sequence

- func: _pack_padded_sequence_backward(Tensor grad, int[] input_size, Tensor batch_sizes, bool batch_first) -> Tensor

- func: _pad_packed_sequence(Tensor data, Tensor batch_sizes, bool batch_first, Scalar padding_value, int total_length) -> (Tensor, Tensor)

# wrappers for legacy TH methods

- func: set_.source_Storage(Tensor(a!) self, Storage source) -> Tensor(a!)
  variants: method
  device_check: NoCheck
  device_guard: False
  dispatch:
    CPU, CUDA, Meta, MPS: set_
  autogen: set.source_Storage_functional, set.source_Storage_out

- func: set_.source_Storage_storage_offset(Tensor(a!) self, Storage source, int storage_offset, int[] size, int[] stride=[]) -> Tensor(a!)
  variants: method
  device_check: NoCheck
  device_guard: False
  dispatch:
    CPU, Meta: set_storage_cpu_
    CUDA: set_storage_cuda_
    MPS: set_storage_mps_
    QuantizedCPU, QuantizedCUDA: set_storage_quantized_
  autogen: set.source_Storage_storage_offset_functional, set.source_Storage_storage_offset_out

- func: set_.source_Tensor_storage_offset(Tensor(a!) self, Tensor source, int storage_offset, int[] size, int[] stride=[]) -> Tensor(a!)
  variants: method
  device_check: NoCheck
  device_guard: False

- func: set_.source_Tensor(Tensor(a!) self, Tensor source) -> Tensor(a!)
  variants: method
  device_check: NoCheck
  device_guard: False
  dispatch:
    CPU, CUDA, Meta, MPS: set_tensor_
  autogen: set.source_Tensor_functional, set.source_Tensor_out

- func: set_(Tensor(a!) self) -> Tensor(a!)
  variants: method
  dispatch:
    CPU: set_cpu_
    CUDA: set_cuda_
    Meta: set_meta_
    MPS: set_mps_
  autogen: set.functional, set.out

- func: lift(Tensor self) -> Tensor
  variants: method
  dispatch:
    # Not making it CompositeImplicitAutograd because lift
    # should be a primitive w.r.t. functorch
    CompositeExplicitAutograd: lift

- func: is_set_to(Tensor self, Tensor tensor) -> bool
  variants: method
  device_check: NoCheck
  device_guard: False
  dispatch:
    CPU, CUDA, MPS: is_set_to

- func: masked_fill_.Scalar(Tensor(a!) self, Tensor mask, Scalar value) -> Tensor(a!)
  device_check: NoCheck   # TensorIterator
  variants: method
  dispatch:
    CPU: masked_fill__cpu
    CUDA: masked_fill__cuda
    QuantizedCPU: masked_fill__quantized_cpu
    MPS: masked_fill__mps
  autogen: masked_fill.Scalar_out

- func: masked_fill.Scalar(Tensor self, Tensor mask, Scalar value) -> Tensor
  device_check: NoCheck   # TensorIterator
  variants: function, method
  dispatch:
    CompositeExplicitAutograd: masked_fill

- func: masked_fill_.Tensor(Tensor(a!) self, Tensor mask, Tensor value) -> Tensor(a!)
  device_check: NoCheck   # TensorIterator
  variants: method
  dispatch:
    CPU: masked_fill__cpu
    CUDA: masked_fill__cuda
    QuantizedCPU: masked_fill__quantized_cpu
    MPS: masked_fill__mps
  autogen: masked_fill.Tensor_out

- func: masked_fill.Tensor(Tensor self, Tensor mask, Tensor value) -> Tensor
  device_check: NoCheck   # TensorIterator
  variants: function, method
  dispatch:
    CompositeExplicitAutograd: masked_fill

- func: masked_scatter_(Tensor(a!) self, Tensor mask, Tensor source) -> Tensor(a!)
  variants: method
  dispatch:
    CPU: masked_scatter__cpu
    CUDA: masked_scatter__cuda
  autogen: masked_scatter.out

- func: masked_scatter(Tensor self, Tensor mask, Tensor source) -> Tensor
  variants: function, method
  dispatch:
    CompositeExplicitAutograd: masked_scatter

- func: _masked_softmax(Tensor self, Tensor mask, int? dim=None) -> Tensor
  dispatch:
    CUDA: masked_softmax_cuda
    CPU: masked_softmax_cpu

- func: _masked_softmax_backward(Tensor grad_output, Tensor output, Tensor mask, int? dim=None) -> Tensor
  dispatch:
    CUDA: masked_softmax_backward_cuda
    CPU: masked_softmax_backward_cpu

- func: view(Tensor(a) self, int[] size) -> Tensor(a)
  variants: method
  device_check: NoCheck
  device_guard: False
  dispatch:
    ZeroTensor, CPU, CUDA, Meta, QuantizedCPU, QuantizedCUDA, MPS: view
    MkldnnCPU: mkldnn_view

# Warning: If you want to change the name or overload name of this
# operator, you might also want to change the `isBlockListedSchema`
# function in `torch/csrc/jit/frontend/schema_catching.cpp`.
# The name and overload name of this operator is hardcoded in that
# function in order to workaround a bug:
# https://github.com/pytorch/pytorch/issues/47964
- func: view.dtype(Tensor(a) self, ScalarType dtype) -> Tensor(a)
  variants: method
  device_check: NoCheck
  device_guard: False
  dispatch:
    CompositeExplicitAutograd: view_dtype

- func: put_(Tensor(a!) self, Tensor index, Tensor source, bool accumulate=False) -> Tensor(a!)
  variants: method
  dispatch:
    CPU, CUDA, MPS: put_
  autogen: put.out

- func: put(Tensor self, Tensor index, Tensor source, bool accumulate=False) -> Tensor
  variants: function, method

- func: index_add.out(Tensor self, int dim, Tensor index, Tensor source, *, Scalar alpha=1, Tensor(a!) out) -> Tensor(a!)
  structured: True
  variants: function
  precomputed:
  - dim -> int dim
  dispatch:
    CPU: index_add_cpu_out
    CUDA: index_add_cuda_out

- func: index_add_(Tensor(a!) self, int dim, Tensor index, Tensor source, *, Scalar alpha=1) -> Tensor(a!)
  structured_delegate: index_add.out
  variants: method

- func: index_add(Tensor self, int dim, Tensor index, Tensor source, *, Scalar alpha=1) -> Tensor
  structured_delegate: index_add.out
  variants: function, method

- func: index_add.dimname(Tensor self, Dimname dim, Tensor index, Tensor source, *, Scalar alpha=1) -> Tensor
  variants: function, method

- func: index_reduce.out(Tensor self, int dim, Tensor index, Tensor source, str reduce, *, bool include_self=True, Tensor(a!) out) -> Tensor(a!)
  structured: True
  variants: function
  precomputed:
  - dim -> int dim
  dispatch:
    CPU: index_reduce_cpu_out
    CUDA: index_reduce_cuda_out

- func: index_reduce_(Tensor(a!) self, int dim, Tensor index, Tensor source, str reduce, *, bool include_self=True) -> Tensor(a!)
  structured_delegate: index_reduce.out
  variants: method

- func: index_reduce(Tensor self, int dim, Tensor index, Tensor source, str reduce, *, bool include_self=True) -> Tensor
  structured_delegate: index_reduce.out
  variants: function, method

- func: index_fill_.int_Scalar(Tensor(a!) self, int dim, Tensor index, Scalar value) -> Tensor(a!)
  device_check: NoCheck   # TensorIterator
  variants: method
  dispatch:
    CPU: index_fill_
    CUDA: index_fill_
  autogen: index_fill.int_Scalar_out

- func: index_fill.int_Scalar(Tensor self, int dim, Tensor index, Scalar value) -> Tensor
  device_check: NoCheck   # TensorIterator
  variants: function, method
  dispatch:
    CompositeExplicitAutograd: index_fill

- func: index_fill_.int_Tensor(Tensor(a!) self, int dim, Tensor index, Tensor value) -> Tensor(a!)
  device_check: NoCheck   # TensorIterator
  variants: method
  dispatch:
    CPU, CUDA: index_fill_
  autogen: index_fill.int_Tensor_out

- func: index_fill.int_Tensor(Tensor self, int dim, Tensor index, Tensor value) -> Tensor
  device_check: NoCheck   # TensorIterator
  variants: function, method
  dispatch:
    CompositeExplicitAutograd: index_fill

- func: index_fill_.Dimname_Scalar(Tensor(a!) self, Dimname dim, Tensor index, Scalar value) -> Tensor(a!)
  device_check: NoCheck   # TensorIterator
  variants: method

- func: index_fill_.Dimname_Tensor(Tensor(a!) self, Dimname dim, Tensor index, Tensor value) -> Tensor(a!)
  device_check: NoCheck   # TensorIterator
  variants: method

- func: index_fill.Dimname_Scalar(Tensor self, Dimname dim, Tensor index, Scalar value) -> Tensor
  device_check: NoCheck   # TensorIterator
  variants: function, method

- func: index_fill.Dimname_Tensor(Tensor self, Dimname dim, Tensor index, Tensor value) -> Tensor
  device_check: NoCheck   # TensorIterator
  variants: function, method

- func: scatter.src(Tensor self, int dim, Tensor index, Tensor src) -> Tensor
  structured_delegate: scatter.src_out
  variants: function, method

- func: scatter_.src(Tensor(a!) self, int dim, Tensor index, Tensor src) -> Tensor(a!)
  structured_delegate: scatter.src_out
  variants: method

- func: scatter.src_out(Tensor self, int dim, Tensor index, Tensor src, *, Tensor(a!) out) -> Tensor(a!)
  structured: True
  variants: function
  dispatch:
    CPU, CUDA: scatter_src_out
    MPS: scatter_src_out_mps

- func: scatter.value(Tensor self, int dim, Tensor index, Scalar value) -> Tensor
  structured_delegate: scatter.value_out
  variants: function, method

- func: scatter_.value(Tensor(a!) self, int dim, Tensor index, Scalar value) -> Tensor(a!)
  structured_delegate: scatter.value_out
  variants: method

- func: scatter.value_out(Tensor self, int dim, Tensor index, Scalar value, *, Tensor(a!) out) -> Tensor(a!)
  structured: True
  variants: function
  dispatch:
    CPU, CUDA: scatter_value_out
    MPS: scatter_value_out_mps

- func: scatter.reduce(Tensor self, int dim, Tensor index, Tensor src, *, str reduce) -> Tensor
  structured_delegate: scatter.reduce_out
  variants: function, method

- func: scatter_.reduce(Tensor(a!) self, int dim, Tensor index, Tensor src, *, str reduce) -> Tensor(a!)
  structured_delegate: scatter.reduce_out
  variants: method

- func: scatter.reduce_out(Tensor self, int dim, Tensor index, Tensor src, *, str reduce, Tensor(a!) out) -> Tensor(a!)
  structured: True
  variants: function
  dispatch:
    CPU, CUDA: scatter_reduce_out
    MPS: scatter_reduce_out_mps

- func: scatter.value_reduce(Tensor self, int dim, Tensor index, Scalar value, *, str reduce) -> Tensor
  structured_delegate: scatter.value_reduce_out
  variants: function, method

- func: scatter_.value_reduce(Tensor(a!) self, int dim, Tensor index, Scalar value, *, str reduce) -> Tensor(a!)
  structured_delegate: scatter.value_reduce_out
  variants: method

- func: scatter.value_reduce_out(Tensor self, int dim, Tensor index, Scalar value, *, str reduce, Tensor(a!) out) -> Tensor(a!)
  structured: True
  variants: function
  dispatch:
    CPU, CUDA: scatter_value_reduce_out
    MPS: scatter_value_reduce_out_mps

- func: scatter.dimname_src(Tensor self, Dimname dim, Tensor index, Tensor src) -> Tensor
  variants: function, method

- func: scatter.dimname_value(Tensor self, Dimname dim, Tensor index, Scalar value) -> Tensor
  variants: function, method

- func: scatter_add(Tensor self, int dim, Tensor index, Tensor src) -> Tensor
  structured_delegate: scatter_add.out
  variants: function, method

- func: scatter_add_(Tensor(a!) self, int dim, Tensor index, Tensor src) -> Tensor(a!)
  structured_delegate: scatter_add.out
  variants: method

- func: scatter_add.out(Tensor self, int dim, Tensor index, Tensor src, *, Tensor(a!) out) -> Tensor(a!)
  structured: True
  variants: function
  dispatch:
    CPU, CUDA: scatter_add
    MPS: scatter_add_mps_out

- func: scatter_add.dimname(Tensor self, Dimname dim, Tensor index, Tensor src) -> Tensor
  variants: function, method

- func: scatter_reduce.two(Tensor self, int dim, Tensor index, Tensor src, str reduce, *, bool include_self=True) -> Tensor
  structured_delegate: scatter_reduce.two_out
  variants: function, method

- func: scatter_reduce_.two(Tensor(a!) self, int dim, Tensor index, Tensor src, str reduce, *, bool include_self=True) -> Tensor(a!)
  structured_delegate: scatter_reduce.two_out
  variants: method

- func: scatter_reduce.two_out(Tensor self, int dim, Tensor index, Tensor src, str reduce, *, bool include_self=True, Tensor(a!) out) -> Tensor(a!)
  structured: True
  variants: function
  dispatch:
    CPU, CUDA: scatter_reduce_two

- func: eq_.Scalar(Tensor(a!) self, Scalar other) -> Tensor(a!)
  structured_delegate: eq.Scalar_out
  device_check: NoCheck   # TensorIterator
  variants: method

- func: eq_.Tensor(Tensor(a!) self, Tensor other) -> Tensor(a!)
  structured_delegate: eq.Tensor_out
  device_check: NoCheck   # TensorIterator
  variants: method

- func: bitwise_and.Tensor_out(Tensor self, Tensor other, *, Tensor(a!) out) -> Tensor(a!)
  device_check: NoCheck   # TensorIterator
  structured: True
  structured_inherits: TensorIteratorBase
  variants: function
  dispatch:
    CPU, CUDA: bitwise_and_out

- func: bitwise_and.Scalar_out(Tensor self, Scalar other, *, Tensor(a!) out) -> Tensor(a!)
  device_check: NoCheck   # TensorIterator
  variants: function
  dispatch:
    CompositeExplicitAutograd: bitwise_and_out

- func: bitwise_and.Scalar(Tensor self, Scalar other) -> Tensor
  device_check: NoCheck   # TensorIterator
  variants: method, function
  dispatch:
    CompositeExplicitAutograd: bitwise_and

- func: bitwise_and.Scalar_Tensor(Scalar self, Tensor other) -> Tensor
  device_check: NoCheck   # TensorIterator
  variants: function
  dispatch:
    CompositeExplicitAutograd: bitwise_and

- func: bitwise_and.Tensor(Tensor self, Tensor other) -> Tensor
  device_check: NoCheck   # TensorIterator
  variants: method, function
  structured_delegate: bitwise_and.Tensor_out

- func: bitwise_and_.Scalar(Tensor(a!) self, Scalar other) -> Tensor(a!)
  device_check: NoCheck   # TensorIterator
  variants: method

- func: bitwise_and_.Tensor(Tensor(a!) self, Tensor other) -> Tensor(a!)
  device_check: NoCheck   # TensorIterator
  variants: method
  structured_delegate: bitwise_and.Tensor_out

- func: __and__.Scalar(Tensor self, Scalar other) -> Tensor
  device_check: NoCheck   # TensorIterator
  variants: method, function

- func: __and__.Tensor(Tensor self, Tensor other) -> Tensor
  device_check: NoCheck   # TensorIterator
  variants: method, function

- func: __iand__.Scalar(Tensor(a!) self, Scalar other) -> Tensor(a!)
  device_check: NoCheck   # TensorIterator
  variants: method

- func: __iand__.Tensor(Tensor(a!) self, Tensor other) -> Tensor(a!)
  device_check: NoCheck   # TensorIterator
  variants: method

- func: bitwise_or.Tensor_out(Tensor self, Tensor other, *, Tensor(a!) out) -> Tensor(a!)
  device_check: NoCheck   # TensorIterator
  structured: True
  structured_inherits: TensorIteratorBase
  variants: function
  dispatch:
    CPU, CUDA: bitwise_or_out

- func: bitwise_or.Scalar_out(Tensor self, Scalar other, *, Tensor(a!) out) -> Tensor(a!)
  device_check: NoCheck   # TensorIterator
  variants: function
  dispatch:
    CompositeExplicitAutograd: bitwise_or_out

- func: bitwise_or.Scalar(Tensor self, Scalar other) -> Tensor
  device_check: NoCheck   # TensorIterator
  variants: method, function

- func: bitwise_or.Scalar_Tensor(Scalar self, Tensor other) -> Tensor
  device_check: NoCheck   # TensorIterator
  variants: function
  dispatch:
    CompositeExplicitAutograd: bitwise_or

- func: bitwise_or.Tensor(Tensor self, Tensor other) -> Tensor
  device_check: NoCheck   # TensorIterator
  variants: method, function
  structured_delegate: bitwise_or.Tensor_out

- func: bitwise_or_.Scalar(Tensor(a!) self, Scalar other) -> Tensor(a!)
  device_check: NoCheck   # TensorIterator
  variants: method

- func: bitwise_or_.Tensor(Tensor(a!) self, Tensor other) -> Tensor(a!)
  device_check: NoCheck   # TensorIterator
  variants: method
  structured_delegate: bitwise_or.Tensor_out

- func: __or__.Scalar(Tensor self, Scalar other) -> Tensor
  device_check: NoCheck   # TensorIterator
  variants: method, function

- func: __or__.Tensor(Tensor self, Tensor other) -> Tensor
  device_check: NoCheck   # TensorIterator
  variants: method, function

- func: __ior__.Scalar(Tensor(a!) self, Scalar other) -> Tensor(a!)
  device_check: NoCheck   # TensorIterator
  variants: method

- func: __ior__.Tensor(Tensor(a!) self, Tensor other) -> Tensor(a!)
  device_check: NoCheck   # TensorIterator
  variants: method

- func: bitwise_xor.Tensor_out(Tensor self, Tensor other, *, Tensor(a!) out) -> Tensor(a!)
  device_check: NoCheck   # TensorIterator
  structured: True
  structured_inherits: TensorIteratorBase
  variants: function
  dispatch:
    CPU, CUDA: bitwise_xor_out

- func: bitwise_xor.Scalar_out(Tensor self, Scalar other, *, Tensor(a!) out) -> Tensor(a!)
  device_check: NoCheck   # TensorIterator
  variants: function
  dispatch:
    CompositeExplicitAutograd: bitwise_xor_out

- func: bitwise_xor.Scalar(Tensor self, Scalar other) -> Tensor
  device_check: NoCheck   # TensorIterator
  variants: method, function

- func: bitwise_xor.Scalar_Tensor(Scalar self, Tensor other) -> Tensor
  device_check: NoCheck   # TensorIterator
  variants: function
  dispatch:
    CompositeExplicitAutograd: bitwise_xor

- func: bitwise_xor.Tensor(Tensor self, Tensor other) -> Tensor
  device_check: NoCheck   # TensorIterator
  variants: method, function
  structured_delegate: bitwise_xor.Tensor_out

- func: bitwise_xor_.Scalar(Tensor(a!) self, Scalar other) -> Tensor(a!)
  device_check: NoCheck   # TensorIterator
  variants: method

- func: bitwise_xor_.Tensor(Tensor(a!) self, Tensor other) -> Tensor(a!)
  device_check: NoCheck   # TensorIterator
  variants: method
  structured_delegate: bitwise_xor.Tensor_out

- func: __xor__.Scalar(Tensor self, Scalar other) -> Tensor
  device_check: NoCheck   # TensorIterator
  variants: method, function

- func: __xor__.Tensor(Tensor self, Tensor other) -> Tensor
  device_check: NoCheck   # TensorIterator
  variants: method, function

- func: __ixor__.Scalar(Tensor(a!) self, Scalar other) -> Tensor(a!)
  device_check: NoCheck   # TensorIterator
  variants: method

- func: __ixor__.Tensor(Tensor(a!) self, Tensor other) -> Tensor(a!)
  device_check: NoCheck   # TensorIterator
  variants: method

- func: __lshift__.Scalar(Tensor self, Scalar other) -> Tensor
  device_check: NoCheck   # TensorIterator
  variants: method, function
  dispatch:
    CPU, CUDA: __lshift__

- func: __lshift__.Tensor(Tensor self, Tensor other) -> Tensor
  device_check: NoCheck   # TensorIterator
  variants: method, function
  dispatch:
    CPU, CUDA: __lshift__

- func: __ilshift__.Scalar(Tensor(a!) self, Scalar other) -> Tensor(a!)
  device_check: NoCheck   # TensorIterator
  variants: method
  dispatch:
    CPU, CUDA: __ilshift__
  autogen: __lshift__.Scalar_out

- func: __ilshift__.Tensor(Tensor(a!) self, Tensor other) -> Tensor(a!)
  device_check: NoCheck   # TensorIterator
  variants: method
  dispatch:
    CPU, CUDA: __ilshift__
  autogen: __lshift__.Tensor_out

- func: bitwise_left_shift.Tensor(Tensor self, Tensor other) -> Tensor
  device_check: NoCheck   # TensorIterator
  variants: function, method
  structured_delegate: bitwise_left_shift.Tensor_out

- func: bitwise_left_shift_.Tensor(Tensor(a!) self, Tensor other) -> Tensor(a!)
  device_check: NoCheck   # TensorIterator
  variants: method
  structured_delegate: bitwise_left_shift.Tensor_out

- func: bitwise_left_shift.Tensor_out(Tensor self, Tensor other, *, Tensor(a!) out) -> Tensor(a!)
  device_check: NoCheck   # TensorIterator
  structured: True
  structured_inherits: TensorIteratorBase
  dispatch:
    CPU, CUDA: bitwise_left_shift_out

- func: bitwise_left_shift.Tensor_Scalar(Tensor self, Scalar other) -> Tensor
  device_check: NoCheck   # TensorIterator
  variants: method, function
  dispatch:
    CompositeExplicitAutograd: bitwise_left_shift

- func: bitwise_left_shift_.Tensor_Scalar(Tensor(a!) self, Scalar other) -> Tensor(a!)
  device_check: NoCheck   # TensorIterator
  variants: method
  dispatch:
    CompositeExplicitAutograd: bitwise_left_shift_

- func: bitwise_left_shift.Tensor_Scalar_out(Tensor self, Scalar other, *, Tensor(a!) out) -> Tensor(a!)
  device_check: NoCheck   # TensorIterator
  variants: function
  dispatch:
    CompositeExplicitAutograd: bitwise_left_shift_out

- func: bitwise_left_shift.Scalar_Tensor(Scalar self, Tensor other) -> Tensor
  device_check: NoCheck   # TensorIterator
  variants: function
  dispatch:
    CompositeExplicitAutograd: bitwise_left_shift

- func: __rshift__.Scalar(Tensor self, Scalar other) -> Tensor
  device_check: NoCheck   # TensorIterator
  variants: method, function
  dispatch:
    CPU, CUDA: __rshift__

- func: __rshift__.Tensor(Tensor self, Tensor other) -> Tensor
  device_check: NoCheck   # TensorIterator
  variants: method, function
  dispatch:
    CPU, CUDA: __rshift__

- func: __irshift__.Scalar(Tensor(a!) self, Scalar other) -> Tensor(a!)
  device_check: NoCheck   # TensorIterator
  variants: method
  dispatch:
    CPU, CUDA: __irshift__
  autogen: __rshift__.Scalar_out

- func: __irshift__.Tensor(Tensor(a!) self, Tensor other) -> Tensor(a!)
  device_check: NoCheck   # TensorIterator
  variants: method
  dispatch:
    CPU, CUDA: __irshift__
  autogen: __rshift__.Tensor_out

- func: bitwise_right_shift.Tensor(Tensor self, Tensor other) -> Tensor
  device_check: NoCheck   # TensorIterator
  variants: function, method
  structured_delegate: bitwise_right_shift.Tensor_out

- func: bitwise_right_shift_.Tensor(Tensor(a!) self, Tensor other) -> Tensor(a!)
  device_check: NoCheck   # TensorIterator
  variants: method
  structured_delegate: bitwise_right_shift.Tensor_out

- func: bitwise_right_shift.Tensor_out(Tensor self, Tensor other, *, Tensor(a!) out) -> Tensor(a!)
  device_check: NoCheck   # TensorIterator
  structured: True
  structured_inherits: TensorIteratorBase
  dispatch:
    CPU, CUDA: bitwise_right_shift_out

- func: bitwise_right_shift.Tensor_Scalar(Tensor self, Scalar other) -> Tensor
  device_check: NoCheck   # TensorIterator
  variants: method, function
  dispatch:
    CompositeExplicitAutograd: bitwise_right_shift

- func: bitwise_right_shift_.Tensor_Scalar(Tensor(a!) self, Scalar other) -> Tensor(a!)
  device_check: NoCheck   # TensorIterator
  variants: method
  dispatch:
    CompositeExplicitAutograd: bitwise_right_shift_

- func: bitwise_right_shift.Tensor_Scalar_out(Tensor self, Scalar other, *, Tensor(a!) out) -> Tensor(a!)
  device_check: NoCheck   # TensorIterator
  variants: function
  dispatch:
    CompositeExplicitAutograd: bitwise_right_shift_out

- func: bitwise_right_shift.Scalar_Tensor(Scalar self, Tensor other) -> Tensor
  device_check: NoCheck   # TensorIterator
  variants: function
  dispatch:
    CompositeExplicitAutograd: bitwise_right_shift

- func: tril_(Tensor(a!) self, int diagonal=0) -> Tensor(a!)
  structured_delegate: tril.out
  variants: method

- func: triu_(Tensor(a!) self, int diagonal=0) -> Tensor(a!)
  structured_delegate: triu.out
  variants: method

- func: digamma_(Tensor(a!) self) -> Tensor(a!)
  device_check: NoCheck   # TensorIterator
  structured_delegate: digamma.out
  variants: method

- func: lerp_.Scalar(Tensor(a!) self, Tensor end, Scalar weight) -> Tensor(a!)
  device_check: NoCheck   # TensorIterator
  variants: method
  structured_delegate: lerp.Scalar_out

- func: lerp_.Tensor(Tensor(a!) self, Tensor end, Tensor weight) -> Tensor(a!)
  device_check: NoCheck   # TensorIterator
  variants: method
  structured_delegate: lerp.Tensor_out

- func: addbmm_(Tensor(a!) self, Tensor batch1, Tensor batch2, *, Scalar beta=1, Scalar alpha=1) -> Tensor(a!)
  variants: method
  dispatch:
    CPU, CUDA: addbmm_
    MPS: addbmm_mps_

- func: addbmm.out(Tensor self, Tensor batch1, Tensor batch2, *, Scalar beta=1, Scalar alpha=1, Tensor(a!) out) -> Tensor(a!)
  dispatch:
    CPU, CUDA: addbmm_out
    MPS: addbmm_out_mps

- func: addbmm(Tensor self, Tensor batch1, Tensor batch2, *, Scalar beta=1, Scalar alpha=1) -> Tensor
  variants: method, function
  dispatch:
    CPU, CUDA: addbmm
    MPS: addbmm_mps

- func: random_.from(Tensor(a!) self, int from, int? to, *, Generator? generator=None) -> Tensor(a!)
  device_check: NoCheck   # TensorIterator
  variants: method
  dispatch:
    CPU, CUDA: random_
    Meta: random_meta_
    MPS: random_mps_
  autogen: random.from_functional, random.from_out

- func: random_.to(Tensor(a!) self, int to, *, Generator? generator=None) -> Tensor(a!)
  device_check: NoCheck   # TensorIterator
  variants: method
  dispatch:
    CPU, CUDA: random_
    Meta: random_meta_
    MPS: random_mps_
  autogen: random.to_functional, random.to_out

- func: random_(Tensor(a!) self, *, Generator? generator=None) -> Tensor(a!)
  device_check: NoCheck   # TensorIterator
  variants: method
  dispatch:
    CPU, CUDA: random_
    Meta: random_meta_
  autogen: random.functional, random.out

- func: uniform_(Tensor(a!) self, float from=0, float to=1, *, Generator? generator=None) -> Tensor(a!)
  device_check: NoCheck   # TensorIterator
  variants: method
  dispatch:
    CPU, CUDA: uniform_
    MPS: uniform_mps_
    Meta: uniform_meta_
  autogen: uniform.functional, uniform.out

- func: cauchy_(Tensor(a!) self, float median=0, float sigma=1, *, Generator? generator=None) -> Tensor(a!)
  device_check: NoCheck   # TensorIterator
  variants: method
  dispatch:
    CPU, CUDA: cauchy_
  autogen: cauchy.functional, cauchy.out

- func: log_normal_(Tensor(a!) self, float mean=1, float std=2, *, Generator? generator=None) -> Tensor(a!)
  device_check: NoCheck   # TensorIterator
  variants: method
  dispatch:
    CPU, CUDA: log_normal_
  autogen: log_normal.functional, log_normal.out

- func: exponential_(Tensor(a!) self, float lambd=1, *, Generator? generator=None) -> Tensor(a!)
  device_check: NoCheck   # TensorIterator
  variants: method
  dispatch:
    CPU, CUDA: exponential_
    MPS: exponential_mps_
  autogen: exponential.functional, exponential.out

- func: geometric_(Tensor(a!) self, float p, *, Generator? generator=None) -> Tensor(a!)
  device_check: NoCheck   # TensorIterator
  variants: method
  dispatch:
    CPU, CUDA: geometric_

# wrappers for TH functions
  autogen: geometric.functional, geometric.out

- func: diag.out(Tensor self, int diagonal=0, *, Tensor(a!) out) -> Tensor(a!)
  dispatch:
    CPU: diag_cpu_out
    CUDA: diag_cuda_out
    MPS: diag_mps_out

- func: diag(Tensor self, int diagonal=0) -> Tensor
  variants: method, function
  dispatch:
    CompositeExplicitAutograd: diag

- func: diag_backward(Tensor grad, int[] input_sizes, int diagonal) -> Tensor
  variants: function
  device_check: NoCheck
  device_guard: False

- func: cross.out(Tensor self, Tensor other, int? dim=None, *, Tensor(a!) out) -> Tensor(a!)

- func: cross(Tensor self, Tensor other, int? dim=None) -> Tensor
  variants: method, function

- func: triu.out(Tensor self, int diagonal=0, *, Tensor(a!) out) -> Tensor(a!)
  structured: True
  dispatch:
    CPU: triu_cpu
    CUDA: triu_cuda
    MPS: triu_mps_out

- func: triu(Tensor self, int diagonal=0) -> Tensor
  structured_delegate: triu.out
  variants: method, function

- func: tril.out(Tensor self, int diagonal=0, *, Tensor(a!) out) -> Tensor(a!)
  structured: True
  dispatch:
    CPU: tril_cpu
    CUDA: tril_cuda
    MPS: tril_mps_out

- func: tril(Tensor self, int diagonal=0) -> Tensor
  structured_delegate: tril.out
  variants: method, function

- func: tril_indices(int row, int col, int offset=0, *, ScalarType? dtype=long, Layout? layout=None, Device? device=None, bool? pin_memory=None) -> Tensor
  dispatch:
    CPU: tril_indices_cpu
    CUDA: tril_indices_cuda

- func: triu_indices(int row, int col, int offset=0, *, ScalarType? dtype=long, Layout? layout=None, Device? device=None, bool? pin_memory=None) -> Tensor
  dispatch:
    CPU: triu_indices_cpu
    CUDA: triu_indices_cuda

- func: trace(Tensor self) -> Tensor
  variants: method, function
  dispatch:
    CPU: trace_cpu
    CUDA: trace_cuda

- func: trace_backward(Tensor grad, int[] sizes) -> Tensor
  variants: function
  device_check: NoCheck
  device_guard: False

- func: ne.Scalar_out(Tensor self, Scalar other, *, Tensor(a!) out) -> Tensor(a!)
  structured: True
  structured_inherits: TensorIteratorBase
  device_check: NoCheck   # TensorIterator
  dispatch:
    CPU, CUDA: ne_Scalar_out
    MPS: ne_scalar_out_mps
    QuantizedCPU: ne_out_quantized_cpu

- func: ne.Scalar(Tensor self, Scalar other) -> Tensor
  structured_delegate: ne.Scalar_out
  device_check: NoCheck   # TensorIterator
  variants: method, function
  dispatch:
    QuantizedCPU: ne_quantized_cpu

- func: ne.Tensor_out(Tensor self, Tensor other, *, Tensor(a!) out) -> Tensor(a!)
  structured: True
  structured_inherits: TensorIteratorBase
  device_check: NoCheck   # TensorIterator
  dispatch:
    CPU, CUDA: ne_Tensor_out
    MPS: ne_tensor_out_mps
    QuantizedCPU: ne_out_quantized_cpu

- func: ne.Tensor(Tensor self, Tensor other) -> Tensor
  structured_delegate: ne.Tensor_out
  device_check: NoCheck   # TensorIterator
  variants: method, function
  dispatch:
    QuantizedCPU: ne_quantized_cpu

- func: ne_.Scalar(Tensor(a!) self, Scalar other) -> Tensor(a!)
  structured_delegate: ne.Scalar_out
  device_check: NoCheck   # TensorIterator
  variants: method

- func: ne_.Tensor(Tensor(a!) self, Tensor other) -> Tensor(a!)
  structured_delegate: ne.Tensor_out
  device_check: NoCheck   # TensorIterator
  variants: method

# not_equal, alias for torch.ne
- func: not_equal.Scalar_out(Tensor self, Scalar other, *, Tensor(a!) out) -> Tensor(a!)

- func: not_equal.Scalar(Tensor self, Scalar other) -> Tensor
  variants: method, function

- func: not_equal.Tensor_out(Tensor self, Tensor other, *, Tensor(a!) out) -> Tensor(a!)

- func: not_equal.Tensor(Tensor self, Tensor other) -> Tensor
  variants: method, function

- func: not_equal_.Scalar(Tensor(a!) self, Scalar other) -> Tensor(a!)
  variants: method

- func: not_equal_.Tensor(Tensor(a!) self, Tensor other) -> Tensor(a!)
  variants: method

- func: eq.Scalar_out(Tensor self, Scalar other, *, Tensor(a!) out) -> Tensor(a!)
  structured: True
  structured_inherits: TensorIteratorBase
  device_check: NoCheck   # TensorIterator
  dispatch:
    CPU, CUDA: eq_Scalar_out
    MPS: eq_scalar_out_mps
    QuantizedCPU: eq_out_quantized_cpu

- func: eq.Scalar(Tensor self, Scalar other) -> Tensor
  structured_delegate: eq.Scalar_out
  device_check: NoCheck   # TensorIterator
  variants: method, function
  dispatch:
    QuantizedCPU: eq_quantized_cpu

- func: eq.Tensor_out(Tensor self, Tensor other, *, Tensor(a!) out) -> Tensor(a!)
  structured: True
  structured_inherits: TensorIteratorBase
  device_check: NoCheck   # TensorIterator
  dispatch:
    CPU, CUDA: eq_Tensor_out
    MPS: eq_tensor_out_mps
    QuantizedCPU: eq_out_quantized_cpu

- func: eq.Tensor(Tensor self, Tensor other) -> Tensor
  structured_delegate: eq.Tensor_out
  device_check: NoCheck   # TensorIterator
  variants: method, function
  dispatch:
    QuantizedCPU: eq_quantized_cpu

- func: ge.Scalar_out(Tensor self, Scalar other, *, Tensor(a!) out) -> Tensor(a!)
  structured: True
  structured_inherits: TensorIteratorBase
  device_check: NoCheck   # TensorIterator
  dispatch:
    CPU, CUDA: ge_Scalar_out
    MPS: ge_scalar_out_mps
    QuantizedCPU: ge_out_quantized_cpu

- func: ge.Scalar(Tensor self, Scalar other) -> Tensor
  structured_delegate: ge.Scalar_out
  device_check: NoCheck   # TensorIterator
  variants: method, function
  dispatch:
    QuantizedCPU: ge_quantized_cpu

- func: ge.Tensor_out(Tensor self, Tensor other, *, Tensor(a!) out) -> Tensor(a!)
  structured: True
  structured_inherits: TensorIteratorBase
  device_check: NoCheck   # TensorIterator
  dispatch:
    CPU, CUDA: ge_Tensor_out
    MPS: ge_tensor_out_mps
    QuantizedCPU: ge_out_quantized_cpu

- func: ge.Tensor(Tensor self, Tensor other) -> Tensor
  structured_delegate: ge.Tensor_out
  device_check: NoCheck   # TensorIterator
  variants: method, function
  dispatch:
    QuantizedCPU: ge_quantized_cpu

- func: ge_.Scalar(Tensor(a!) self, Scalar other) -> Tensor(a!)
  structured_delegate: ge.Scalar_out
  device_check: NoCheck   # TensorIterator
  variants: method

- func: ge_.Tensor(Tensor(a!) self, Tensor other) -> Tensor(a!)
  structured_delegate: ge.Tensor_out
  device_check: NoCheck   # TensorIterator
  variants: method

# greater_equal, alias for torch.ge
- func: greater_equal.Scalar_out(Tensor self, Scalar other, *, Tensor(a!) out) -> Tensor(a!)

- func: greater_equal.Scalar(Tensor self, Scalar other) -> Tensor
  variants: method, function

- func: greater_equal.Tensor_out(Tensor self, Tensor other, *, Tensor(a!) out) -> Tensor(a!)

- func: greater_equal.Tensor(Tensor self, Tensor other) -> Tensor
  variants: method, function

- func: greater_equal_.Scalar(Tensor(a!) self, Scalar other) -> Tensor(a!)
  variants: method

- func: greater_equal_.Tensor(Tensor(a!) self, Tensor other) -> Tensor(a!)
  variants: method

- func: le.Scalar_out(Tensor self, Scalar other, *, Tensor(a!) out) -> Tensor(a!)
  structured: True
  structured_inherits: TensorIteratorBase
  device_check: NoCheck   # TensorIterator
  dispatch:
    CPU, CUDA: le_Scalar_out
    MPS: le_scalar_out_mps
    QuantizedCPU: le_out_quantized_cpu

- func: le.Scalar(Tensor self, Scalar other) -> Tensor
  structured_delegate: le.Scalar_out
  device_check: NoCheck   # TensorIterator
  variants: method, function
  dispatch:
    QuantizedCPU: le_quantized_cpu

- func: le.Tensor_out(Tensor self, Tensor other, *, Tensor(a!) out) -> Tensor(a!)
  structured: True
  structured_inherits: TensorIteratorBase
  device_check: NoCheck   # TensorIterator
  dispatch:
    CPU, CUDA: le_Tensor_out
    MPS: le_tensor_out_mps
    QuantizedCPU: le_out_quantized_cpu

- func: le.Tensor(Tensor self, Tensor other) -> Tensor
  structured_delegate: le.Tensor_out
  device_check: NoCheck   # TensorIterator
  variants: method, function
  dispatch:
    QuantizedCPU: le_quantized_cpu

- func: le_.Scalar(Tensor(a!) self, Scalar other) -> Tensor(a!)
  structured_delegate: le.Scalar_out
  device_check: NoCheck   # TensorIterator
  variants: method

- func: le_.Tensor(Tensor(a!) self, Tensor other) -> Tensor(a!)
  structured_delegate: le.Tensor_out
  device_check: NoCheck   # TensorIterator
  variants: method

# less_equal, alias for torch.le
- func: less_equal.Scalar_out(Tensor self, Scalar other, *, Tensor(a!) out) -> Tensor(a!)

- func: less_equal.Scalar(Tensor self, Scalar other) -> Tensor
  variants: method, function

- func: less_equal.Tensor_out(Tensor self, Tensor other, *, Tensor(a!) out) -> Tensor(a!)

- func: less_equal.Tensor(Tensor self, Tensor other) -> Tensor
  variants: method, function

- func: less_equal_.Scalar(Tensor(a!) self, Scalar other) -> Tensor(a!)
  variants: method

- func: less_equal_.Tensor(Tensor(a!) self, Tensor other) -> Tensor(a!)
  variants: method

- func: gt.Scalar_out(Tensor self, Scalar other, *, Tensor(a!) out) -> Tensor(a!)
  structured: True
  structured_inherits: TensorIteratorBase
  device_check: NoCheck   # TensorIterator
  dispatch:
    CPU, CUDA: gt_Scalar_out
    MPS: gt_scalar_out_mps
    QuantizedCPU: gt_out_quantized_cpu

- func: gt.Scalar(Tensor self, Scalar other) -> Tensor
  structured_delegate: gt.Scalar_out
  device_check: NoCheck   # TensorIterator
  variants: method, function
  dispatch:
    QuantizedCPU: gt_quantized_cpu

- func: gt.Tensor_out(Tensor self, Tensor other, *, Tensor(a!) out) -> Tensor(a!)
  structured: True
  structured_inherits: TensorIteratorBase
  device_check: NoCheck   # TensorIterator
  dispatch:
    CPU, CUDA: gt_Tensor_out
    MPS: gt_tensor_out_mps
    QuantizedCPU: gt_out_quantized_cpu

- func: gt.Tensor(Tensor self, Tensor other) -> Tensor
  structured_delegate: gt.Tensor_out
  device_check: NoCheck   # TensorIterator
  variants: method, function
  dispatch:
    QuantizedCPU: gt_quantized_cpu

- func: gt_.Scalar(Tensor(a!) self, Scalar other) -> Tensor(a!)
  structured_delegate: gt.Scalar_out
  device_check: NoCheck   # TensorIterator
  variants: method

- func: gt_.Tensor(Tensor(a!) self, Tensor other) -> Tensor(a!)
  structured_delegate: gt.Tensor_out
  device_check: NoCheck   # TensorIterator
  variants: method

#  greater, alias for torch.gt
- func: greater.Scalar_out(Tensor self, Scalar other, *, Tensor(a!) out) -> Tensor(a!)

- func: greater.Scalar(Tensor self, Scalar other) -> Tensor
  variants: method, function

- func: greater.Tensor_out(Tensor self, Tensor other, *, Tensor(a!) out) -> Tensor(a!)

- func: greater.Tensor(Tensor self, Tensor other) -> Tensor
  variants: method, function

- func: greater_.Scalar(Tensor(a!) self, Scalar other) -> Tensor(a!)
  variants: method

- func: greater_.Tensor(Tensor(a!) self, Tensor other) -> Tensor(a!)
  variants: method

- func: lt.Scalar_out(Tensor self, Scalar other, *, Tensor(a!) out) -> Tensor(a!)
  structured: True
  structured_inherits: TensorIteratorBase
  device_check: NoCheck   # TensorIterator
  dispatch:
    CPU, CUDA: lt_Scalar_out
    MPS: lt_scalar_out_mps
    QuantizedCPU: lt_out_quantized_cpu

- func: lt.Scalar(Tensor self, Scalar other) -> Tensor
  structured_delegate: lt.Scalar_out
  device_check: NoCheck   # TensorIterator
  variants: method, function
  dispatch:
    QuantizedCPU: lt_quantized_cpu

- func: lt.Tensor_out(Tensor self, Tensor other, *, Tensor(a!) out) -> Tensor(a!)
  structured: True
  structured_inherits: TensorIteratorBase
  device_check: NoCheck   # TensorIterator
  dispatch:
    CPU, CUDA: lt_Tensor_out
    MPS: lt_tensor_out_mps
    QuantizedCPU: lt_out_quantized_cpu

- func: lt.Tensor(Tensor self, Tensor other) -> Tensor
  structured_delegate: lt.Tensor_out
  device_check: NoCheck   # TensorIterator
  variants: method, function
  dispatch:
    QuantizedCPU: lt_quantized_cpu

- func: lt_.Scalar(Tensor(a!) self, Scalar other) -> Tensor(a!)
  structured_delegate: lt.Scalar_out
  device_check: NoCheck   # TensorIterator
  variants: method

- func: lt_.Tensor(Tensor(a!) self, Tensor other) -> Tensor(a!)
  structured_delegate: lt.Tensor_out
  device_check: NoCheck   # TensorIterator
  variants: method

#  less, alias for torch.lt
- func: less.Scalar_out(Tensor self, Scalar other, *, Tensor(a!) out) -> Tensor(a!)

- func: less.Scalar(Tensor self, Scalar other) -> Tensor
  variants: method, function

- func: less.Tensor_out(Tensor self, Tensor other, *, Tensor(a!) out) -> Tensor(a!)

- func: less.Tensor(Tensor self, Tensor other) -> Tensor
  variants: method, function

- func: less_.Scalar(Tensor(a!) self, Scalar other) -> Tensor(a!)
  variants: method

- func: less_.Tensor(Tensor(a!) self, Tensor other) -> Tensor(a!)
  variants: method

- func: take.out(Tensor self, Tensor index, *, Tensor(a!) out) -> Tensor(a!)
  dispatch:
    CPU, CUDA: take_out

- func: take(Tensor self, Tensor index) -> Tensor
  variants: method, function
  dispatch:
    CPU, CUDA: take

- func: take_along_dim.out(Tensor self, Tensor indices, int? dim=None, *, Tensor(a!) out) -> Tensor(a!)

- func: take_along_dim(Tensor self, Tensor indices, int? dim=None) -> Tensor
  variants: method, function

- func: index_select.out(Tensor self, int dim, Tensor index, *, Tensor(a!) out) -> Tensor(a!)
  dispatch:
    CPU, QuantizedCPU: index_select_out_cpu_
    CUDA, QuantizedCUDA: index_select_out_cuda
    MPS: index_select_out_mps

- func: index_select(Tensor self, int dim, Tensor index) -> Tensor
  variants: method, function
  dispatch:
    CPU: index_select_cpu_
    QuantizedCPU: index_select_quantized_cpu_
    CUDA: index_select_cuda
    QuantizedCUDA: index_select_quantized_cuda
    SparseCPU: index_select_sparse_cpu
    SparseCUDA: index_select_sparse_cuda
    MPS: index_select_mps

- func: index_select.dimname_out(Tensor self, Dimname dim, Tensor index, *, Tensor(a!) out) -> Tensor(a!)

- func: index_select.dimname(Tensor self, Dimname dim, Tensor index) -> Tensor
  variants: method, function

- func: index_select_backward(Tensor grad, int[] self_sizes, int dim, Tensor index) -> Tensor
  variants: function
  device_check: NoCheck
  device_guard: False

- func: masked_select.out(Tensor self, Tensor mask, *, Tensor(a!) out) -> Tensor(a!)
  dispatch:
    CPU: masked_select_out_cpu
    CUDA: masked_select_out_cuda
  tags: dynamic_output_shape

- func: masked_select(Tensor self, Tensor mask) -> Tensor
  variants: method, function
  dispatch:
    CPU: masked_select_cpu
    CUDA: masked_select_cuda
  tags: dynamic_output_shape

- func: masked_select_backward(Tensor grad, Tensor input, Tensor mask) -> Tensor
  variants: function
  device_check: NoCheck
  device_guard: False

- func: nonzero.out(Tensor self, *, Tensor(a!) out) -> Tensor(a!)
  dispatch:
    CPU: nonzero_out_cpu
    CUDA: nonzero_out_cuda
  tags: dynamic_output_shape

- func: nonzero(Tensor self) -> Tensor
  variants: method, function
  dispatch:
    CPU: nonzero_cpu
    CUDA: nonzero_cuda
  tags: dynamic_output_shape

- func: nonzero_numpy(Tensor self) -> Tensor[]
  variants: method, function

- func: argwhere(Tensor self) -> Tensor
  variants: method, function
  tags: dynamic_output_shape

- func: gather.out(Tensor self, int dim, Tensor index, *, bool sparse_grad=False, Tensor(a!) out) -> Tensor(a!)
  structured: True
  dispatch:
    CPU, CUDA: gather_out
    MPS: gather_out_mps

- func: gather(Tensor self, int dim, Tensor index, *, bool sparse_grad=False) -> Tensor
  variants: method, function
  structured_delegate: gather.out

- func: gather_backward(Tensor grad, Tensor self, int dim, Tensor index, bool sparse_grad) -> Tensor
  variants: function
  device_check: NoCheck
  device_guard: False

- func: gather.dimname_out(Tensor self, Dimname dim, Tensor index, *, bool sparse_grad=False, Tensor(a!) out) -> Tensor(a!)

- func: gather.dimname(Tensor self, Dimname dim, Tensor index, *, bool sparse_grad=False) -> Tensor
  variants: method, function

- func: _gather_sparse_backward(Tensor self, int dim, Tensor index, Tensor grad) -> Tensor

- func: addcmul.out(Tensor self, Tensor tensor1, Tensor tensor2, *, Scalar value=1, Tensor(a!) out) -> Tensor(a!)
  structured: True
  structured_inherits: TensorIteratorBase
  device_check: NoCheck   # TensorIterator
  dispatch:
    CPU, CUDA: addcmul_out
    MPS: addcmul_out_mps

- func: addcmul(Tensor self, Tensor tensor1, Tensor tensor2, *, Scalar value=1) -> Tensor
  structured_delegate: addcmul.out
  device_check: NoCheck   # TensorIterator
  variants: method, function

- func: addcmul_(Tensor(a!) self, Tensor tensor1, Tensor tensor2, *, Scalar value=1) -> Tensor(a!)
  structured_delegate: addcmul.out
  device_check: NoCheck   # TensorIterator
  variants: method

- func: addcdiv.out(Tensor self, Tensor tensor1, Tensor tensor2, *, Scalar value=1, Tensor(a!) out) -> Tensor(a!)
  structured: True
  structured_inherits: TensorIteratorBase
  device_check: NoCheck   # TensorIterator
  dispatch:
    CPU, CUDA: addcdiv_out
    MPS: addcdiv_out_mps

- func: addcdiv(Tensor self, Tensor tensor1, Tensor tensor2, *, Scalar value=1) -> Tensor
  structured_delegate: addcdiv.out
  device_check: NoCheck   # TensorIterator
  variants: method, function

- func: addcdiv_(Tensor(a!) self, Tensor tensor1, Tensor tensor2, *, Scalar value=1) -> Tensor(a!)
  structured_delegate: addcdiv.out
  device_check: NoCheck   # TensorIterator
  variants: method

- func: cross_entropy_loss(Tensor self, Tensor target, Tensor? weight=None, int reduction=Mean, int ignore_index=-100, float label_smoothing=0.0) -> Tensor
  python_module: nn

- func: lstsq.X(Tensor self, Tensor A, *, Tensor(a!) X, Tensor(b!) qr) -> (Tensor(a!) solution, Tensor(b!) QR)
  dispatch:
    CPU: legacy_lstsq_out
    CUDA: legacy_lstsq_out_cuda

- func: lstsq(Tensor self, Tensor A) -> (Tensor solution, Tensor QR)
  variants: method, function
  dispatch:
    CPU: legacy_lstsq
    CUDA: legacy_lstsq_cuda

- func: triangular_solve.X(Tensor self, Tensor A, bool upper=True, bool transpose=False, bool unitriangular=False, *, Tensor(a!) X, Tensor(b!) M) -> (Tensor(a!) solution, Tensor(b!) cloned_coefficient)
  structured: True
  dispatch:
    CPU, CUDA: triangular_solve_out
    SparseCsrCPU: triangular_solve_out_sparse_csr_cpu
    SparseCsrCUDA: triangular_solve_out_sparse_csr_cuda

- func: triangular_solve(Tensor self, Tensor A, bool upper=True, bool transpose=False, bool unitriangular=False) -> (Tensor solution, Tensor cloned_coefficient)
  structured_delegate: triangular_solve.X
  variants: method, function

- func: _linalg_check_errors(Tensor info, str api_name, *, bool is_matrix) -> ()
  dispatch:
    CompositeExplicitAutograd: _linalg_check_errors

- func: linalg_solve_triangular.out(Tensor self, Tensor B, *, bool upper, bool left=True, bool unitriangular=False, Tensor(a!) out) -> Tensor(a!)
  python_module: linalg
  dispatch:
    CPU, CUDA: linalg_solve_triangular_out

- func: linalg_solve_triangular(Tensor self, Tensor B, *, bool upper, bool left=True, bool unitriangular=False) -> Tensor
  python_module: linalg
  variants: function
  dispatch:
    CPU, CUDA: linalg_solve_triangular

- func: linalg_vander(Tensor x, *, int? N=None) -> Tensor
  python_module: linalg

- func: symeig.e(Tensor self, bool eigenvectors=False, bool upper=True, *, Tensor(a!) e, Tensor(b!) V) -> (Tensor(a!) eigenvalues, Tensor(b!) eigenvectors)
  dispatch:
    CompositeExplicitAutograd: symeig_out

- func: symeig(Tensor self, bool eigenvectors=False, bool upper=True) -> (Tensor eigenvalues, Tensor eigenvectors)
  variants: method, function
  dispatch:
    CompositeExplicitAutograd: symeig

- func: _symeig_helper(Tensor self, bool eigenvectors, bool upper) -> (Tensor, Tensor)
  variants: function
  dispatch:
    CPU: _symeig_helper_cpu
    CUDA: _symeig_helper_cuda

- func: eig.e(Tensor self, bool eigenvectors=False, *, Tensor(a!) e, Tensor(b!) v) -> (Tensor(a!) eigenvalues, Tensor(b!) eigenvectors)
  dispatch:
    CompositeExplicitAutograd: eig_out

- func: eig(Tensor self, bool eigenvectors=False) -> (Tensor eigenvalues, Tensor eigenvectors)
  variants: method, function
  dispatch:
    CompositeExplicitAutograd: eig

- func: svd.U(Tensor self, bool some=True, bool compute_uv=True, *, Tensor(a!) U, Tensor(b!) S, Tensor(c!) V) -> (Tensor(a!) U, Tensor(b!) S, Tensor(c!) V)

- func: svd(Tensor self, bool some=True, bool compute_uv=True) -> (Tensor U, Tensor S, Tensor V)
  variants: method, function

# swapaxes, alias for transpose
- func: swapaxes(Tensor(a) self, int axis0, int axis1) -> Tensor(a)
  variants: function, method
  device_check: NoCheck
  device_guard: False

- func: swapaxes_(Tensor(a!) self, int axis0, int axis1) -> Tensor(a!)
  variants: method
  device_check: NoCheck
  device_guard: False
  tags: inplace_view

# swapdims, alias for transpose
- func: swapdims(Tensor(a) self, int dim0, int dim1) -> Tensor(a)
  variants: function, method
  device_check: NoCheck
  device_guard: False

- func: swapdims_(Tensor(a!) self, int dim0, int dim1) -> Tensor(a!)
  variants: method
  device_check: NoCheck
  device_guard: False
  tags: inplace_view

- func: cholesky.out(Tensor self, bool upper=False, *, Tensor(a!) out) -> Tensor(a!)
  dispatch:
    CPU, CUDA: cholesky_out

- func: cholesky(Tensor self, bool upper=False) -> Tensor
  variants: method, function
  dispatch:
    CPU, CUDA: cholesky

- func: cholesky_solve.out(Tensor self, Tensor input2, bool upper=False, *, Tensor(a!) out) -> Tensor(a!)
  dispatch:
    CompositeExplicitAutograd: cholesky_solve_out

- func: cholesky_solve(Tensor self, Tensor input2, bool upper=False) -> Tensor
  variants: method, function
  dispatch:
    CompositeExplicitAutograd: cholesky_solve

- func: _cholesky_solve_helper(Tensor self, Tensor A, bool upper) -> Tensor
  variants: function
  dispatch:
    CPU: _cholesky_solve_helper_cpu
    CUDA: _cholesky_solve_helper_cuda

- func: cholesky_inverse(Tensor self, bool upper=False) -> Tensor
  variants: method, function
  dispatch:
    CPU, CUDA: cholesky_inverse

- func: cholesky_inverse.out(Tensor self, bool upper=False, *, Tensor(a!) out) -> Tensor(a!)
  dispatch:
    CPU, CUDA: cholesky_inverse_out

- func: qr.Q(Tensor self, bool some=True, *, Tensor(a!) Q, Tensor(b!) R) -> (Tensor(a!) Q, Tensor(b!) R)

- func: qr(Tensor self, bool some=True) -> (Tensor Q, Tensor R)
  variants: method, function

- func: geqrf.a(Tensor self, *, Tensor(a!) a, Tensor(b!) tau) -> (Tensor(a!) a, Tensor(b!) tau)
  dispatch:
    CPU, CUDA: geqrf_out

- func: geqrf(Tensor self) -> (Tensor a, Tensor tau)
  variants: method, function
  dispatch:
    CPU, CUDA: geqrf

# orgqr, alias for linalg_householder_product
- func: orgqr(Tensor self, Tensor input2) -> Tensor
  variants: method, function

- func: orgqr.out(Tensor self, Tensor input2, *, Tensor(a!) out) -> Tensor(a!)

- func: ormqr.out(Tensor self, Tensor input2, Tensor input3, bool left=True, bool transpose=False, *, Tensor(a!) out) -> Tensor(a!)
  dispatch:
    CPU, CUDA: ormqr_out

- func: ormqr(Tensor self, Tensor input2, Tensor input3, bool left=True, bool transpose=False) -> Tensor
  variants: method, function
  dispatch:
    CPU, CUDA: ormqr

- func: _lu_with_info(Tensor self, bool pivot=True, bool check_errors=True) -> (Tensor LU, Tensor pivots, Tensor info)
  variants: function

- func: lu_solve.out(Tensor self, Tensor LU_data, Tensor LU_pivots, *, Tensor(a!) out) -> Tensor(a!)

- func: lu_solve(Tensor self, Tensor LU_data, Tensor LU_pivots) -> Tensor
  variants: method, function

# lu_unpack
- func: lu_unpack(Tensor LU_data, Tensor LU_pivots, bool unpack_data=True, bool unpack_pivots=True) -> (Tensor P, Tensor L, Tensor U)
  structured_delegate: lu_unpack.out
  variants: function

- func: lu_unpack.out(Tensor LU_data, Tensor LU_pivots, bool unpack_data=True, bool unpack_pivots=True, *, Tensor(a!) P, Tensor(b!) L, Tensor(c!) U) -> (Tensor(a!) P, Tensor(b!) L, Tensor(c!) U)
  variants: function
  structured: True
  dispatch:
    CPU, CUDA: lu_unpack_out

# TODO: remove dispatch section when porting TH CUDA to ATen
- func: multinomial.out(Tensor self, int num_samples, bool replacement=False, *, Generator? generator=None, Tensor(a!) out) -> Tensor(a!)
  dispatch:
    CPU, CUDA: multinomial_out

- func: multinomial(Tensor self, int num_samples, bool replacement=False, *, Generator? generator=None) -> Tensor
  variants: method, function
  dispatch:
    CPU, CUDA: multinomial

- func: lgamma.out(Tensor self, *, Tensor(a!) out) -> Tensor(a!)
  device_check: NoCheck   # TensorIterator
  structured: True
  structured_inherits: TensorIteratorBase
  dispatch:
    CPU, CUDA: lgamma_out

- func: lgamma_(Tensor(a!) self) -> Tensor(a!)
  device_check: NoCheck   # TensorIterator
  structured_delegate: lgamma.out
  variants: method

- func: lgamma(Tensor self) -> Tensor
  device_check: NoCheck   # TensorIterator
  structured_delegate: lgamma.out
  variants: method, function

- func: digamma.out(Tensor self, *, Tensor(a!) out) -> Tensor(a!)
  device_check: NoCheck   # TensorIterator
  structured: True
  structured_inherits: TensorIteratorBase
  dispatch:
    CPU, CUDA: digamma_out

- func: digamma(Tensor self) -> Tensor
  device_check: NoCheck   # TensorIterator
  structured_delegate: digamma.out
  variants: method, function

- func: polygamma.out(int n, Tensor self, *, Tensor(a!) out) -> Tensor(a!)
  device_check: NoCheck   # TensorIterator
  structured: True
  structured_inherits: TensorIteratorBase
  dispatch:
    CPU, CUDA: polygamma_out

- func: polygamma(int n, Tensor self) -> Tensor
  device_check: NoCheck   # TensorIterator
  structured_delegate: polygamma.out
  variants: method, function

- func: polygamma_(Tensor(a!) self, int n) -> Tensor(a!)
  device_check: NoCheck   # TensorIterator
  variants: method
  dispatch:
    CompositeExplicitAutograd: polygamma_

- func: erfinv(Tensor self) -> Tensor
  device_check: NoCheck   # TensorIterator
  structured_delegate: erfinv.out
  variants: method, function
  dispatch:
    SparseCPU, SparseCUDA: erfinv_sparse
    SparseCsrCPU, SparseCsrCUDA: erfinv_sparse_csr

- func: erfinv_(Tensor(a!) self) -> Tensor(a!)
  device_check: NoCheck   # TensorIterator
  structured_delegate: erfinv.out
  variants: method
  dispatch:
    SparseCPU, SparseCUDA: erfinv_sparse_
    SparseCsrCPU, SparseCsrCUDA: erfinv_sparse_csr_

- func: erfinv.out(Tensor self, *, Tensor(a!) out) -> Tensor(a!)
  device_check: NoCheck   # TensorIterator
  structured: True
  structured_inherits: TensorIteratorBase
  dispatch:
    CPU, CUDA: erfinv_out
    SparseCPU, SparseCUDA: erfinv_sparse_out
    SparseCsrCPU, SparseCsrCUDA: erfinv_sparse_csr_out

- func: i0(Tensor self) -> Tensor
  structured_delegate: i0.out
  variants: function, method

- func: i0_(Tensor(a!) self) -> Tensor(a!)
  structured_delegate: i0.out
  variants: function, method

- func: i0.out(Tensor self, *, Tensor(a!) out) -> Tensor(a!)
  structured: True
  structured_inherits: TensorIteratorBase
  dispatch:
    CPU, CUDA: i0_out

- func: sign(Tensor self) -> Tensor
  device_check: NoCheck   # TensorIterator
  structured_delegate: sign.out
  variants: function, method
  dispatch:
    SparseCPU, SparseCUDA: sign_sparse
    SparseCsrCPU, SparseCsrCUDA: sign_sparse_csr

- func: sign_(Tensor(a!) self) -> Tensor(a!)
  device_check: NoCheck   # TensorIterator
  structured_delegate: sign.out
  variants: method
  dispatch:
    SparseCPU, SparseCUDA: sign_sparse_
    SparseCsrCPU, SparseCsrCUDA: sign_sparse_csr_

- func: sign.out(Tensor self, *, Tensor(a!) out) -> Tensor(a!)
  device_check: NoCheck   # TensorIterator
  structured: True
  structured_inherits: TensorIteratorBase
  dispatch:
    CPU, CUDA: sign_out
    MPS: sign_out_mps
    SparseCPU, SparseCUDA: sign_sparse_out
    SparseCsrCPU, SparseCsrCUDA: sign_sparse_csr_out

- func: signbit(Tensor self) -> Tensor
  variants: function, method
  structured_delegate: signbit.out
  dispatch:
    SparseCPU, SparseCUDA: signbit_sparse
    SparseCsrCPU, SparseCsrCUDA: signbit_sparse_csr

- func: signbit.out(Tensor self, *, Tensor(a!) out) -> Tensor(a!)
  structured: True
  structured_inherits: TensorIteratorBase
  dispatch:
    CPU: signbit_out
    CUDA: signbit_out
    SparseCPU, SparseCUDA: signbit_sparse_out
    SparseCsrCPU, SparseCsrCUDA: signbit_sparse_csr_out

- func: dist(Tensor self, Tensor other, Scalar p=2) -> Tensor
  device_check: NoCheck   # TensorIterator
  variants: method, function
  dispatch:
    CompositeExplicitAutograd: dist

- func: atan2.out(Tensor self, Tensor other, *, Tensor(a!) out) -> Tensor(a!)
  device_check: NoCheck   # TensorIterator
  structured: True
  structured_inherits: TensorIteratorBase
  dispatch:
    CPU, CUDA: atan2_out
    MPS: atan2_mps_out

- func: atan2_(Tensor(a!) self, Tensor other) -> Tensor(a!)
  device_check: NoCheck   # TensorIterator
  structured_delegate: atan2.out
  variants: method

- func: atan2(Tensor self, Tensor other) -> Tensor
  device_check: NoCheck   # TensorIterator
  structured_delegate: atan2.out
  variants: method, function

# arctan2, alias of atan2
- func: arctan2(Tensor self, Tensor other) -> Tensor
  variants: method, function

- func: arctan2.out(Tensor self, Tensor other, *, Tensor(a!) out) -> Tensor(a!)
  device_check: NoCheck   # TensorIterator

- func: arctan2_(Tensor(a!) self, Tensor other) -> Tensor(a!)
  variants: method

- func: lerp.Scalar_out(Tensor self, Tensor end, Scalar weight, *, Tensor(a!) out) -> Tensor(a!)
  device_check: NoCheck   # TensorIterator
  structured: True
  structured_inherits: TensorIteratorBase
  dispatch:
    CPU, CUDA: lerp_Scalar

- func: lerp.Tensor_out(Tensor self, Tensor end, Tensor weight, *, Tensor(a!) out) -> Tensor(a!)
  device_check: NoCheck   # TensorIterator
  structured: True
  structured_inherits: TensorIteratorBase
  dispatch:
    CPU, CUDA: lerp_Tensor

- func: lerp.Scalar(Tensor self, Tensor end, Scalar weight) -> Tensor
  device_check: NoCheck   # TensorIterator
  variants: method, function
  structured_delegate: lerp.Scalar_out

- func: lerp.Tensor(Tensor self, Tensor end, Tensor weight) -> Tensor
  device_check: NoCheck   # TensorIterator
  variants: method, function
  structured_delegate: lerp.Tensor_out

- func: histc.out(Tensor self, int bins=100, Scalar min=0, Scalar max=0, *, Tensor(a!) out) -> Tensor(a!)
  dispatch:
    CPU: histogram_histc_cpu_out
    CUDA: _histc_out_cuda

- func: histc(Tensor self, int bins=100, Scalar min=0, Scalar max=0) -> Tensor
  variants: method, function
  dispatch:
    CPU: histogram_histc_cpu
    CUDA: _histc_cuda

- func: histogram.bins_tensor_out(Tensor self, Tensor bins, *, Tensor? weight=None, bool density=False, Tensor(a!) hist, Tensor(b!) bin_edges) -> (Tensor(a!) hist, Tensor(b!) bin_edges)
  dispatch:
    CPU: histogram_out_cpu

- func: histogram.bins_tensor(Tensor self, Tensor bins, *, Tensor? weight=None, bool density=False) -> (Tensor hist, Tensor bin_edges)
  variants: method, function
  dispatch:
    CPU: histogram_cpu

- func: histogram.bin_ct_out(Tensor self, int bins=100, *, float[]? range=None, Tensor? weight=None, bool density=False, Tensor(a!) hist, Tensor(b!) bin_edges) -> (Tensor(a!) hist, Tensor(b!) bin_edges)
  dispatch:
    CPU: histogram_out_cpu

- func: histogram.bin_ct(Tensor self, int bins=100, *, float[]? range=None, Tensor? weight=None, bool density=False) -> (Tensor hist, Tensor bin_edges)
  variants: method, function
  dispatch:
    CPU: histogram_cpu

- func: _histogramdd_bin_edges(Tensor self, int[] bins, *, float[]? range=None, Tensor? weight=None, bool density=False) -> Tensor[]
  dispatch:
    CPU: histogramdd_bin_edges_cpu

- func: _histogramdd_from_bin_cts(Tensor self, int[] bins, *, float[]? range=None, Tensor? weight=None, bool density=False) -> Tensor
  dispatch:
    CPU: histogramdd_cpu

- func: _histogramdd_from_bin_tensors(Tensor self, Tensor[] bins, *, Tensor? weight=None, bool density=False) -> Tensor
  dispatch:
    CPU: histogramdd_cpu

- func: histogramdd(Tensor self, int[] bins, float[]? range=None, Tensor? weight=None, bool density=False) -> (Tensor hist, Tensor[] bin_edges)

- func: histogramdd.int_bins(Tensor self, int bins, float[]? range=None, Tensor? weight=None, bool density=False) -> (Tensor hist, Tensor[] bin_edges)

- func: histogramdd.TensorList_bins(Tensor self, Tensor[] bins, float[]? range=None, Tensor? weight=None, bool density=False) -> (Tensor hist, Tensor[] bin_edges)

- func: fmod.Scalar_out(Tensor self, Scalar other, *, Tensor(a!) out) -> Tensor(a!)
  device_check: NoCheck   # TensorIterator
  dispatch:
    CompositeExplicitAutograd: fmod_out

- func: fmod.Scalar(Tensor self, Scalar other) -> Tensor
  device_check: NoCheck   # TensorIterator
  variants: method, function
  dispatch:
    CompositeExplicitAutograd: fmod

- func: fmod_.Scalar(Tensor(a!) self, Scalar other) -> Tensor(a!)
  device_check: NoCheck   # TensorIterator
  variants: method
  dispatch:
    CompositeExplicitAutograd: fmod_

- func: fmod.Tensor_out(Tensor self, Tensor other, *, Tensor(a!) out) -> Tensor(a!)
  device_check: NoCheck   # TensorIterator
  structured: True
  structured_inherits: TensorIteratorBase
  dispatch:
    CPU, CUDA: fmod_out

- func: fmod.Tensor(Tensor self, Tensor other) -> Tensor
  device_check: NoCheck   # TensorIterator
  structured_delegate: fmod.Tensor_out
  variants: method, function


- func: fmod_.Tensor(Tensor(a!) self, Tensor other) -> Tensor(a!)
  device_check: NoCheck   # TensorIterator
  variants: method
  structured_delegate: fmod.Tensor_out

- func: hypot.out(Tensor self, Tensor other, *, Tensor(a!) out) -> Tensor(a!)
  structured: True
  structured_inherits: TensorIteratorBase
  dispatch:
    CPU, CUDA: hypot_out

- func: hypot(Tensor self, Tensor other) -> Tensor
  structured_delegate: hypot.out
  variants: method, function

- func: hypot_(Tensor(a!) self, Tensor other) -> Tensor(a!)
  structured_delegate: hypot.out
  variants: method

- func: igamma.out(Tensor self, Tensor other, *, Tensor(a!) out) -> Tensor(a!)
  structured: True
  structured_inherits: TensorIteratorBase
  dispatch:
    CPU, CUDA: igamma_out

- func: igamma(Tensor self, Tensor other) -> Tensor
  structured_delegate: igamma.out
  variants: method, function

- func: igamma_(Tensor(a!) self, Tensor other) -> Tensor(a!)
  structured_delegate: igamma.out
  variants: method

- func: igammac.out(Tensor self, Tensor other, *, Tensor(a!) out) -> Tensor(a!)
  structured: True
  structured_inherits: TensorIteratorBase
  dispatch:
    CPU, CUDA: igammac_out

- func: igammac(Tensor self, Tensor other) -> Tensor
  structured_delegate: igammac.out
  variants: method, function

- func: igammac_(Tensor(a!) self, Tensor other) -> Tensor(a!)
  structured_delegate: igammac.out
  variants: method

- func: nextafter.out(Tensor self, Tensor other, *, Tensor(a!) out) -> Tensor(a!)
  structured: True
  structured_inherits: TensorIteratorBase
  dispatch:
    CPU, CUDA: nextafter_out

- func: nextafter(Tensor self, Tensor other) -> Tensor
  structured_delegate: nextafter.out
  variants: method, function

- func: nextafter_(Tensor(a!) self, Tensor other) -> Tensor(a!)
  structured_delegate: nextafter.out
  variants: method

- func: remainder.Scalar_out(Tensor self, Scalar other, *, Tensor(a!) out) -> Tensor(a!)
  dispatch:
    CompositeExplicitAutograd: remainder_out

- func: remainder.Scalar(Tensor self, Scalar other) -> Tensor
  variants: method, function
  dispatch:
    CompositeExplicitAutograd: remainder

- func: remainder_.Scalar(Tensor(a!) self, Scalar other) -> Tensor(a!)
  variants: method
  dispatch:
    CompositeExplicitAutograd: remainder_

- func: remainder.Tensor_out(Tensor self, Tensor other, *, Tensor(a!) out) -> Tensor(a!)
  device_check: NoCheck   # TensorIterator
  structured: True
  structured_inherits: TensorIteratorBase
  dispatch:
    CPU, CUDA: remainder_out

- func: remainder.Tensor(Tensor self, Tensor other) -> Tensor
  device_check: NoCheck   # TensorIterator
  structured_delegate: remainder.Tensor_out
  variants: method, function

- func: remainder_.Tensor(Tensor(a!) self, Tensor other) -> Tensor(a!)
  device_check: NoCheck   # TensorIterator
  structured_delegate: remainder.Tensor_out
  variants: method

- func: remainder.Scalar_Tensor(Scalar self, Tensor other) -> Tensor
  device_check: NoCheck   # TensorIterator
  variants: function
  dispatch:
    CPU, CUDA: remainder

- func: min(Tensor self) -> Tensor
  device_check: NoCheck   # TensorIterator
  variants: method, function
  dispatch:
    CPU, CUDA: min
    MPS: min_mps
    QuantizedCPU: min_quantized_cpu

- func: fmin(Tensor self, Tensor other) -> Tensor
  structured_delegate: fmin.out
  device_check: NoCheck   # TensorIterator
  variants: method, function

- func: fmin.out(Tensor self, Tensor other, *, Tensor(a!) out) -> Tensor(a!)
  structured: True
  structured_inherits: TensorIteratorBase
  device_check: NoCheck   # TensorIterator
  dispatch:
    CPU, CUDA: fmin_out

- func: max(Tensor self) -> Tensor
  device_check: NoCheck   # TensorIterator
  variants: method, function
  dispatch:
    CPU, CUDA: max
    MPS: max_mps
    QuantizedCPU: max_quantized_cpu

- func: fmax(Tensor self, Tensor other) -> Tensor
  structured_delegate: fmax.out
  device_check: NoCheck   # TensorIterator
  variants: method, function

- func: fmax.out(Tensor self, Tensor other, *, Tensor(a!) out) -> Tensor(a!)
  structured: True
  structured_inherits: TensorIteratorBase
  device_check: NoCheck   # TensorIterator
  dispatch:
    CPU, CUDA: fmax_out

- func: maximum(Tensor self, Tensor other) -> Tensor
  structured_delegate: maximum.out
  device_check: NoCheck   # TensorIterator
  variants: method, function

- func: maximum.out(Tensor self, Tensor other, *, Tensor(a!) out) -> Tensor(a!)
  structured: True
  structured_inherits: TensorIteratorBase
  device_check: NoCheck   # TensorIterator
  dispatch:
    CPU, CUDA: maximum_out
    MPS: maximum_out_mps

# binary max, alias of maximum
# NOTE: max is not an alias for maximum, since there is also unary max
- func: max.other(Tensor self, Tensor other) -> Tensor
  device_check: NoCheck   # TensorIterator
  variants: method, function

- func: max.out(Tensor self, Tensor other, *, Tensor(a!) out) -> Tensor(a!)
  device_check: NoCheck   # TensorIterator

- func: minimum(Tensor self, Tensor other) -> Tensor
  structured_delegate: minimum.out
  device_check: NoCheck   # TensorIterator
  variants: method, function

- func: minimum.out(Tensor self, Tensor other, *, Tensor(a!) out) -> Tensor(a!)
  structured: True
  structured_inherits: TensorIteratorBase
  device_check: NoCheck   # TensorIterator
  dispatch:
    CPU, CUDA: minimum_out
    MPS: minimum_out_mps

# binary min, alias for minimum
# NOTE: min is not an alias for minimum, since there is also unary min
- func: min.out(Tensor self, Tensor other, *, Tensor(a!) out) -> Tensor(a!)
  device_check: NoCheck   # TensorIterator

- func: min.other(Tensor self, Tensor other) -> Tensor
  device_check: NoCheck   # TensorIterator
  variants: method, function

- func: quantile(Tensor self, Tensor q, int? dim=None, bool keepdim=False, *, str interpolation='linear') -> Tensor
  variants: method, function

- func: quantile.out(Tensor self, Tensor q, int? dim=None, bool keepdim=False, *, str interpolation='linear', Tensor(a!) out) -> Tensor(a!)

- func: quantile.scalar(Tensor self, float q, int? dim=None, bool keepdim=False, *, str interpolation='linear') -> Tensor
  variants: method, function

- func: quantile.scalar_out(Tensor self, float q, int? dim=None, bool keepdim=False, *, str interpolation='linear', Tensor(a!) out) -> Tensor(a!)

- func: nanquantile(Tensor self, Tensor q, int? dim=None, bool keepdim=False, *, str interpolation='linear') -> Tensor
  variants: method, function

- func: nanquantile.out(Tensor self, Tensor q, int? dim=None, bool keepdim=False, *, str interpolation='linear', Tensor(a!) out) -> Tensor(a!)

- func: nanquantile.scalar(Tensor self, float q, int? dim=None, bool keepdim=False, *, str interpolation='linear') -> Tensor
  variants: method, function

- func: nanquantile.scalar_out(Tensor self, float q, int? dim=None, bool keepdim=False, *, str interpolation='linear', Tensor(a!) out) -> Tensor(a!)

- func: sort.values(Tensor self, int dim=-1, bool descending=False, *, Tensor(a!) values, Tensor(b!) indices) -> (Tensor(a!) values, Tensor(b!) indices)
  device_check: NoCheck   # TensorIterator
  dispatch:
    CompositeExplicitAutograd: sort_out

- func: sort.values_stable(Tensor self, *, bool? stable, int dim=-1, bool descending=False, Tensor(a!) values, Tensor(b!) indices) -> (Tensor(a!) values, Tensor(b!) indices)
  structured: True
  dispatch:
    CPU, CUDA: sort_stable_out

- func: sort(Tensor self, int dim=-1, bool descending=False) -> (Tensor values, Tensor indices)
  device_check: NoCheck   # TensorIterator
  variants: method, function
  dispatch:
    CompositeExplicitAutograd: sort

- func: sort.stable(Tensor self, *, bool? stable, int dim=-1, bool descending=False) -> (Tensor values, Tensor indices)
  structured_delegate: sort.values_stable
  variants: method, function
  dispatch:
    QuantizedCPU: sort_quantized_cpu_stable

- func: sort.dimname_values(Tensor self, Dimname dim, bool descending=False, *, Tensor(a!) values, Tensor(b!) indices) -> (Tensor(a!) values, Tensor(b!) indices)

- func: sort.dimname_values_stable(Tensor self, *, bool? stable, Dimname dim, bool descending=False, Tensor(a!) values, Tensor(b!) indices) -> (Tensor(a!) values, Tensor(b!) indices)

- func: sort.dimname(Tensor self, Dimname dim, bool descending=False) -> (Tensor values, Tensor indices)
  variants: method, function

- func: sort.dimname_stable(Tensor self, *, bool? stable, Dimname dim, bool descending=False) -> (Tensor values, Tensor indices)
  variants: method, function

- func: msort.out(Tensor self, *, Tensor(a!) out) -> Tensor(a!)

- func: msort(Tensor self) -> Tensor
  variants: method, function

- func: argsort(Tensor self, int dim=-1, bool descending=False) -> Tensor
  device_check: NoCheck   # TensorIterator
  variants: method, function

- func: argsort.stable(Tensor self, *, bool stable, int dim=-1, bool descending=False) -> Tensor
  device_check: NoCheck   # TensorIterator
  variants: method, function
  dispatch:
    CPU, CUDA: argsort_stable

- func: argsort.dimname(Tensor self, Dimname dim, bool descending=False) -> Tensor
  variants: method, function

- func: topk.values(Tensor self, int k, int dim=-1, bool largest=True, bool sorted=True, *, Tensor(a!) values, Tensor(b!) indices) -> (Tensor(a!) values, Tensor(b!) indices)
  structured: True
  dispatch:
    CPU: topk_out_cpu
    CUDA: topk_out_cuda
    MPS: topk_out_mps

- func: topk(Tensor self, int k, int dim=-1, bool largest=True, bool sorted=True) -> (Tensor values, Tensor indices)
  variants: method, function
  structured_delegate: topk.values
  dispatch:
    QuantizedCPU: topk_quantized_cpu

- func: all(Tensor self) -> Tensor
  device_check: NoCheck   # TensorIterator
  structured_delegate: all.all_out
  variants: method, function

- func: all.all_out(Tensor self, *, Tensor(a!) out) -> Tensor(a!)
  device_check: NoCheck
  structured: True
  dispatch:
    CPU, CUDA: all_all_out
    MPS: all_all_out_mps

- func: any(Tensor self) -> Tensor
  device_check: NoCheck   # TensorIterator
  structured_delegate: any.all_out
  variants: method, function
  dispatch:
    SparseCPU, SparseCUDA: any_sparse

- func: any.all_out(Tensor self, *, Tensor(a!) out) -> Tensor(a!)
  device_check: NoCheck
  structured: True
  dispatch:
    CPU, CUDA: any_all_out
    MPS: any_all_out_mps

- func: renorm.out(Tensor self, Scalar p, int dim, Scalar maxnorm, *, Tensor(a!) out) -> Tensor(a!)
  device_check: NoCheck   # TensorIterator
  structured: True
  dispatch:
    CPU, CUDA: renorm_out

- func: renorm(Tensor self, Scalar p, int dim, Scalar maxnorm) -> Tensor
  device_check: NoCheck   # TensorIterator
  variants: method, function
  structured_delegate: renorm.out

- func: renorm_(Tensor(a!) self, Scalar p, int dim, Scalar maxnorm) -> Tensor(a!)
  device_check: NoCheck   # TensorIterator
  variants: method
  structured_delegate: renorm.out

- func: unfold(Tensor(a) self, int dimension, int size, int step) -> Tensor(a)
  variants: method
  device_check: NoCheck
  device_guard: False
  dispatch:
    CPU, CUDA, Meta: unfold
    QuantizedCPU, QuantizedCUDA: unfold

- func: unfold_backward(Tensor grad_in, int[] input_sizes, int dim, int size, int step) -> Tensor
  variants: function
  dispatch:
    CPU, CUDA: unfold_backward

- func: equal(Tensor self, Tensor other) -> bool
  variants: method, function
  dispatch:
    CPU: cpu_equal
    CUDA: cuda_equal
    MPS: mps_equal
    QuantizedCPU: equal_quantized_cpu

- func: pow.Tensor_Tensor_out(Tensor self, Tensor exponent, *, Tensor(a!) out) -> Tensor(a!)
  device_check: NoCheck   # TensorIterator
  structured: True
  structured_inherits: TensorIteratorBase
  dispatch:
    CPU, CUDA: pow_Tensor_Tensor_out
    MPS: pow_tensor_tensor_out_mps

- func: pow.Tensor_Tensor(Tensor self, Tensor exponent) -> Tensor
  device_check: NoCheck   # TensorIterator
  structured_delegate: pow.Tensor_Tensor_out
  variants: method, function

- func: pow.Scalar_out(Scalar self, Tensor exponent, *, Tensor(a!) out) -> Tensor(a!)
  device_check: NoCheck   # TensorIterator
  structured: True
  dispatch:
    CPU, CUDA: pow_Scalar_out

- func: pow.Scalar(Scalar self, Tensor exponent) -> Tensor
  device_check: NoCheck   # TensorIterator
  structured_delegate: pow.Scalar_out

- func: pow.Tensor_Scalar_out(Tensor self, Scalar exponent, *, Tensor(a!) out) -> Tensor(a!)
  device_check: NoCheck   # TensorIterator
  structured: True
  structured_inherits: TensorIteratorBase
  dispatch:
    CPU, CUDA: pow_Tensor_Scalar_out
    SparseCPU, SparseCUDA: pow_out_sparse_scalar
    MPS: pow_tensor_scalar_out_mps

- func: pow.Tensor_Scalar(Tensor self, Scalar exponent) -> Tensor
  device_check: NoCheck   # TensorIterator
  structured_delegate: pow.Tensor_Scalar_out
  variants: function, method
  dispatch:
    SparseCPU, SparseCUDA: pow_sparse_scalar

- func: pow_.Scalar(Tensor(a!) self, Scalar exponent) -> Tensor(a!)
  device_check: NoCheck   # TensorIterator
  structured_delegate: pow.Tensor_Scalar_out
  variants: method

- func: pow_.Tensor(Tensor(a!) self, Tensor exponent) -> Tensor(a!)
  device_check: NoCheck   # TensorIterator
  structured_delegate: pow.Tensor_Tensor_out
  variants: method

- func: float_power.Tensor_Tensor_out(Tensor self, Tensor exponent, *, Tensor(a!) out) -> Tensor(a!)

- func: float_power.Tensor_Tensor(Tensor self, Tensor exponent) -> Tensor
  variants: function, method

- func: float_power.Scalar_out(Scalar self, Tensor exponent, *, Tensor(a!) out) -> Tensor(a!)

- func: float_power.Scalar(Scalar self, Tensor exponent) -> Tensor

- func: float_power.Tensor_Scalar_out(Tensor self, Scalar exponent, *, Tensor(a!) out) -> Tensor(a!)

- func: float_power.Tensor_Scalar(Tensor self, Scalar exponent) -> Tensor
  variants: function, method

- func: float_power_.Scalar(Tensor(a!) self, Scalar exponent) -> Tensor(a!)
  variants: method

- func: float_power_.Tensor(Tensor(a!) self, Tensor exponent) -> Tensor(a!)
  variants: method

- func: normal_(Tensor(a!) self, float mean=0, float std=1, *, Generator? generator=None) -> Tensor(a!)
  device_check: NoCheck   # TensorIterator
  variants: method
  dispatch:
    CPU, CUDA: normal_
    MPS: normal_mps_
    Meta: normal_meta_
    SparseCsrCPU, SparseCsrCUDA: normal_sparse_csr_
  autogen: normal.functional, normal.out

- func: normal.Tensor_float_out(Tensor mean, float std=1, *, Generator? generator=None, Tensor(a!) out) -> Tensor(a!)
  dispatch:
    CPU, CUDA: normal_out
    MPS: normal_mps_out
    Meta: normal_out_meta

- func: normal.Tensor_float(Tensor mean, float std=1, *, Generator? generator=None) -> Tensor
  dispatch:
    CPU, CUDA: normal
    MPS: normal_mps
    Meta: normal_meta

- func: normal.float_Tensor_out(float mean, Tensor std, *, Generator? generator=None, Tensor(a!) out) -> Tensor(a!)
  dispatch:
    CPU, CUDA: normal_out
    Meta: normal_out_meta
    MPS: normal_mps_out

- func: normal.float_Tensor(float mean, Tensor std, *, Generator? generator=None) -> Tensor
  dispatch:
    CPU, CUDA: normal
    MPS: normal_mps
    Meta: normal_meta

- func: normal.Tensor_Tensor_out(Tensor mean, Tensor std, *, Generator? generator=None, Tensor(a!) out) -> Tensor(a!)
  dispatch:
    CPU, CUDA: normal_out
    Meta: normal_out_meta
    MPS: normal_mps_out

- func: normal.Tensor_Tensor(Tensor mean, Tensor std, *, Generator? generator=None) -> Tensor
  dispatch:
    CPU, CUDA: normal
    MPS: normal_mps
    Meta: normal_meta

- func: normal.float_float(float mean, float std, int[] size, *, Generator? generator=None, ScalarType? dtype=None, Layout? layout=None, Device? device=None, bool? pin_memory=None) -> Tensor

- func: normal.float_float_out(float mean, float std, int[] size, *, Generator? generator=None, Tensor(a!) out) -> Tensor(a!)

- func: alias(Tensor(a) self) -> Tensor(a)
  variants: method, function
  dispatch:
    CompositeExplicitAutograd: alias

- func: _amp_foreach_non_finite_check_and_unscale_(Tensor(a!)[] self, Tensor(b!) found_inf, Tensor inv_scale) -> ()
  variants: function
  dispatch:
    CUDA: _amp_foreach_non_finite_check_and_unscale_cuda_
  autogen: _amp_foreach_non_finite_check_and_unscale.functional, _amp_foreach_non_finite_check_and_unscale.out

- func: _amp_update_scale_(Tensor(a!) self, Tensor(b!) growth_tracker, Tensor found_inf, float scale_growth_factor, float scale_backoff_factor, int growth_interval) -> Tensor(a!)
  variants: function
  dispatch:
    CUDA: _amp_update_scale_cuda_
  autogen: _amp_update_scale.functional, _amp_update_scale.out

#- func: _cat(Tensor[] tensors, int dim=0) -> Tensor
  #dispatch:
    #CPU: _cat_cpu
    #CUDA: cat_cuda
    #MPS: cat_mps
    #QuantizedCPU: cat_quantized_cpu

#- func: _cat.out(Tensor[] tensors, int dim=0, *, Tensor(a!) out) -> Tensor(a!)
  #dispatch:
    #CPU: _cat_out_cpu
    #CUDA: cat_out_cuda
    #QuantizedCPU: cat_out_quantized_cpu

- func: _foreach_add.Scalar(Tensor[] tensors, Scalar scalar) -> Tensor[]
  device_check: NoCheck   # foreach kernels fall back to slow path when tensor are on different devices
  variants: function
  dispatch:
    CPU: foreach_tensor_add_scalar_kernel_slow
    CUDA: foreach_tensor_add_scalar_kernel_cuda

- func: _foreach_add_.Scalar(Tensor(a!)[] self, Scalar scalar) -> ()
  device_check: NoCheck   # foreach kernels fall back to slow path when tensor are on different devices
  variants: function
  dispatch:
    CPU: foreach_tensor_add_scalar_kernel_slow_
    CUDA: foreach_tensor_add_scalar_kernel_cuda_
  autogen: _foreach_add.Scalar_functional, _foreach_add.Scalar_out

- func: _foreach_sub.Scalar(Tensor[] tensors, Scalar scalar) -> Tensor[]
  device_check: NoCheck   # foreach kernels fall back to slow path when tensor are on different devices
  variants: function
  dispatch:
    CPU: foreach_tensor_sub_scalar_kernel_slow
    CUDA: foreach_tensor_sub_scalar_kernel_cuda

- func: _foreach_sub_.Scalar(Tensor(a!)[] self, Scalar scalar) -> ()
  device_check: NoCheck   # foreach kernels fall back to slow path when tensor are on different devices
  variants: function
  dispatch:
    CPU: foreach_tensor_sub_scalar_kernel_slow_
    CUDA: foreach_tensor_sub_scalar_kernel_cuda_
  autogen: _foreach_sub.Scalar_functional, _foreach_sub.Scalar_out

- func: _foreach_mul.Scalar(Tensor[] tensors, Scalar scalar) -> Tensor[]
  device_check: NoCheck   # foreach kernels fall back to slow path when tensor are on different devices
  variants: function
  dispatch:
    CPU: foreach_tensor_mul_scalar_kernel_slow
    CUDA: foreach_tensor_mul_scalar_kernel_cuda

- func: _foreach_mul_.Scalar(Tensor(a!)[] self, Scalar scalar) -> ()
  device_check: NoCheck   # foreach kernels fall back to slow path when tensor are on different devices
  variants: function
  dispatch:
    CPU: foreach_tensor_mul_scalar_kernel_slow_
    CUDA: foreach_tensor_mul_scalar_kernel_cuda_
  autogen: _foreach_mul.Scalar_functional, _foreach_mul.Scalar_out

- func: _foreach_div.Scalar(Tensor[] tensors, Scalar scalar) -> Tensor[]
  device_check: NoCheck   # foreach kernels fall back to slow path when tensor are on different devices
  variants: function
  dispatch:
    CPU: foreach_tensor_div_scalar_kernel_slow
    CUDA: foreach_tensor_div_scalar_kernel_cuda

- func: _foreach_div_.Scalar(Tensor(a!)[] self, Scalar scalar) -> ()
  device_check: NoCheck   # foreach kernels fall back to slow path when tensor are on different devices
  variants: function
  dispatch:
    CPU: foreach_tensor_div_scalar_kernel_slow_
    CUDA: foreach_tensor_div_scalar_kernel_cuda_
  autogen: _foreach_div.Scalar_functional, _foreach_div.Scalar_out

- func: _foreach_add.List(Tensor[] tensors1, Tensor[] tensors2, *, Scalar alpha=1) -> Tensor[]
  device_check: NoCheck   # foreach kernels fall back to slow path when tensor are on different devices
  variants: function
  dispatch:
    CPU: foreach_tensor_add_list_kernel_slow
    CUDA: foreach_tensor_add_list_kernel_cuda

- func: _foreach_add_.List(Tensor(a!)[] self, Tensor[] other, *, Scalar alpha=1) -> ()
  device_check: NoCheck   # foreach kernels fall back to slow path when tensor are on different devices
  variants: function
  dispatch:
    CPU: foreach_tensor_add_list_kernel_slow_
    CUDA: foreach_tensor_add_list_kernel_cuda_
  autogen: _foreach_add.List_functional, _foreach_add.List_out

- func: _foreach_sub.List(Tensor[] tensors1, Tensor[] tensors2, *, Scalar alpha=1) -> Tensor[]
  device_check: NoCheck   # foreach kernels fall back to slow path when tensor are on different devices
  variants: function
  dispatch:
    CPU: foreach_tensor_sub_list_kernel_slow
    CUDA: foreach_tensor_sub_list_kernel_cuda

- func: _foreach_sub_.List(Tensor(a!)[] self, Tensor[] other, *, Scalar alpha=1) -> ()
  device_check: NoCheck   # foreach kernels fall back to slow path when tensor are on different devices
  variants: function
  dispatch:
    CPU: foreach_tensor_sub_list_kernel_slow_
    CUDA: foreach_tensor_sub_list_kernel_cuda_
  autogen: _foreach_sub.List_functional, _foreach_sub.List_out

- func: _foreach_mul.List(Tensor[] tensors1, Tensor[] tensors2) -> Tensor[]
  device_check: NoCheck   # foreach kernels fall back to slow path when tensor are on different devices
  variants: function
  dispatch:
    CPU: foreach_tensor_mul_list_kernel_slow
    CUDA: foreach_tensor_mul_list_kernel_cuda

- func: _foreach_mul_.List(Tensor(a!)[] self, Tensor[] other) -> ()
  device_check: NoCheck   # foreach kernels fall back to slow path when tensor are on different devices
  variants: function
  dispatch:
    CPU: foreach_tensor_mul_list_kernel_slow_
    CUDA: foreach_tensor_mul_list_kernel_cuda_
  autogen: _foreach_mul.List_functional, _foreach_mul.List_out

- func: _foreach_div.List(Tensor[] tensors1, Tensor[] tensors2) -> Tensor[]
  device_check: NoCheck   # foreach kernels fall back to slow path when tensor are on different devices
  variants: function
  dispatch:
    CPU: foreach_tensor_div_list_kernel_slow
    CUDA: foreach_tensor_div_list_kernel_cuda

- func: _foreach_div_.List(Tensor(a!)[] self, Tensor[] other) -> ()
  device_check: NoCheck   # foreach kernels fall back to slow path when tensor are on different devices
  variants: function
  dispatch:
    CPU: foreach_tensor_div_list_kernel_slow_
    CUDA: foreach_tensor_div_list_kernel_cuda_
  autogen: _foreach_div.List_functional, _foreach_div.List_out

- func: _foreach_add.ScalarList(Tensor[] tensors, Scalar[] scalars) -> Tensor[]
  device_check: NoCheck   # foreach kernels fall back to slow path when tensor are on different devices
  variants: function
  dispatch:
    CPU: foreach_tensor_add_scalarlist_kernel_slow
    CUDA: foreach_tensor_add_scalarlist_kernel_cuda

- func: _foreach_add_.ScalarList(Tensor(a!)[] self, Scalar[] scalars) -> ()
  device_check: NoCheck   # foreach kernels fall back to slow path when tensor are on different devices
  variants: function
  dispatch:
    CPU: foreach_tensor_add_scalarlist_kernel_slow_
    CUDA: foreach_tensor_add_scalarlist_kernel_cuda_
  autogen: _foreach_add.ScalarList_functional, _foreach_add.ScalarList_out

- func: _foreach_sub.ScalarList(Tensor[] tensors, Scalar[] scalars) -> Tensor[]
  device_check: NoCheck   # foreach kernels fall back to slow path when tensor are on different devices
  variants: function
  dispatch:
    CPU: foreach_tensor_sub_scalarlist_kernel_slow
    CUDA: foreach_tensor_sub_scalarlist_kernel_cuda

- func: _foreach_sub_.ScalarList(Tensor(a!)[] self, Scalar[] scalars) -> ()
  device_check: NoCheck   # foreach kernels fall back to slow path when tensor are on different devices
  variants: function
  dispatch:
    CPU: foreach_tensor_sub_scalarlist_kernel_slow_
    CUDA: foreach_tensor_sub_scalarlist_kernel_cuda_
  autogen: _foreach_sub.ScalarList_functional, _foreach_sub.ScalarList_out

- func: _foreach_div.ScalarList(Tensor[] tensors, Scalar[] scalars) -> Tensor[]
  device_check: NoCheck   # foreach kernels fall back to slow path when tensor are on different devices
  variants: function
  dispatch:
    CPU: foreach_tensor_div_scalarlist_kernel_slow
    CUDA: foreach_tensor_div_scalarlist_kernel_cuda

- func: _foreach_div_.ScalarList(Tensor(a!)[] self, Scalar[] scalars) -> ()
  device_check: NoCheck   # foreach kernels fall back to slow path when tensor are on different devices
  variants: function
  dispatch:
    CPU: foreach_tensor_div_scalarlist_kernel_slow_
    CUDA: foreach_tensor_div_scalarlist_kernel_cuda_
  autogen: _foreach_div.ScalarList_functional, _foreach_div.ScalarList_out

- func: _foreach_mul.ScalarList(Tensor[] tensors, Scalar[] scalars) -> Tensor[]
  device_check: NoCheck   # foreach kernels fall back to slow path when tensor are on different devices
  variants: function
  dispatch:
    CPU: foreach_tensor_mul_scalarlist_kernel_slow
    CUDA: foreach_tensor_mul_scalarlist_kernel_cuda

- func: _foreach_mul_.ScalarList(Tensor(a!)[] self, Scalar[] scalars) -> ()
  device_check: NoCheck   # foreach kernels fall back to slow path when tensor are on different devices
  variants: function
  dispatch:
    CPU: foreach_tensor_mul_scalarlist_kernel_slow_
    CUDA: foreach_tensor_mul_scalarlist_kernel_cuda_
  autogen: _foreach_mul.ScalarList_functional, _foreach_mul.ScalarList_out

- func: _foreach_exp(Tensor[] tensors) -> Tensor[]
  device_check: NoCheck   # foreach kernels fall back to slow path when tensor are on different devices
  variants: function
  dispatch:
    CPU: foreach_tensor_exp_slow
    CUDA: foreach_tensor_exp_cuda

- func: _foreach_zero_(Tensor(a!)[] self) -> ()
  device_check: NoCheck   # foreach kernels fall back to slow path when tensor are on different devices
  variants: function
  dispatch:
    CPU: foreach_tensor_zero_slow_
    CUDA: foreach_tensor_zero_cuda_
  autogen: _foreach_zero.functional, _foreach_zero.out

- func: _foreach_exp_(Tensor(a!)[] self) -> ()
  device_check: NoCheck   # foreach kernels fall back to slow path when tensor are on different devices
  variants: function
  dispatch:
    CPU: foreach_tensor_exp_slow_
    CUDA: foreach_tensor_exp_cuda_
  autogen: _foreach_exp.functional, _foreach_exp.out

- func: _foreach_sqrt(Tensor[] tensors) -> Tensor[]
  device_check: NoCheck   # foreach kernels fall back to slow path when tensor are on different devices
  variants: function
  dispatch:
    CPU: foreach_tensor_sqrt_slow
    CUDA: foreach_tensor_sqrt_cuda

- func: _foreach_sqrt_(Tensor(a!)[] self) -> ()
  device_check: NoCheck   # foreach kernels fall back to slow path when tensor are on different devices
  variants: function
  dispatch:
    CPU: foreach_tensor_sqrt_slow_
    CUDA: foreach_tensor_sqrt_cuda_
  autogen: _foreach_sqrt.functional, _foreach_sqrt.out

- func: _foreach_abs(Tensor[] tensors) -> Tensor[]
  device_check: NoCheck   # foreach kernels fall back to slow path when tensor are on different devices
  variants: function
  dispatch:
    CPU: foreach_tensor_abs_slow
    CUDA: foreach_tensor_abs_cuda

- func: _foreach_abs_(Tensor(a!)[] self) -> ()
  device_check: NoCheck   # foreach kernels fall back to slow path when tensor are on different devices
  variants: function
  dispatch:
    CPU: foreach_tensor_abs_slow_
    CUDA: foreach_tensor_abs_cuda_
  autogen: _foreach_abs.functional, _foreach_abs.out

- func: _foreach_acos(Tensor[] tensors) -> Tensor[]
  device_check: NoCheck   # foreach kernels fall back to slow path when tensor are on different devices
  variants: function
  dispatch:
    CPU: foreach_tensor_acos_slow
    CUDA: foreach_tensor_acos_cuda

- func: _foreach_acos_(Tensor(a!)[] self) -> ()
  device_check: NoCheck   # foreach kernels fall back to slow path when tensor are on different devices
  variants: function
  dispatch:
    CPU: foreach_tensor_acos_slow_
    CUDA: foreach_tensor_acos_cuda_
  autogen: _foreach_acos.functional, _foreach_acos.out

- func: _foreach_asin(Tensor[] tensors) -> Tensor[]
  device_check: NoCheck   # foreach kernels fall back to slow path when tensor are on different devices
  variants: function
  dispatch:
    CPU: foreach_tensor_asin_slow
    CUDA: foreach_tensor_asin_cuda

- func: _foreach_asin_(Tensor(a!)[] self) -> ()
  device_check: NoCheck   # foreach kernels fall back to slow path when tensor are on different devices
  variants: function
  dispatch:
    CPU: foreach_tensor_asin_slow_
    CUDA: foreach_tensor_asin_cuda_
  autogen: _foreach_asin.functional, _foreach_asin.out

- func: _foreach_atan(Tensor[] tensors) -> Tensor[]
  device_check: NoCheck   # foreach kernels fall back to slow path when tensor are on different devices
  variants: function
  dispatch:
    CPU: foreach_tensor_atan_slow
    CUDA: foreach_tensor_atan_cuda

- func: _foreach_atan_(Tensor(a!)[] self) -> ()
  device_check: NoCheck   # foreach kernels fall back to slow path when tensor are on different devices
  variants: function
  dispatch:
    CPU: foreach_tensor_atan_slow_
    CUDA: foreach_tensor_atan_cuda_
  autogen: _foreach_atan.functional, _foreach_atan.out

- func: _foreach_ceil(Tensor[] tensors) -> Tensor[]
  device_check: NoCheck   # foreach kernels fall back to slow path when tensor are on different devices
  variants: function
  dispatch:
    CPU: foreach_tensor_ceil_slow
    CUDA: foreach_tensor_ceil_cuda

- func: _foreach_ceil_(Tensor(a!)[] self) -> ()
  device_check: NoCheck   # foreach kernels fall back to slow path when tensor are on different devices
  variants: function
  dispatch:
    CPU: foreach_tensor_ceil_slow_
    CUDA: foreach_tensor_ceil_cuda_
  autogen: _foreach_ceil.functional, _foreach_ceil.out

- func: _foreach_cos(Tensor[] tensors) -> Tensor[]
  device_check: NoCheck   # foreach kernels fall back to slow path when tensor are on different devices
  variants: function
  dispatch:
    CPU: foreach_tensor_cos_slow
    CUDA: foreach_tensor_cos_cuda

- func: _foreach_cos_(Tensor(a!)[] self) -> ()
  device_check: NoCheck   # foreach kernels fall back to slow path when tensor are on different devices
  variants: function
  dispatch:
    CPU: foreach_tensor_cos_slow_
    CUDA: foreach_tensor_cos_cuda_
  autogen: _foreach_cos.functional, _foreach_cos.out

- func: _foreach_cosh(Tensor[] tensors) -> Tensor[]
  device_check: NoCheck   # foreach kernels fall back to slow path when tensor are on different devices
  variants: function
  dispatch:
    CPU: foreach_tensor_cosh_slow
    CUDA: foreach_tensor_cosh_cuda

- func: _foreach_cosh_(Tensor(a!)[] self) -> ()
  device_check: NoCheck   # foreach kernels fall back to slow path when tensor are on different devices
  variants: function
  dispatch:
    CPU: foreach_tensor_cosh_slow_
    CUDA: foreach_tensor_cosh_cuda_
  autogen: _foreach_cosh.functional, _foreach_cosh.out

- func: _foreach_erf(Tensor[] tensors) -> Tensor[]
  device_check: NoCheck   # foreach kernels fall back to slow path when tensor are on different devices
  variants: function
  dispatch:
    CPU: foreach_tensor_erf_slow
    CUDA: foreach_tensor_erf_cuda

- func: _foreach_erf_(Tensor(a!)[] self) -> ()
  device_check: NoCheck   # foreach kernels fall back to slow path when tensor are on different devices
  variants: function
  dispatch:
    CPU: foreach_tensor_erf_slow_
    CUDA: foreach_tensor_erf_cuda_
  autogen: _foreach_erf.functional, _foreach_erf.out

- func: _foreach_erfc(Tensor[] tensors) -> Tensor[]
  device_check: NoCheck   # foreach kernels fall back to slow path when tensor are on different devices
  variants: function
  dispatch:
    CPU: foreach_tensor_erfc_slow
    CUDA: foreach_tensor_erfc_cuda

- func: _foreach_erfc_(Tensor(a!)[] self) -> ()
  device_check: NoCheck   # foreach kernels fall back to slow path when tensor are on different devices
  variants: function
  dispatch:
    CPU: foreach_tensor_erfc_slow_
    CUDA: foreach_tensor_erfc_cuda_
  autogen: _foreach_erfc.functional, _foreach_erfc.out

- func: _foreach_expm1(Tensor[] tensors) -> Tensor[]
  device_check: NoCheck   # foreach kernels fall back to slow path when tensor are on different devices
  variants: function
  dispatch:
    CPU: foreach_tensor_expm1_slow
    CUDA: foreach_tensor_expm1_cuda

- func: _foreach_expm1_(Tensor(a!)[] self) -> ()
  device_check: NoCheck   # foreach kernels fall back to slow path when tensor are on different devices
  variants: function
  dispatch:
    CPU: foreach_tensor_expm1_slow_
    CUDA: foreach_tensor_expm1_cuda_
  autogen: _foreach_expm1.functional, _foreach_expm1.out

- func: _foreach_floor(Tensor[] tensors) -> Tensor[]
  device_check: NoCheck   # foreach kernels fall back to slow path when tensor are on different devices
  variants: function
  dispatch:
    CPU: foreach_tensor_floor_slow
    CUDA: foreach_tensor_floor_cuda

- func: _foreach_floor_(Tensor(a!)[] self) -> ()
  device_check: NoCheck   # foreach kernels fall back to slow path when tensor are on different devices
  variants: function
  dispatch:
    CPU: foreach_tensor_floor_slow_
    CUDA: foreach_tensor_floor_cuda_
  autogen: _foreach_floor.functional, _foreach_floor.out

- func: _foreach_log(Tensor[] tensors) -> Tensor[]
  device_check: NoCheck   # foreach kernels fall back to slow path when tensor are on different devices
  variants: function
  dispatch:
    CPU: foreach_tensor_log_slow
    CUDA: foreach_tensor_log_cuda

- func: _foreach_log_(Tensor(a!)[] self) -> ()
  device_check: NoCheck   # foreach kernels fall back to slow path when tensor are on different devices
  variants: function
  dispatch:
    CPU: foreach_tensor_log_slow_
    CUDA: foreach_tensor_log_cuda_
  autogen: _foreach_log.functional, _foreach_log.out

- func: _foreach_log10(Tensor[] tensors) -> Tensor[]
  device_check: NoCheck   # foreach kernels fall back to slow path when tensor are on different devices
  variants: function
  dispatch:
    CPU: foreach_tensor_log10_slow
    CUDA: foreach_tensor_log10_cuda

- func: _foreach_log10_(Tensor(a!)[] self) -> ()
  device_check: NoCheck   # foreach kernels fall back to slow path when tensor are on different devices
  variants: function
  dispatch:
    CPU: foreach_tensor_log10_slow_
    CUDA: foreach_tensor_log10_cuda_
  autogen: _foreach_log10.functional, _foreach_log10.out

- func: _foreach_log1p(Tensor[] tensors) -> Tensor[]
  device_check: NoCheck   # foreach kernels fall back to slow path when tensor are on different devices
  variants: function
  dispatch:
    CPU: foreach_tensor_log1p_slow
    CUDA: foreach_tensor_log1p_cuda

- func: _foreach_log1p_(Tensor(a!)[] self) -> ()
  device_check: NoCheck   # foreach kernels fall back to slow path when tensor are on different devices
  variants: function
  dispatch:
    CPU: foreach_tensor_log1p_slow_
    CUDA: foreach_tensor_log1p_cuda_
  autogen: _foreach_log1p.functional, _foreach_log1p.out

- func: _foreach_log2(Tensor[] tensors) -> Tensor[]
  device_check: NoCheck   # foreach kernels fall back to slow path when tensor are on different devices
  variants: function
  dispatch:
    CPU: foreach_tensor_log2_slow
    CUDA: foreach_tensor_log2_cuda

- func: _foreach_log2_(Tensor(a!)[] self) -> ()
  device_check: NoCheck   # foreach kernels fall back to slow path when tensor are on different devices
  variants: function
  dispatch:
    CPU: foreach_tensor_log2_slow_
    CUDA: foreach_tensor_log2_cuda_
  autogen: _foreach_log2.functional, _foreach_log2.out

- func: _foreach_neg(Tensor[] tensors) -> Tensor[]
  device_check: NoCheck   # foreach kernels fall back to slow path when tensor are on different devices
  variants: function
  dispatch:
    CPU: foreach_tensor_neg_slow
    CUDA: foreach_tensor_neg_cuda

- func: _foreach_neg_(Tensor(a!)[] self) -> ()
  device_check: NoCheck   # foreach kernels fall back to slow path when tensor are on different devices
  variants: function
  dispatch:
    CPU: foreach_tensor_neg_slow_
    CUDA: foreach_tensor_neg_cuda_
  autogen: _foreach_neg.functional, _foreach_neg.out

- func: _foreach_tan(Tensor[] tensors) -> Tensor[]
  device_check: NoCheck   # foreach kernels fall back to slow path when tensor are on different devices
  variants: function
  dispatch:
    CPU: foreach_tensor_tan_slow
    CUDA: foreach_tensor_tan_cuda

- func: _foreach_tan_(Tensor(a!)[] self) -> ()
  device_check: NoCheck   # foreach kernels fall back to slow path when tensor are on different devices
  variants: function
  dispatch:
    CPU: foreach_tensor_tan_slow_
    CUDA: foreach_tensor_tan_cuda_
  autogen: _foreach_tan.functional, _foreach_tan.out

- func: _foreach_tanh(Tensor[] tensors) -> Tensor[]
  device_check: NoCheck   # foreach kernels fall back to slow path when tensor are on different devices
  variants: function
  dispatch:
    CPU: foreach_tensor_tanh_slow
    CUDA: foreach_tensor_tanh_cuda

- func: _foreach_tanh_(Tensor(a!)[] self) -> ()
  device_check: NoCheck   # foreach kernels fall back to slow path when tensor are on different devices
  variants: function
  dispatch:
    CPU: foreach_tensor_tanh_slow_
    CUDA: foreach_tensor_tanh_cuda_
  autogen: _foreach_tanh.functional, _foreach_tanh.out

- func: _foreach_sin(Tensor[] tensors) -> Tensor[]
  device_check: NoCheck   # foreach kernels fall back to slow path when tensor are on different devices
  variants: function
  dispatch:
    CPU: foreach_tensor_sin_slow
    CUDA: foreach_tensor_sin_cuda

- func: _foreach_sin_(Tensor(a!)[] self) -> ()
  device_check: NoCheck   # foreach kernels fall back to slow path when tensor are on different devices
  variants: function
  dispatch:
    CPU: foreach_tensor_sin_slow_
    CUDA: foreach_tensor_sin_cuda_
  autogen: _foreach_sin.functional, _foreach_sin.out

- func: _foreach_sinh(Tensor[] tensors) -> Tensor[]
  device_check: NoCheck   # foreach kernels fall back to slow path when tensor are on different devices
  variants: function
  dispatch:
    CPU: foreach_tensor_sinh_slow
    CUDA: foreach_tensor_sinh_cuda

- func: _foreach_sinh_(Tensor(a!)[] self) -> ()
  device_check: NoCheck   # foreach kernels fall back to slow path when tensor are on different devices
  variants: function
  dispatch:
    CPU: foreach_tensor_sinh_slow_
    CUDA: foreach_tensor_sinh_cuda_
  autogen: _foreach_sinh.functional, _foreach_sinh.out

- func: _foreach_round(Tensor[] tensors) -> Tensor[]
  device_check: NoCheck   # foreach kernels fall back to slow path when tensor are on different devices
  variants: function
  dispatch:
    CPU: foreach_tensor_round_slow
    CUDA: foreach_tensor_round_cuda

- func: _foreach_round_(Tensor(a!)[] self) -> ()
  device_check: NoCheck   # foreach kernels fall back to slow path when tensor are on different devices
  variants: function
  dispatch:
    CPU: foreach_tensor_round_slow_
    CUDA: foreach_tensor_round_cuda_
  autogen: _foreach_round.functional, _foreach_round.out

- func: _foreach_lgamma(Tensor[] tensors) -> Tensor[]
  device_check: NoCheck   # foreach kernels fall back to slow path when tensor are on different devices
  variants: function
  dispatch:
    CPU: foreach_tensor_lgamma_slow
    CUDA: foreach_tensor_lgamma_cuda

- func: _foreach_lgamma_(Tensor(a!)[] self) -> ()
  device_check: NoCheck   # foreach kernels fall back to slow path when tensor are on different devices
  variants: function
  dispatch:
    CPU: foreach_tensor_lgamma_slow_
    CUDA: foreach_tensor_lgamma_cuda_
  autogen: _foreach_lgamma.functional, _foreach_lgamma.out

- func: _foreach_frac(Tensor[] tensors) -> Tensor[]
  device_check: NoCheck   # foreach kernels fall back to slow path when tensor are on different devices
  variants: function
  dispatch:
    CPU: foreach_tensor_frac_slow
    CUDA: foreach_tensor_frac_cuda

- func: _foreach_frac_(Tensor(a!)[] self) -> ()
  device_check: NoCheck   # foreach kernels fall back to slow path when tensor are on different devices
  variants: function
  dispatch:
    CPU: foreach_tensor_frac_slow_
    CUDA: foreach_tensor_frac_cuda_
  autogen: _foreach_frac.functional, _foreach_frac.out

- func: _foreach_reciprocal(Tensor[] tensors) -> Tensor[]
  device_check: NoCheck   # foreach kernels fall back to slow path when tensor are on different devices
  variants: function
  dispatch:
    CPU: foreach_tensor_reciprocal_slow
    CUDA: foreach_tensor_reciprocal_cuda

- func: _foreach_reciprocal_(Tensor(a!)[] self) -> ()
  device_check: NoCheck   # foreach kernels fall back to slow path when tensor are on different devices
  variants: function
  dispatch:
    CPU: foreach_tensor_reciprocal_slow_
    CUDA: foreach_tensor_reciprocal_cuda_
  autogen: _foreach_reciprocal.functional, _foreach_reciprocal.out

- func: _foreach_sigmoid(Tensor[] tensors) -> Tensor[]
  device_check: NoCheck   # foreach kernels fall back to slow path when tensor are on different devices
  variants: function
  dispatch:
    CPU: foreach_tensor_sigmoid_slow
    CUDA: foreach_tensor_sigmoid_cuda

- func: _foreach_sigmoid_(Tensor(a!)[] self) -> ()
  device_check: NoCheck   # foreach kernels fall back to slow path when tensor are on different devices
  variants: function
  dispatch:
    CPU: foreach_tensor_sigmoid_slow_
    CUDA: foreach_tensor_sigmoid_cuda_
  autogen: _foreach_sigmoid.functional, _foreach_sigmoid.out

- func: _foreach_trunc(Tensor[] tensors) -> Tensor[]
  device_check: NoCheck   # foreach kernels fall back to slow path when tensor are on different devices
  variants: function
  dispatch:
    CPU: foreach_tensor_trunc_slow
    CUDA: foreach_tensor_trunc_cuda

- func: _foreach_trunc_(Tensor(a!)[] self) -> ()
  device_check: NoCheck   # foreach kernels fall back to slow path when tensor are on different devices
  variants: function
  dispatch:
    CPU: foreach_tensor_trunc_slow_
    CUDA: foreach_tensor_trunc_cuda_
  autogen: _foreach_trunc.functional, _foreach_trunc.out

- func: _foreach_addcdiv_.Scalar(Tensor(a!)[] self, Tensor[] tensor1, Tensor[] tensor2, Scalar value=1) -> ()
  device_check: NoCheck   # foreach kernels fall back to slow path when tensor are on different devices
  variants: function
  dispatch:
    CPU: foreach_tensor_addcdiv_scalar_slow_
    CUDA: foreach_tensor_addcdiv_scalar_cuda_
  autogen: _foreach_addcdiv.Scalar_functional, _foreach_addcdiv.Scalar_out

- func: _foreach_addcmul_.Scalar(Tensor(a!)[] self, Tensor[] tensor1, Tensor[] tensor2, Scalar value=1) -> ()
  device_check: NoCheck   # foreach kernels fall back to slow path when tensor are on different devices
  variants: function
  dispatch:
    CPU: foreach_tensor_addcmul_scalar_slow_
    CUDA: foreach_tensor_addcmul_scalar_cuda_
  autogen: _foreach_addcmul.Scalar_functional, _foreach_addcmul.Scalar_out

- func: _foreach_addcdiv_.ScalarList(Tensor(a!)[] self, Tensor[] tensor1, Tensor[] tensor2, Scalar[] scalars) -> ()
  device_check: NoCheck   # foreach kernels fall back to slow path when tensor are on different devices
  variants: function
  dispatch:
    CPU: foreach_tensor_addcdiv_scalarlist_slow_
    CUDA: foreach_tensor_addcdiv_scalarlist_cuda_
  autogen: _foreach_addcdiv.ScalarList_functional, _foreach_addcdiv.ScalarList_out

- func: _foreach_addcmul_.ScalarList(Tensor(a!)[] self, Tensor[] tensor1, Tensor[] tensor2, Scalar[] scalars) -> ()
  device_check: NoCheck   # foreach kernels fall back to slow path when tensor are on different devices
  variants: function
  dispatch:
    CPU: foreach_tensor_addcmul_scalarlist_slow_
    CUDA: foreach_tensor_addcmul_scalarlist_cuda_
  autogen: _foreach_addcmul.ScalarList_functional, _foreach_addcmul.ScalarList_out

- func: _foreach_addcdiv.Scalar(Tensor[] input, Tensor[] tensor1, Tensor[] tensor2, Scalar value=1) -> Tensor[]
  device_check: NoCheck   # foreach kernels fall back to slow path when tensor are on different devices
  variants: function
  dispatch:
    CPU: foreach_tensor_addcdiv_scalar_slow
    CUDA: foreach_tensor_addcdiv_scalar_cuda

- func: _foreach_addcmul.Scalar(Tensor[] input, Tensor[] tensor1, Tensor[] tensor2, Scalar value=1) -> Tensor[]
  device_check: NoCheck   # foreach kernels fall back to slow path when tensor are on different devices
  variants: function
  dispatch:
    CPU: foreach_tensor_addcmul_scalar_slow
    CUDA: foreach_tensor_addcmul_scalar_cuda

- func: _foreach_addcdiv.ScalarList(Tensor[] input, Tensor[] tensor1, Tensor[] tensor2, Scalar[] scalars) -> Tensor[]
  device_check: NoCheck   # foreach kernels fall back to slow path when tensor are on different devices
  variants: function
  dispatch:
    CPU: foreach_tensor_addcdiv_scalarlist_slow
    CUDA: foreach_tensor_addcdiv_scalarlist_cuda

- func: _foreach_addcmul.ScalarList(Tensor[] input, Tensor[] tensor1, Tensor[] tensor2, Scalar[] scalars) -> Tensor[]
  device_check: NoCheck   # foreach kernels fall back to slow path when tensor are on different devices
  variants: function
  dispatch:
    CPU: foreach_tensor_addcmul_scalarlist_slow
    CUDA: foreach_tensor_addcmul_scalarlist_cuda

- func: _foreach_maximum.List(Tensor[] tensors1, Tensor[] tensors2) -> Tensor[]
  device_check: NoCheck   # foreach kernels fall back to slow path when tensor are on different devices
  variants: function
  dispatch:
    CPU: foreach_tensor_maximum_slow
    CUDA: foreach_tensor_maximum_cuda

- func: _foreach_minimum.List(Tensor[] tensors1, Tensor[] tensors2) -> Tensor[]
  device_check: NoCheck   # foreach kernels fall back to slow path when tensor are on different devices
  variants: function
  dispatch:
    CPU: foreach_tensor_minimum_slow
    CUDA: foreach_tensor_minimum_cuda

- func: _foreach_norm.Scalar(Tensor[] tensors, Scalar ord=2) -> Tensor[]
  device_check: NoCheck   # foreach kernels fall back to slow path when tensor are on different devices
  variants: function
  dispatch:
    CPU: foreach_tensor_norm_slow
    CUDA: foreach_tensor_norm_cuda

- func: bucketize.Tensor(Tensor self, Tensor boundaries, *, bool out_int32=False, bool right=False) -> Tensor
  dispatch:
    CPU: bucketize_cpu
    CUDA: bucketize_cuda

- func: bucketize.Tensor_out(Tensor self, Tensor boundaries, *, bool out_int32=False, bool right=False, Tensor(a!) out) -> Tensor(a!)
  dispatch:
    CPU: bucketize_out_cpu
    CUDA: bucketize_out_cuda

- func: bucketize.Scalar(Scalar self, Tensor boundaries, *, bool out_int32=False, bool right=False) -> Tensor
  dispatch:
    CPU: bucketize_cpu
    CUDA: bucketize_cuda

- func: searchsorted.Tensor(Tensor sorted_sequence, Tensor self, *, bool out_int32=False, bool right=False, str? side=None, Tensor? sorter=None) -> Tensor
  dispatch:
    CPU: searchsorted_cpu
    CUDA: searchsorted_cuda

# [Note about _torch_cuda_cu_linker_symbol_op and torch_cuda_cu]
# This is a DUMMY function to force the linking against torch_cuda_cu on Windows.
# Otherwise, the Windows linker will optimize and not include torch_cuda_cu even when we
# want it to be included. This is similar to what we do with warp_size for torch_cuda_cpp,
# described as the solution to this issue: https://github.com/pytorch/pytorch/issues/31611
# This op should NOT be used or exposed or edited or else Windows builds (with BUILD_SPLIT_CUDA) will break.
- func: _torch_cuda_cu_linker_symbol_op(Tensor self) -> Tensor
  dispatch:
    CUDA: _torch_cuda_cu_linker_symbol_op_cuda

- func: searchsorted.Tensor_out(Tensor sorted_sequence, Tensor self, *, bool out_int32=False, bool right=False, str? side=None, Tensor? sorter=None, Tensor(a!) out) -> Tensor(a!)
  dispatch:
    CPU: searchsorted_out_cpu
    CUDA: searchsorted_out_cuda

- func: searchsorted.Scalar(Tensor sorted_sequence, Scalar self, *, bool out_int32=False, bool right=False, str? side=None, Tensor? sorter=None) -> Tensor
  dispatch:
    CPU: searchsorted_cpu
    CUDA: searchsorted_cuda

- func: _convert_indices_from_coo_to_csr(Tensor self, int size, *, bool out_int32=False) -> Tensor
  structured_delegate: _convert_indices_from_coo_to_csr.out

- func: _convert_indices_from_coo_to_csr.out(Tensor self, int size, *, bool out_int32=False, Tensor(a!) out) -> Tensor(a!)
  structured: True
  dispatch:
    CPU: _convert_indices_from_coo_to_csr_structured_cpu
    CUDA: _convert_indices_from_coo_to_csr_structured_cuda

- func: _convert_indices_from_csr_to_coo(Tensor crow_indices, Tensor col_indices, *, bool out_int32=False, bool transpose=False) -> Tensor
  structured_delegate: _convert_indices_from_csr_to_coo.out

- func: _convert_indices_from_csr_to_coo.out(Tensor crow_indices, Tensor col_indices, *, bool out_int32=False, bool transpose=False, Tensor(a!) out) -> Tensor(a!)
  structured: True
  dispatch:
    CPU: _convert_indices_from_csr_to_coo_structured_cpu
    CUDA: _convert_indices_from_csr_to_coo_structured_cuda

## NN wrappers

- func: mse_loss.out(Tensor self, Tensor target, int reduction=Mean, *, Tensor(a!) out) -> Tensor(a!)
  device_check: NoCheck   # TensorIterator
  structured: True
  structured_inherits: TensorIteratorBase
  python_module: nn
  dispatch:
    CPU, CUDA: mse_loss_out
    MPS: mse_loss_out_mps

- func: mse_loss(Tensor self, Tensor target, int reduction=Mean) -> Tensor
  device_check: NoCheck   # TensorIterator
  structured_delegate: mse_loss.out
  python_module: nn

- func: mse_loss_backward.grad_input(Tensor grad_output, Tensor self, Tensor target, int reduction, *, Tensor(a!) grad_input) -> Tensor(a!)
  python_module: nn
  dispatch:
    CPU, CUDA: mse_loss_backward_out
    MPS: mse_loss_backward_out_mps

- func: mse_loss_backward(Tensor grad_output, Tensor self, Tensor target, int reduction) -> Tensor
  python_module: nn
  dispatch:
    CPU, CUDA: mse_loss_backward
    MPS: mse_loss_backward_mps

- func: l1_loss(Tensor self, Tensor target, int reduction=Mean) -> Tensor
  python_module: nn

- func: multi_margin_loss.out(Tensor self, Tensor target, Scalar p=1, Scalar margin=1, Tensor? weight=None, int reduction=Mean, *, Tensor(a!) out) -> Tensor(a!)
  python_module: nn
  dispatch:
    CPU: multi_margin_loss_cpu_out
    CUDA: multi_margin_loss_cuda_out

- func: multi_margin_loss(Tensor self, Tensor target, Scalar p=1, Scalar margin=1, Tensor? weight=None, int reduction=Mean) -> Tensor
  python_module: nn
  dispatch:
    CPU: multi_margin_loss_cpu
    CUDA: multi_margin_loss_cuda

- func: multi_margin_loss_backward.grad_input(Tensor grad_output, Tensor self, Tensor target, Scalar p, Scalar margin, Tensor? weight=None, int reduction=Mean, *, Tensor(a!) grad_input) -> Tensor(a!)
  python_module: nn
  dispatch:
    CPU: multi_margin_loss_cpu_backward_out
    CUDA: multi_margin_loss_cuda_backward_out

- func: multi_margin_loss_backward(Tensor grad_output, Tensor self, Tensor target, Scalar p, Scalar margin, Tensor? weight=None, int reduction=Mean) -> Tensor
  python_module: nn
  dispatch:
    CPU: multi_margin_loss_cpu_backward
    CUDA: multi_margin_loss_cuda_backward

- func: multilabel_margin_loss.out(Tensor self, Tensor target, int reduction=Mean, *, Tensor(a!) out) -> Tensor(a!)
  python_module: nn

- func: multilabel_margin_loss(Tensor self, Tensor target, int reduction=Mean) -> Tensor
  python_module: nn

- func: multilabel_margin_loss_forward.output(Tensor self, Tensor target, int reduction, *, Tensor(a!) output, Tensor(b!) is_target) -> (Tensor(a!), Tensor(b!))
  python_module: nn
  dispatch:
    CPU: multilabel_margin_loss_forward_out_cpu
    CUDA: multilabel_margin_loss_forward_out_cuda

- func: multilabel_margin_loss_forward(Tensor self, Tensor target, int reduction) -> (Tensor output, Tensor is_target)
  python_module: nn
  dispatch:
    CPU: multilabel_margin_loss_forward_cpu
    CUDA: multilabel_margin_loss_forward_cuda

- func: multilabel_margin_loss_backward.grad_input(Tensor grad_output, Tensor self, Tensor target, int reduction, Tensor is_target, *, Tensor(a!) grad_input) -> Tensor(a!)
  python_module: nn
  dispatch:
    CPU: multilabel_margin_loss_backward_cpu_out
    CUDA: multilabel_margin_loss_backward_cuda_out

- func: multilabel_margin_loss_backward(Tensor grad_output, Tensor self, Tensor target, int reduction, Tensor is_target) -> Tensor
  python_module: nn
  dispatch:
    CPU: multilabel_margin_loss_backward_cpu
    CUDA: multilabel_margin_loss_backward_cuda

- func: nll_loss.out(Tensor self, Tensor target, Tensor? weight=None, int reduction=Mean, int ignore_index=-100, *, Tensor(a!) out) -> Tensor(a!)
  python_module: nn

- func: nll_loss_nd(Tensor self, Tensor target, Tensor? weight=None, int reduction=Mean, int ignore_index=-100) -> Tensor
  python_module: nn

- func: nll_loss(Tensor self, Tensor target, Tensor? weight=None, int reduction=Mean, int ignore_index=-100) -> Tensor
  python_module: nn

- func: nll_loss_forward.output(Tensor self, Tensor target, Tensor? weight, int reduction, int ignore_index, *, Tensor(a!) output, Tensor(b!) total_weight) -> (Tensor(a!), Tensor(b!))
  python_module: nn
  structured: True
  dispatch:
    CPU: nll_loss_forward_out_cpu
    CUDA: nll_loss_forward_out_cuda
    MPS: nll_loss_forward_out_mps

- func: nll_loss_forward(Tensor self, Tensor target, Tensor? weight, int reduction, int ignore_index) -> (Tensor output, Tensor total_weight)
  python_module: nn
  structured_delegate: nll_loss_forward.output

- func: nll_loss_backward.grad_input(Tensor grad_output, Tensor self, Tensor target, Tensor? weight, int reduction, int ignore_index, Tensor total_weight, *, Tensor(a!) grad_input) -> Tensor(a!)
  python_module: nn
  structured: True
  dispatch:
    CPU: nll_loss_backward_out_cpu
    CUDA: nll_loss_backward_out_cuda
    MPS: nll_loss_backward_out_mps

- func: nll_loss_backward(Tensor grad_output, Tensor self, Tensor target, Tensor? weight, int reduction, int ignore_index, Tensor total_weight) -> Tensor
  python_module: nn
  structured_delegate: nll_loss_backward.grad_input

- func: nll_loss2d.out(Tensor self, Tensor target, Tensor? weight=None, int reduction=Mean, int ignore_index=-100, *, Tensor(a!) out) -> Tensor(a!)
  python_module: nn

- func: nll_loss2d(Tensor self, Tensor target, Tensor? weight=None, int reduction=Mean, int ignore_index=-100) -> Tensor
  python_module: nn

- func: nll_loss2d_forward.output(Tensor self, Tensor target, Tensor? weight, int reduction, int ignore_index, *, Tensor(a!) output, Tensor(b!) total_weight) -> (Tensor(a!), Tensor(b!))
  python_module: nn
  dispatch:
    CPU: nll_loss2d_forward_out_cpu
    CUDA: nll_loss2d_forward_out_cuda
    MPS: nll_loss2d_forward_out_mps

- func: nll_loss2d_forward(Tensor self, Tensor target, Tensor? weight, int reduction, int ignore_index) -> (Tensor output, Tensor total_weight)
  python_module: nn
  dispatch:
    CPU: nll_loss2d_forward_cpu
    CUDA: nll_loss2d_forward_cuda
    MPS: nll_loss2d_forward_mps

- func: nll_loss2d_backward.grad_input(Tensor grad_output, Tensor self, Tensor target, Tensor? weight, int reduction, int ignore_index, Tensor total_weight, *, Tensor(a!) grad_input) -> Tensor(a!)
  python_module: nn
  dispatch:
    CPU: nll_loss2d_backward_out_cpu
    CUDA: nll_loss2d_backward_out_cuda
    MPS: nll_loss2d_backward_out_mps

- func: nll_loss2d_backward(Tensor grad_output, Tensor self, Tensor target, Tensor? weight, int reduction, int ignore_index, Tensor total_weight) -> Tensor
  python_module: nn
  dispatch:
    CPU: nll_loss2d_backward_cpu
    CUDA: nll_loss2d_backward_cuda
    MPS: nll_loss2d_backward_mps

- func: smooth_l1_loss.out(Tensor self, Tensor target, int reduction=Mean, float beta=1.0, *, Tensor(a!) out) -> Tensor(a!)
  device_check: NoCheck   # TensorIterator
  structured: True
  structured_inherits: TensorIteratorBase
  python_module: nn
  dispatch:
    CPU, CUDA: smooth_l1_loss_out
    MPS: smooth_l1_loss_out_mps

- func: smooth_l1_loss(Tensor self, Tensor target, int reduction=Mean, float beta=1.0) -> Tensor
  device_check: NoCheck   # TensorIterator
  structured_delegate: smooth_l1_loss.out
  python_module: nn

- func: smooth_l1_loss_backward.grad_input(Tensor grad_output, Tensor self, Tensor target, int reduction, float beta, *, Tensor(a!) grad_input) -> Tensor(a!)
  python_module: nn
  dispatch:
    CPU: smooth_l1_loss_backward_out
    CUDA: smooth_l1_loss_backward_out
    MPS: smooth_l1_loss_backward_out_mps

- func: smooth_l1_loss_backward(Tensor grad_output, Tensor self, Tensor target, int reduction, float beta) -> Tensor
  python_module: nn
  dispatch:
    CompositeExplicitAutograd: smooth_l1_loss_backward

- func: huber_loss.out(Tensor self, Tensor target, int reduction=Mean, float delta=1.0, *, Tensor(a!) out) -> Tensor(a!)
  python_module: nn
  dispatch:
    CPU, CUDA: huber_loss_out

- func: huber_loss(Tensor self, Tensor target, int reduction=Mean, float delta=1.0) -> Tensor
  python_module: nn
  dispatch:
    CPU, CUDA: huber_loss

- func: huber_loss_backward.out(Tensor grad_output, Tensor self, Tensor target, int reduction, float delta, *, Tensor(a!) grad_input) -> Tensor(a!)
  python_module: nn
  dispatch:
    CPU, CUDA: huber_loss_backward_out

- func: huber_loss_backward(Tensor grad_output, Tensor self, Tensor target, int reduction, float delta) -> Tensor
  python_module: nn
  dispatch:
    CompositeExplicitAutograd: huber_loss_backward

- func: soft_margin_loss.out(Tensor self, Tensor target, int reduction=Mean, *, Tensor(a!) out) -> Tensor(a!)
  python_module: nn
  dispatch:
    CompositeExplicitAutograd: soft_margin_loss_out

- func: soft_margin_loss(Tensor self, Tensor target, int reduction=Mean) -> Tensor
  python_module: nn
  dispatch:
    CompositeExplicitAutograd: soft_margin_loss

- func: soft_margin_loss_backward.grad_input(Tensor grad_output, Tensor self, Tensor target, int reduction, *, Tensor(a!) grad_input) -> Tensor(a!)
  python_module: nn
  dispatch:
    CompositeExplicitAutograd: soft_margin_loss_backward_out

- func: soft_margin_loss_backward(Tensor grad_output, Tensor self, Tensor target, int reduction) -> Tensor
  python_module: nn
  dispatch:
    CompositeExplicitAutograd: soft_margin_loss_backward

- func: elu.out(Tensor self, Scalar alpha=1, Scalar scale=1, Scalar input_scale=1, *, Tensor(a!) out) -> Tensor(a!)
  structured: True
  structured_inherits: TensorIteratorBase
  device_check: NoCheck   # TensorIterator
  python_module: nn
  dispatch:
    CPU, CUDA: elu_out
    MPS: elu_out_mps

- func: elu(Tensor self, Scalar alpha=1, Scalar scale=1, Scalar input_scale=1) -> Tensor
  structured_delegate: elu.out
  device_check: NoCheck   # TensorIterator
  python_module: nn

- func: elu_backward.grad_input(Tensor grad_output, Scalar alpha, Scalar scale, Scalar input_scale, bool is_result, Tensor self_or_result, *, Tensor(a!) grad_input) -> Tensor(a!)
  structured: True
  structured_inherits: TensorIteratorBase
  python_module: nn
  dispatch:
    CPU, CUDA: elu_backward_out
    MPS: elu_backward_out_mps

- func: elu_backward(Tensor grad_output, Scalar alpha, Scalar scale, Scalar input_scale, bool is_result, Tensor self_or_result) -> Tensor
  structured_delegate: elu_backward.grad_input
  python_module: nn

- func: elu_(Tensor(a!) self, Scalar alpha=1, Scalar scale=1, Scalar input_scale=1) -> Tensor(a!)
  structured_delegate: elu.out
  device_check: NoCheck   # TensorIterator
  python_module: nn

- func: glu.out(Tensor self, int dim=-1, *, Tensor(a!) out) -> Tensor(a!)
  structured: True
  structured_inherits: TensorIteratorBase
  python_module: nn
  dispatch:
    CPU, CUDA: glu_out
    MPS: glu_out_mps

- func: glu(Tensor self, int dim=-1) -> Tensor
  structured_delegate: glu.out
  device_check: NoCheck   # TensorIterator
  python_module: nn

- func: glu_backward.grad_input(Tensor grad_output, Tensor self, int dim, *, Tensor(a!) grad_input) -> Tensor(a!)
  python_module: nn
  dispatch:
    CPU: glu_backward_cpu_out
    CUDA: glu_backward_cuda_out
    MPS: glu_backward_mps_out

- func: glu_backward(Tensor grad_output, Tensor self, int dim) -> Tensor
  python_module: nn
  dispatch:
    CPU: glu_backward_cpu
    CUDA: glu_backward_cuda
    MPS: glu_backward_mps

- func: glu_jvp(Tensor glu, Tensor x, Tensor dx, int dim) -> Tensor
  python_module: nn
  dispatch:
    CPU, CUDA: glu_jvp

- func: glu_backward_jvp(Tensor grad_x, Tensor grad_glu, Tensor x, Tensor dgrad_glu, Tensor dx, int dim) -> Tensor
  python_module: nn
  dispatch:
    CPU, CUDA: glu_backward_jvp

- func: hardsigmoid.out(Tensor self, *, Tensor(a!) out) -> Tensor(a!)
  structured: True
  structured_inherits: TensorIteratorBase
  device_check: NoCheck   # TensorIterator
  python_module: nn
  dispatch:
    CPU, CUDA: hardsigmoid_out
    QuantizedCPU: hardsigmoid_out_quantized_cpu

- func: hardsigmoid(Tensor self) -> Tensor
  structured_delegate: hardsigmoid.out
  device_check: NoCheck   # TensorIterator
  python_module: nn
  dispatch:
    QuantizedCPU: hardsigmoid_quantized_cpu

- func: hardsigmoid_(Tensor(a!) self) -> Tensor(a!)
  structured_delegate: hardsigmoid.out
  device_check: NoCheck   # TensorIterator
  python_module: nn

- func: hardsigmoid_backward.grad_input(Tensor grad_output, Tensor self, *, Tensor(a!) grad_input) -> Tensor(a!)
  structured: True
  structured_inherits: TensorIteratorBase
  python_module: nn
  dispatch:
    CPU, CUDA: hardsigmoid_backward_out

- func: hardsigmoid_backward(Tensor grad_output, Tensor self) -> Tensor
  structured_delegate: hardsigmoid_backward.grad_input
  python_module: nn

- func: hardtanh.out(Tensor self, Scalar min_val=-1, Scalar max_val=1, *, Tensor(a!) out) -> Tensor(a!)
  device_check: NoCheck   # TensorIterator
  python_module: nn
  dispatch:
    CPU, CUDA, MPS: hardtanh_out
    QuantizedCPU: hardtanh_out_quantized_cpu

- func: hardtanh(Tensor self, Scalar min_val=-1, Scalar max_val=1) -> Tensor
  device_check: NoCheck   # TensorIterator
  python_module: nn
  dispatch:
    CPU, CUDA, MPS: hardtanh
    QuantizedCPU: hardtanh_quantized_cpu

- func: hardtanh_backward.grad_input(Tensor grad_output, Tensor self, Scalar min_val, Scalar max_val, *, Tensor(a!) grad_input) -> Tensor(a!)
  python_module: nn
  dispatch:
    CPU, CUDA: hardtanh_backward_out
    MPS: hardtanh_backward_out_mps

- func: hardtanh_backward(Tensor grad_output, Tensor self, Scalar min_val, Scalar max_val) -> Tensor
  python_module: nn
  dispatch:
    CPU, CUDA: hardtanh_backward
    MPS: hardtanh_backward_mps

- func: hardtanh_(Tensor(a!) self, Scalar min_val=-1, Scalar max_val=1) -> Tensor(a!)
  device_check: NoCheck   # TensorIterator
  python_module: nn
  dispatch:
    CPU, CUDA, MPS: hardtanh_
    QuantizedCPU: hardtanh_quantized_cpu_

- func: hardswish.out(Tensor self, *, Tensor(a!) out) -> Tensor(a!)
  device_check: NoCheck   # TensorIterator
  python_module: nn
  dispatch:
    CPU, CUDA: hardswish_out

- func: hardswish(Tensor self) -> Tensor
  device_check: NoCheck   # TensorIterator
  python_module: nn
  dispatch:
    CPU, CUDA: hardswish

- func: hardswish_(Tensor(a!) self) -> Tensor(a!)
  device_check: NoCheck   # TensorIterator
  python_module: nn
  dispatch:
    CPU, CUDA: hardswish_

- func: hardswish_backward(Tensor grad_output, Tensor self) -> Tensor
  python_module: nn
  dispatch:
    CPU, CUDA: hardswish_backward

- func: leaky_relu.out(Tensor self, Scalar negative_slope=0.01, *, Tensor(a!) out) -> Tensor(a!)
  structured: True
  structured_inherits: TensorIteratorBase
  device_check: NoCheck   # TensorIterator
  python_module: nn
  dispatch:
    CPU, CUDA: leaky_relu_out
    MPS: leaky_relu_out_mps
    QuantizedCPU: leaky_relu_out_quantized_cpu

- func: leaky_relu(Tensor self, Scalar negative_slope=0.01) -> Tensor
  structured_delegate: leaky_relu.out
  device_check: NoCheck   # TensorIterator
  python_module: nn
  dispatch:
    QuantizedCPU: leaky_relu_quantized_cpu

- func: leaky_relu_backward.grad_input(Tensor grad_output, Tensor self, Scalar negative_slope, bool self_is_result, *, Tensor(a!) grad_input) -> Tensor(a!)
  structured: True
  structured_inherits: TensorIteratorBase
  python_module: nn
  dispatch:
    CPU, CUDA: leaky_relu_backward_out
    MPS: leaky_relu_backward_out_mps

- func: leaky_relu_backward(Tensor grad_output, Tensor self, Scalar negative_slope, bool self_is_result) -> Tensor
  structured_delegate: leaky_relu_backward.grad_input
  python_module: nn

- func: leaky_relu_(Tensor(a!) self, Scalar negative_slope=0.01) -> Tensor(a!)
  structured_delegate: leaky_relu.out
  device_check: NoCheck   # TensorIterator
  python_module: nn
  dispatch:
    QuantizedCPU: leaky_relu_quantized_cpu_

- func: log_sigmoid.out(Tensor self, *, Tensor(a!) out) -> Tensor(a!)
  device_check: NoCheck   # TensorIterator
  python_module: nn

- func: log_sigmoid(Tensor self) -> Tensor
  device_check: NoCheck   # TensorIterator
  python_module: nn

- func: log_sigmoid_forward.output(Tensor self, *, Tensor(a!) output, Tensor(b!) buffer) -> (Tensor(a!), Tensor(b!))
  device_check: NoCheck   # TensorIterator
  python_module: nn
  dispatch:
    CPU: log_sigmoid_forward_out_cpu
    CUDA: log_sigmoid_forward_out_cuda

- func: log_sigmoid_forward(Tensor self) -> (Tensor output, Tensor buffer)
  device_check: NoCheck   # TensorIterator
  python_module: nn
  dispatch:
    CPU: log_sigmoid_forward_cpu
    CUDA: log_sigmoid_forward_cuda

- func: log_sigmoid_backward.grad_input(Tensor grad_output, Tensor self, Tensor buffer, *, Tensor(a!) grad_input) -> Tensor(a!)
  python_module: nn
  dispatch:
    CPU: log_sigmoid_backward_cpu_out
    CUDA: log_sigmoid_backward_cuda_out

- func: log_sigmoid_backward(Tensor grad_output, Tensor self, Tensor buffer) -> Tensor
  python_module: nn
  dispatch:
    CPU: log_sigmoid_backward_cpu
    CUDA: log_sigmoid_backward_cuda

- func: rrelu_with_noise.out(Tensor self, Tensor noise, Scalar lower=0.125, Scalar upper=0.3333333333333333, bool training=False, Generator? generator=None, *, Tensor(a!) out) -> Tensor(a!)
  python_module: nn
  dispatch:
    CPU: rrelu_with_noise_out_cpu
    CUDA: rrelu_with_noise_out_cuda

- func: rrelu_with_noise(Tensor self, Tensor noise, Scalar lower=0.125, Scalar upper=0.3333333333333333, bool training=False, Generator? generator=None) -> Tensor
  python_module: nn
  dispatch:
    CPU: rrelu_with_noise_cpu
    CUDA: rrelu_with_noise_cuda

- func: rrelu_with_noise_backward(Tensor grad_output, Tensor self, Tensor noise, Scalar lower, Scalar upper, bool training, bool self_is_result) -> Tensor
  python_module: nn
  dispatch:
    CompositeExplicitAutograd: rrelu_with_noise_backward

- func: rrelu_with_noise_(Tensor(a!) self, Tensor noise, Scalar lower=0.125, Scalar upper=0.3333333333333333, bool training=False, Generator? generator=None) -> Tensor(a!)
  python_module: nn
  dispatch:
    CPU: rrelu_with_noise_cpu_
    CUDA: rrelu_with_noise_cuda_

- func: softplus.out(Tensor self, Scalar beta=1, Scalar threshold=20, *, Tensor(a!) out) -> Tensor(a!)
  structured: True
  structured_inherits: TensorIteratorBase
  device_check: NoCheck   # TensorIterator
  python_module: nn
  dispatch:
    CPU, CUDA: softplus_out
    MPS: softplus_out_mps

- func: softplus(Tensor self, Scalar beta=1, Scalar threshold=20) -> Tensor
  structured_delegate: softplus.out
  device_check: NoCheck   # TensorIterator
  python_module: nn

- func: softplus_backward.grad_input(Tensor grad_output, Tensor self, Scalar beta, Scalar threshold, *, Tensor(a!) grad_input) -> Tensor(a!)
  structured: True
  structured_inherits: TensorIteratorBase
  python_module: nn
  dispatch:
    CPU, CUDA: softplus_backward_out

- func: softplus_backward(Tensor grad_output, Tensor self, Scalar beta, Scalar threshold) -> Tensor
  structured_delegate: softplus_backward.grad_input
  python_module: nn

- func: softshrink.out(Tensor self, Scalar lambd=0.5, *, Tensor(a!) out) -> Tensor(a!)
  structured: True
  structured_inherits: TensorIteratorBase
  device_check: NoCheck   # TensorIterator
  python_module: nn
  dispatch:
    CPU, CUDA: softshrink_out

- func: softshrink(Tensor self, Scalar lambd=0.5) -> Tensor
  structured_delegate: softshrink.out
  device_check: NoCheck   # TensorIterator
  python_module: nn

- func: softshrink_backward.grad_input(Tensor grad_output, Tensor self, Scalar lambd, *, Tensor(a!) grad_input) -> Tensor(a!)
  structured: True
  structured_inherits: TensorIteratorBase
  python_module: nn
  dispatch:
    CPU, CUDA: softshrink_backward_out

- func: softshrink_backward(Tensor grad_output, Tensor self, Scalar lambd) -> Tensor
  structured_delegate: softshrink_backward.grad_input
  python_module: nn

- func: adaptive_avg_pool2d.out(Tensor self, int[2] output_size, *, Tensor(a!) out) -> Tensor(a!)
  python_module: nn
  dispatch:
    CPU: adaptive_avg_pool2d_out_cpu
    CUDA: adaptive_avg_pool2d_out_cuda
    MPS: adaptive_avg_pool2d_out_mps
    MkldnnCPU: mkldnn_adaptive_avg_pool2d_out

- func: adaptive_avg_pool2d(Tensor self, int[2] output_size) -> Tensor
  python_module: nn

- func: mkldnn_adaptive_avg_pool2d(Tensor self, int[2] output_size) -> Tensor
  dispatch:
    MkldnnCPU: mkldnn_adaptive_avg_pool2d

- func: mkldnn_adaptive_avg_pool2d_backward(Tensor grad_output, Tensor self) -> Tensor
  dispatch:
    MkldnnCPU: mkldnn_adaptive_avg_pool2d_backward

- func: _adaptive_avg_pool2d(Tensor self, int[2] output_size) -> Tensor
  dispatch:
    CPU: adaptive_avg_pool2d_cpu
    CUDA: adaptive_avg_pool2d_cuda
    MPS: adaptive_avg_pool2d_mps
    QuantizedCPU: adaptive_avg_pool2d_quantized_cpu
    QuantizedCUDA: adaptive_avg_pool2d_quantized_cuda

- func: _adaptive_avg_pool2d_backward(Tensor grad_output, Tensor self) -> Tensor
  python_module: nn
  dispatch:
    CPU: adaptive_avg_pool2d_backward_cpu
    CUDA: adaptive_avg_pool2d_backward_cuda
    MPS: adaptive_avg_pool2d_backward_mps

- func: adaptive_avg_pool3d.out(Tensor self, int[3] output_size, *, Tensor(a!) out) -> Tensor(a!)
  python_module: nn
  dispatch:
    CPU: adaptive_avg_pool3d_out_cpu
    CUDA: adaptive_avg_pool3d_out_cuda
    QuantizedCPU: adaptive_avg_pool3d_out_quantized_cpu

- func: adaptive_avg_pool3d(Tensor self, int[3] output_size) -> Tensor
  python_module: nn

- func: _adaptive_avg_pool3d(Tensor self, int[3] output_size) -> Tensor
  dispatch:
    CPU: adaptive_avg_pool3d_cpu
    CUDA: adaptive_avg_pool3d_cuda
    QuantizedCPU: adaptive_avg_pool3d_quantized_cpu

- func: adaptive_avg_pool3d_backward.grad_input(Tensor grad_output, Tensor self, *, Tensor(a!) grad_input) -> Tensor(a!)
  python_module: nn
  dispatch:
    CPU: adaptive_avg_pool3d_backward_out_cpu
    CUDA: adaptive_avg_pool3d_backward_out_cuda

- func: _adaptive_avg_pool3d_backward(Tensor grad_output, Tensor self) -> Tensor
  python_module: nn
  dispatch:
    CPU: adaptive_avg_pool3d_backward_cpu
    CUDA: adaptive_avg_pool3d_backward_cuda

# Return: (Tensor output, Tensor indices)
- func: adaptive_max_pool2d.out(Tensor self, int[2] output_size, *, Tensor(a!) out, Tensor(b!) indices) -> (Tensor(a!), Tensor(b!))
  python_module: nn
  structured: True
  dispatch:
    CPU: adaptive_max_pool2d_out_cpu
    CUDA: adaptive_max_pool2d_out_cuda
    MPS: adaptive_max_pool2d_out_mps

# Return: (Tensor output, Tensor indices)
- func: adaptive_max_pool2d(Tensor self, int[2] output_size) -> (Tensor, Tensor)
  python_module: nn
  structured_delegate: adaptive_max_pool2d.out

- func: adaptive_max_pool2d_backward.grad_input(Tensor grad_output, Tensor self, Tensor indices, *, Tensor(a!) grad_input) -> Tensor(a!)
  python_module: nn
  structured: True
  dispatch:
    CPU: adaptive_max_pool2d_backward_out_cpu
    CUDA: adaptive_max_pool2d_backward_out_cuda
    MPS: adaptive_max_pool2d_backward_out_mps

- func: adaptive_max_pool2d_backward(Tensor grad_output, Tensor self, Tensor indices) -> Tensor
  python_module: nn
  structured_delegate: adaptive_max_pool2d_backward.grad_input

# Return: (Tensor output, Tensor indices)
- func: adaptive_max_pool3d.out(Tensor self, int[3] output_size, *, Tensor(a!) out, Tensor(b!) indices) -> (Tensor(a!), Tensor(b!))
  python_module: nn
  structured: True
  dispatch:
    CPU: adaptive_max_pool3d_out_cpu
    CUDA: adaptive_max_pool3d_out_cuda

# Return: (Tensor output, Tensor indices)
- func: adaptive_max_pool3d(Tensor self, int[3] output_size) -> (Tensor, Tensor)
  python_module: nn
  structured_delegate: adaptive_max_pool3d.out

- func: adaptive_max_pool3d_backward.grad_input(Tensor grad_output, Tensor self, Tensor indices, *, Tensor(a!) grad_input) -> Tensor(a!)
  python_module: nn
  structured: True
  dispatch:
    CPU: adaptive_max_pool3d_backward_out_cpu
    CUDA: adaptive_max_pool3d_backward_out_cuda

- func: adaptive_max_pool3d_backward(Tensor grad_output, Tensor self, Tensor indices) -> Tensor
  python_module: nn
  structured_delegate: adaptive_max_pool3d_backward.grad_input

- func: avg_pool2d.out(Tensor self, int[2] kernel_size, int[2] stride=[], int[2] padding=0, bool ceil_mode=False, bool count_include_pad=True, int? divisor_override=None, *, Tensor(a!) out) -> Tensor(a!)
  python_module: nn
  structured: True
  precomputed:
  - kernel_size -> int kH, int kW
  - stride -> int dH, int dW
  - padding -> int padH, int padW
  dispatch:
    CPU: avg_pool2d_out_cpu
    CUDA: avg_pool2d_out_cuda
    MPS: avg_pool2d_out_mps
    MkldnnCPU: mkldnn_avg_pool2d_out

- func: avg_pool2d(Tensor self, int[2] kernel_size, int[2] stride=[], int[2] padding=0, bool ceil_mode=False, bool count_include_pad=True, int? divisor_override=None) -> Tensor
  python_module: nn
  structured_delegate: avg_pool2d.out
  dispatch:
    MkldnnCPU: mkldnn_avg_pool2d
    QuantizedCPU: avg_pool2d_quantized_cpu

- func: avg_pool2d_backward.grad_input(Tensor grad_output, Tensor self, int[2] kernel_size, int[2] stride, int[2] padding, bool ceil_mode, bool count_include_pad, int? divisor_override, *, Tensor(a!) grad_input) -> Tensor(a!)
  python_module: nn
  structured: True
  dispatch:
    CPU: avg_pool2d_backward_out_cpu
    CUDA: avg_pool2d_backward_out_cuda
    MPS: avg_pool2d_backward_out_mps
    MkldnnCPU: mkldnn_avg_pool2d_backward_out

- func: avg_pool2d_backward(Tensor grad_output, Tensor self, int[2] kernel_size, int[2] stride, int[2] padding, bool ceil_mode, bool count_include_pad, int? divisor_override) -> Tensor
  python_module: nn
  structured_delegate: avg_pool2d_backward.grad_input
  dispatch:
    MkldnnCPU: mkldnn_avg_pool2d_backward

- func: avg_pool3d.out(Tensor self, int[3] kernel_size, int[3] stride=[], int[3] padding=0, bool ceil_mode=False, bool count_include_pad=True, int? divisor_override=None, *, Tensor(a!) out) -> Tensor(a!)
  python_module: nn
  structured: True
  dispatch:
    CPU: avg_pool3d_out_cpu
    CUDA: avg_pool3d_out_cuda
    MkldnnCPU: mkldnn_avg_pool3d_out

- func: avg_pool3d(Tensor self, int[3] kernel_size, int[3] stride=[], int[3] padding=0, bool ceil_mode=False, bool count_include_pad=True, int? divisor_override=None) -> Tensor
  python_module: nn
  structured_delegate: avg_pool3d.out
  dispatch:
    MkldnnCPU: mkldnn_avg_pool3d
    QuantizedCPU: avg_pool3d_quantized_cpu

- func: avg_pool3d_backward.grad_input(Tensor grad_output, Tensor self, int[3] kernel_size, int[3] stride, int[3] padding, bool ceil_mode, bool count_include_pad, int? divisor_override, *, Tensor(a!) grad_input) -> Tensor(a!)
  python_module: nn
  structured: True
  dispatch:
    CPU: avg_pool3d_backward_out_cpu
    CUDA: avg_pool3d_backward_out_cuda
    MkldnnCPU: mkldnn_avg_pool3d_backward_out

- func: avg_pool3d_backward(Tensor grad_output, Tensor self, int[3] kernel_size, int[3] stride, int[3] padding, bool ceil_mode, bool count_include_pad, int? divisor_override) -> Tensor
  python_module: nn
  structured_delegate: avg_pool3d_backward.grad_input
  dispatch:
    MkldnnCPU: mkldnn_avg_pool3d_backward

# Return: (Tensor output, Tensor indices)
- func: fractional_max_pool2d.output(Tensor self, int[2] kernel_size, int[2] output_size, Tensor random_samples, *, Tensor(a!) output, Tensor(b!) indices) -> (Tensor(a!), Tensor(b!))
  python_module: nn
  structured: True
  dispatch:
    CPU: fractional_max_pool2d_out_cpu
    CUDA: fractional_max_pool2d_out_cuda

# Return: (Tensor output, Tensor indices)
- func: fractional_max_pool2d(Tensor self, int[2] kernel_size, int[2] output_size, Tensor random_samples) -> (Tensor, Tensor)
  python_module: nn
  structured_delegate: fractional_max_pool2d.output

- func: fractional_max_pool2d_backward.grad_input(Tensor grad_output, Tensor self, int[2] kernel_size, int[2] output_size, Tensor indices, *, Tensor(a!) grad_input) -> Tensor(a!)
  python_module: nn
  structured: True
  dispatch:
    CPU: fractional_max_pool2d_backward_cpu
    CUDA: fractional_max_pool2d_backward_cuda

- func: fractional_max_pool2d_backward(Tensor grad_output, Tensor self, int[2] kernel_size, int[2] output_size, Tensor indices) -> Tensor
  python_module: nn
  structured_delegate: fractional_max_pool2d_backward.grad_input

# Return: (Tensor output, Tensor indices)
- func: fractional_max_pool3d.output(Tensor self, int[3] kernel_size, int[3] output_size, Tensor random_samples, *, Tensor(a!) output, Tensor(b!) indices) -> (Tensor(a!), Tensor(b!))
  python_module: nn
  structured: True
  precomputed:
  - kernel_size -> int poolSizeT, int poolSizeH, int poolSizeW
  - output_size -> int outputT, int outputH, int outputW
  - int numBatch, int numPlanes, int inputT, int inputH, int inputW
  dispatch:
    CPU: fractional_max_pool3d_out_cpu
    CUDA: fractional_max_pool3d_out_cuda

# Return: (Tensor output, Tensor indices)
- func: fractional_max_pool3d(Tensor self, int[3] kernel_size, int[3] output_size, Tensor random_samples) -> (Tensor, Tensor)
  python_module: nn
  structured_delegate: fractional_max_pool3d.output

- func: fractional_max_pool3d_backward.grad_input(Tensor grad_output, Tensor self, int[3] kernel_size, int[3] output_size, Tensor indices, *, Tensor(a!) grad_input) -> Tensor(a!)
  python_module: nn
  dispatch:
    CPU: fractional_max_pool3d_backward_out_cpu
    CUDA: fractional_max_pool3d_backward_out_cuda

- func: fractional_max_pool3d_backward(Tensor grad_output, Tensor self, int[3] kernel_size, int[3] output_size, Tensor indices) -> Tensor
  python_module: nn
  dispatch:
    CPU: fractional_max_pool3d_backward_cpu
    CUDA: fractional_max_pool3d_backward_cuda

# Return: (Tensor output, Tensor indices)
- func: max_pool2d_with_indices.out(Tensor self, int[2] kernel_size, int[2] stride=[], int[2] padding=0, int[2] dilation=1, bool ceil_mode=False, *, Tensor(a!) out, Tensor(b!) indices) -> (Tensor(a!), Tensor(b!))
  python_module: nn
  structured: True
  dispatch:
    CPU: max_pool2d_with_indices_out_cpu
    CUDA: max_pool2d_with_indices_out_cuda
    MPS: max_pool2d_with_indices_out_mps

# Return: (Tensor output, Tensor indices)
- func: max_pool2d_with_indices(Tensor self, int[2] kernel_size, int[2] stride=[], int[2] padding=0, int[2] dilation=1, bool ceil_mode=False) -> (Tensor, Tensor)
  python_module: nn
  structured_delegate: max_pool2d_with_indices.out

- func: max_pool2d_with_indices_backward.grad_input(Tensor grad_output, Tensor self, int[2] kernel_size, int[2] stride, int[2] padding, int[2] dilation, bool ceil_mode, Tensor indices, *, Tensor(a!) grad_input) -> Tensor(a!)
  python_module: nn
  structured: True
  dispatch:
    CPU: max_pool2d_with_indices_backward_out_cpu
    CUDA: max_pool2d_with_indices_backward_out_cuda
    MPS: max_pool2d_with_indices_backward_out_mps

- func: max_pool2d_with_indices_backward(Tensor grad_output, Tensor self, int[2] kernel_size, int[2] stride, int[2] padding, int[2] dilation, bool ceil_mode, Tensor indices) -> Tensor
  python_module: nn
  structured_delegate: max_pool2d_with_indices_backward.grad_input

# Return: (Tensor output, Tensor indices)
- func: max_pool3d_with_indices.out(Tensor self, int[3] kernel_size, int[3] stride=[], int[3] padding=0, int[3] dilation=1, bool ceil_mode=False, *, Tensor(a!) out, Tensor(b!) indices) -> (Tensor(a!), Tensor(b!))
  python_module: nn
  dispatch:
    CPU: max_pool3d_with_indices_out_cpu
    CUDA: max_pool3d_with_indices_out_cuda

# Return: (Tensor output, Tensor indices)
- func: max_pool3d_with_indices(Tensor self, int[3] kernel_size, int[3] stride=[], int[3] padding=0, int[3] dilation=1, bool ceil_mode=False) -> (Tensor, Tensor)
  python_module: nn
  dispatch:
    CPU: max_pool3d_with_indices_cpu
    CUDA: max_pool3d_with_indices_cuda

- func: max_pool3d_with_indices_backward.grad_input(Tensor grad_output, Tensor self, int[3] kernel_size, int[3] stride, int[3] padding, int[3] dilation, bool ceil_mode, Tensor indices, *, Tensor(a!) grad_input) -> Tensor(a!)
  python_module: nn
  dispatch:
    CPU: max_pool3d_with_indices_backward_out_cpu
    CUDA: max_pool3d_with_indices_backward_out_cuda

- func: max_pool3d_with_indices_backward(Tensor grad_output, Tensor self, int[3] kernel_size, int[3] stride, int[3] padding, int[3] dilation, bool ceil_mode, Tensor indices) -> Tensor
  python_module: nn
  dispatch:
    CPU: max_pool3d_with_indices_backward_cpu
    CUDA: max_pool3d_with_indices_backward_cuda

- func: max_unpool2d.out(Tensor self, Tensor indices, int[2] output_size, *, Tensor(a!) out) -> Tensor(a!)
  python_module: nn
  dispatch:
    CPU: max_unpooling2d_forward_out_cpu
    CUDA: max_unpooling2d_forward_out_cuda

- func: max_unpool2d(Tensor self, Tensor indices, int[2] output_size) -> Tensor
  python_module: nn
  dispatch:
    CPU: max_unpooling2d_forward_cpu
    CUDA: max_unpooling2d_forward_cuda

- func: max_unpool3d.out(Tensor self, Tensor indices, int[3] output_size, int[3] stride, int[3] padding, *, Tensor(a!) out) -> Tensor(a!)
  python_module: nn
  dispatch:
    CPU: max_unpooling3d_forward_out_cpu
    CUDA: max_unpooling3d_forward_out_cuda

- func: max_unpool3d(Tensor self, Tensor indices, int[3] output_size, int[3] stride, int[3] padding) -> Tensor
  python_module: nn
  dispatch:
    CPU: max_unpooling3d_forward_cpu
    CUDA: max_unpooling3d_forward_cuda

- func: reflection_pad1d.out(Tensor self, int[2] padding, *, Tensor(a!) out) -> Tensor(a!)
  python_module: nn
  structured: True
  dispatch:
    CPU: reflection_pad1d_out_cpu
    QuantizedCPU: reflection_pad1d_out_quantized_cpu
    CUDA: reflection_pad1d_out_cuda
    MPS: reflection_pad1d_out_mps

- func: reflection_pad1d(Tensor self, int[2] padding) -> Tensor
  python_module: nn
  structured_delegate: reflection_pad1d.out

- func: reflection_pad1d_backward.grad_input(Tensor grad_output, Tensor self, int[2] padding, *, Tensor(a!) grad_input) -> Tensor(a!)
  python_module: nn
  structured: True
  dispatch:
    CPU: reflection_pad1d_backward_out_cpu
    CUDA: reflection_pad1d_backward_out_cuda
    MPS: reflection_pad1d_backward_out_mps

- func: reflection_pad1d_backward(Tensor grad_output, Tensor self, int[2] padding) -> Tensor
  python_module: nn
  structured_delegate: reflection_pad1d_backward.grad_input

- func: reflection_pad2d.out(Tensor self, int[4] padding, *, Tensor(a!) out) -> Tensor(a!)
  python_module: nn
  dispatch:
    CPU, QuantizedCPU: reflection_pad2d_out_cpu
    CUDA: reflection_pad2d_out_cuda
    MPS: reflection_pad2d_out_mps

- func: reflection_pad2d(Tensor self, int[4] padding) -> Tensor
  python_module: nn
  dispatch:
    CPU: reflection_pad2d_cpu
    QuantizedCPU: reflection_pad2d_quantized_cpu
    CUDA: reflection_pad2d_cuda
    MPS: reflection_pad2d_mps

- func: reflection_pad2d_backward.grad_input(Tensor grad_output, Tensor self, int[4] padding, *, Tensor(a!) grad_input) -> Tensor(a!)
  python_module: nn
  dispatch:
    CPU: reflection_pad2d_backward_out_cpu
    CUDA: reflection_pad2d_backward_out_cuda
    MPS: reflection_pad2d_backward_out_mps

- func: reflection_pad2d_backward(Tensor grad_output, Tensor self, int[4] padding) -> Tensor
  python_module: nn
  dispatch:
    CPU: reflection_pad2d_backward_cpu
    CUDA: reflection_pad2d_backward_cuda
    MPS: reflection_pad2d_backward_mps

- func: reflection_pad3d.out(Tensor self, int[6] padding, *, Tensor(a!) out) -> Tensor(a!)
  python_module: nn
  structured: True
  dispatch:
    CPU: reflection_pad3d_out_cpu
    CUDA: reflection_pad3d_out_cuda
    MPS: reflection_pad3d_out_mps

- func: reflection_pad3d(Tensor self, int[6] padding) -> Tensor
  python_module: nn
  structured_delegate: reflection_pad3d.out

- func: reflection_pad3d_backward.grad_input(Tensor grad_output, Tensor self, int[6] padding, *, Tensor(a!) grad_input) -> Tensor(a!)
  python_module: nn
  structured: True
  dispatch:
    CPU: reflection_pad3d_backward_out_cpu
    CUDA: reflection_pad3d_backward_out_cuda
    MPS: reflection_pad3d_backward_out_mps

- func: reflection_pad3d_backward(Tensor grad_output, Tensor self, int[6] padding) -> Tensor
  python_module: nn
  structured_delegate: reflection_pad3d_backward.grad_input

- func: replication_pad1d.out(Tensor self, int[2] padding, *, Tensor(a!) out) -> Tensor(a!)
  python_module: nn
  structured: True
  dispatch:
    CPU: replication_pad1d_out_cpu
    CUDA: replication_pad1d_out_cuda
    MPS: replication_pad1d_out_mps

- func: replication_pad1d(Tensor self, int[2] padding) -> Tensor
  python_module: nn
  structured_delegate: replication_pad1d.out

- func: replication_pad1d_backward.grad_input(Tensor grad_output, Tensor self, int[2] padding, *, Tensor(a!) grad_input) -> Tensor(a!)
  python_module: nn
  structured: True
  dispatch:
    CPU: replication_pad1d_backward_out_cpu
    CUDA: replication_pad1d_backward_out_cuda
    MPS: replication_pad1d_backward_out_mps

- func: replication_pad1d_backward(Tensor grad_output, Tensor self, int[2] padding) -> Tensor
  python_module: nn
  structured_delegate: replication_pad1d_backward.grad_input

- func: replication_pad2d.out(Tensor self, int[4] padding, *, Tensor(a!) out) -> Tensor(a!)
  python_module: nn
  structured: True
  dispatch:
    CPU: replication_pad2d_out_cpu
    CUDA: replication_pad2d_out_cuda
    MPS: replication_pad2d_out_mps

- func: replication_pad2d(Tensor self, int[4] padding) -> Tensor
  python_module: nn
  structured_delegate: replication_pad2d.out

- func: replication_pad2d_backward.grad_input(Tensor grad_output, Tensor self, int[4] padding, *, Tensor(a!) grad_input) -> Tensor(a!)
  python_module: nn
  dispatch:
    CPU: replication_pad2d_backward_out_cpu
    CUDA: replication_pad2d_backward_out_cuda
    MPS: replication_pad2d_backward_out_mps

- func: replication_pad2d_backward(Tensor grad_output, Tensor self, int[4] padding) -> Tensor
  python_module: nn
  dispatch:
    CPU: replication_pad2d_backward_cpu
    CUDA: replication_pad2d_backward_cuda
    MPS: replication_pad2d_backward_mps

- func: replication_pad3d.out(Tensor self, int[6] padding, *, Tensor(a!) out) -> Tensor(a!)
  python_module: nn
  structured: True
  dispatch:
    CPU: replication_pad3d_out_cpu
    CUDA: replication_pad3d_out_cuda
    MPS: replication_pad3d_out_mps

- func: replication_pad3d(Tensor self, int[6] padding) -> Tensor
  python_module: nn
  structured_delegate: replication_pad3d.out

- func: replication_pad3d_backward.grad_input(Tensor grad_output, Tensor self, int[6] padding, *, Tensor(a!) grad_input) -> Tensor(a!)
  python_module: nn
  dispatch:
    CPU: replication_pad3d_backward_out_cpu
    CUDA: replication_pad3d_backward_out_cuda
    MPS: replication_pad3d_backward_out_mps

- func: replication_pad3d_backward(Tensor grad_output, Tensor self, int[6] padding) -> Tensor
  python_module: nn
  dispatch:
    CPU: replication_pad3d_backward_cpu
    CUDA: replication_pad3d_backward_cuda
    MPS: replication_pad3d_backward_mps

- func: _pad_circular(Tensor self, int[] pad) -> Tensor
  python_module: nn

- func: _pad_enum(Tensor self, int[] pad, int mode, float? value=None) -> Tensor
  python_module: nn

- func: pad(Tensor self, int[] pad, str mode="constant", float? value=None) -> Tensor
  python_module: nn

- func: upsample_linear1d.vec(Tensor input, int[]? output_size, bool align_corners, float[]? scale_factors) -> Tensor
  python_module: nn
  dispatch:
    CompositeExplicitAutograd: upsample_linear1d

- func: upsample_linear1d_backward.vec(Tensor grad_output, int[]? output_size, int[] input_size, bool align_corners, float[]? scale_factors) -> Tensor
  python_module: nn
  dispatch:
    CompositeExplicitAutograd: upsample_linear1d_backward

- func: upsample_bilinear2d.vec(Tensor input, int[]? output_size, bool align_corners, float[]? scale_factors) -> Tensor
  python_module: nn
  dispatch:
    CompositeExplicitAutograd: upsample_bilinear2d

- func: upsample_bilinear2d_backward.vec(Tensor grad_output, int[]? output_size, int[] input_size, bool align_corners, float[]? scale_factors) -> Tensor
  python_module: nn
  dispatch:
    CompositeExplicitAutograd: upsample_bilinear2d_backward

- func: _upsample_bilinear2d_aa.vec(Tensor input, int[]? output_size, bool align_corners, float[]? scale_factors) -> Tensor
  python_module: nn
  dispatch:
    CompositeExplicitAutograd: _upsample_bilinear2d_aa

- func: _upsample_bilinear2d_aa_backward.vec(Tensor grad_output, int[]? output_size, int[] input_size, bool align_corners, float[]? scale_factors) -> Tensor
  python_module: nn
  dispatch:
    CompositeExplicitAutograd: _upsample_bilinear2d_aa_backward

- func: upsample_trilinear3d.vec(Tensor input, int[]? output_size, bool align_corners, float[]? scale_factors) -> Tensor
  python_module: nn
  dispatch:
    CompositeExplicitAutograd: upsample_trilinear3d

- func: upsample_trilinear3d_backward.vec(Tensor grad_output, int[]? output_size, int[] input_size, bool align_corners, float[]? scale_factors) -> Tensor
  python_module: nn
  dispatch:
    CompositeExplicitAutograd: upsample_trilinear3d_backward

- func: upsample_bicubic2d.vec(Tensor input, int[]? output_size, bool align_corners, float[]? scale_factors) -> Tensor
  python_module: nn
  dispatch:
    CompositeExplicitAutograd: upsample_bicubic2d

- func: upsample_bicubic2d_backward.vec(Tensor grad_output, int[]? output_size, int[] input_size, bool align_corners, float[]? scale_factors) -> Tensor
  python_module: nn
  dispatch:
    CompositeExplicitAutograd: upsample_bicubic2d_backward

- func: _upsample_bicubic2d_aa.vec(Tensor input, int[]? output_size, bool align_corners, float[]? scale_factors) -> Tensor
  python_module: nn
  dispatch:
    CompositeExplicitAutograd: _upsample_bicubic2d_aa

- func: _upsample_bicubic2d_aa_backward.vec(Tensor grad_output, int[]? output_size, int[] input_size, bool align_corners, float[]? scale_factors) -> Tensor
  python_module: nn
  dispatch:
    CompositeExplicitAutograd: _upsample_bicubic2d_aa_backward

- func: upsample_nearest1d.vec(Tensor input, int[]? output_size, float[]? scale_factors) -> Tensor
  python_module: nn
  dispatch:
    CompositeExplicitAutograd: upsample_nearest1d

- func: _upsample_nearest_exact1d.vec(Tensor input, int[]? output_size, float[]? scale_factors) -> Tensor
  python_module: nn
  dispatch:
    CompositeExplicitAutograd: _upsample_nearest_exact1d

- func: upsample_nearest1d_backward.vec(Tensor grad_output, int[]? output_size, int[] input_size, float[]? scale_factors) -> Tensor
  python_module: nn
  dispatch:
    CompositeExplicitAutograd: upsample_nearest1d_backward

- func: _upsample_nearest_exact1d_backward.vec(Tensor grad_output, int[]? output_size, int[] input_size, float[]? scale_factors) -> Tensor
  python_module: nn
  dispatch:
    CompositeExplicitAutograd: _upsample_nearest_exact1d_backward

- func: upsample_nearest2d.vec(Tensor input, int[]? output_size, float[]? scale_factors) -> Tensor
  python_module: nn
  dispatch:
    CompositeExplicitAutograd: upsample_nearest2d

- func: _upsample_nearest_exact2d.vec(Tensor input, int[]? output_size, float[]? scale_factors) -> Tensor
  python_module: nn
  dispatch:
    CompositeExplicitAutograd: _upsample_nearest_exact2d

- func: upsample_nearest2d_backward.vec(Tensor grad_output, int[]? output_size, int[] input_size, float[]? scale_factors) -> Tensor
  python_module: nn
  dispatch:
    CompositeExplicitAutograd: upsample_nearest2d_backward

- func: _upsample_nearest_exact2d_backward.vec(Tensor grad_output, int[]? output_size, int[] input_size, float[]? scale_factors) -> Tensor
  python_module: nn
  dispatch:
    CompositeExplicitAutograd: _upsample_nearest_exact2d_backward

- func: upsample_nearest3d.vec(Tensor input, int[]? output_size, float[]? scale_factors) -> Tensor
  python_module: nn
  dispatch:
    CPU: upsample_nearest3d_cpu
    CUDA: upsample_nearest3d_cuda
    QuantizedCPU: upsample_nearest3d_quantized_cpu

- func: _upsample_nearest_exact3d.vec(Tensor input, int[]? output_size, float[]? scale_factors) -> Tensor
  python_module: nn
  dispatch:
    CPU: _upsample_nearest_exact3d_cpu
    CUDA: _upsample_nearest_exact3d_cuda
    QuantizedCPU: _upsample_nearest_exact3d_quantized_cpu

- func: upsample_nearest3d_backward.vec(Tensor grad_output, int[]? output_size, int[] input_size, float[]? scale_factors) -> Tensor
  python_module: nn
  dispatch:
    CPU: upsample_nearest3d_backward_cpu
    CUDA: upsample_nearest3d_backward_cuda

- func: _upsample_nearest_exact3d_backward.vec(Tensor grad_output, int[]? output_size, int[] input_size, float[]? scale_factors) -> Tensor
  python_module: nn
  dispatch:
    CPU: _upsample_nearest_exact3d_backward_cpu
    CUDA: _upsample_nearest_exact3d_backward_cuda

# NOTE: all of the non-"vec" upsample overloads are only kept for backward compatibility.
- func: upsample_linear1d.out(Tensor self, int[1] output_size, bool align_corners, float? scales=None, *, Tensor(a!) out) -> Tensor(a!)
  python_module: nn
  structured: True
  dispatch:
    CPU: upsample_linear1d_out_cpu
    CUDA: upsample_linear1d_out_cuda

- func: upsample_linear1d(Tensor self, int[1] output_size, bool align_corners, float? scales=None) -> Tensor
  python_module: nn
  structured_delegate: upsample_linear1d.out

- func: upsample_linear1d_backward.grad_input(Tensor grad_output, int[1] output_size, int[3] input_size, bool align_corners, float? scales=None, *, Tensor(a!) grad_input) -> Tensor(a!)
  python_module: nn
  structured: True
  dispatch:
    CPU: upsample_linear1d_backward_out_cpu
    CUDA: upsample_linear1d_backward_out_cuda

- func: upsample_linear1d_backward(Tensor grad_output, int[1] output_size, int[3] input_size, bool align_corners, float? scales=None) -> Tensor
  python_module: nn
  structured_delegate: upsample_linear1d_backward.grad_input

- func: upsample_bilinear2d.out(Tensor self, int[2] output_size, bool align_corners, float? scales_h=None, float? scales_w=None, *, Tensor(a!) out) -> Tensor(a!)
  python_module: nn
  structured: True
  dispatch:
    CPU: upsample_bilinear2d_out_cpu
    CUDA: upsample_bilinear2d_out_cuda
    MPS: upsample_bilinear2d_out_mps

- func: upsample_bilinear2d(Tensor self, int[2] output_size, bool align_corners, float? scales_h=None, float? scales_w=None) -> Tensor
  python_module: nn
  structured_delegate: upsample_bilinear2d.out
  dispatch:
    QuantizedCPU: upsample_bilinear2d_quantized_cpu

- func: upsample_bilinear2d_backward.grad_input(Tensor grad_output, int[2] output_size, int[4] input_size, bool align_corners, float? scales_h=None, float? scales_w=None, *, Tensor(a!) grad_input) -> Tensor(a!)
  python_module: nn
  structured: True
  dispatch:
    CPU: upsample_bilinear2d_backward_out_cpu
    CUDA: upsample_bilinear2d_backward_out_cuda
    MPS: upsample_bilinear2d_backward_out_mps

- func: upsample_bilinear2d_backward(Tensor grad_output, int[2] output_size, int[4] input_size, bool align_corners, float? scales_h=None, float? scales_w=None) -> Tensor
  python_module: nn
  structured_delegate: upsample_bilinear2d_backward.grad_input

- func: _upsample_bilinear2d_aa.out(Tensor self, int[2] output_size, bool align_corners, float? scales_h=None, float? scales_w=None, *, Tensor(a!) out) -> Tensor(a!)
  python_module: nn
  structured: True
  dispatch:
    CPU: _upsample_bilinear2d_aa_out_cpu
    CUDA: _upsample_bilinear2d_aa_out_cuda

- func: _upsample_bilinear2d_aa(Tensor self, int[2] output_size, bool align_corners, float? scales_h=None, float? scales_w=None) -> Tensor
  python_module: nn
  structured_delegate: _upsample_bilinear2d_aa.out

- func: _upsample_bilinear2d_aa_backward.grad_input(Tensor grad_output, int[2] output_size, int[4] input_size, bool align_corners, float? scales_h=None, float? scales_w=None, *, Tensor(a!) grad_input) -> Tensor(a!)
  python_module: nn
  structured: True
  dispatch:
    CPU: _upsample_bilinear2d_aa_backward_out_cpu
    CUDA: _upsample_bilinear2d_aa_backward_out_cuda

- func: _upsample_bilinear2d_aa_backward(Tensor grad_output, int[2] output_size, int[4] input_size, bool align_corners, float? scales_h=None, float? scales_w=None) -> Tensor
  python_module: nn
  structured_delegate: _upsample_bilinear2d_aa_backward.grad_input

- func: upsample_bicubic2d.out(Tensor self, int[2] output_size, bool align_corners, float? scales_h=None, float? scales_w=None, *, Tensor(a!) out) -> Tensor(a!)
  python_module: nn
  structured: True
  dispatch:
    CPU: upsample_bicubic2d_out_cpu
    CUDA: upsample_bicubic2d_out_cuda

- func: upsample_bicubic2d(Tensor self, int[2] output_size, bool align_corners, float? scales_h=None, float? scales_w=None) -> Tensor
  python_module: nn
  structured_delegate: upsample_bicubic2d.out

- func: upsample_bicubic2d_backward.grad_input(Tensor grad_output, int[2] output_size, int[4] input_size, bool align_corners, float? scales_h=None, float? scales_w=None, *, Tensor(a!) grad_input) -> Tensor(a!)
  python_module: nn
  structured: True
  dispatch:
    CPU: upsample_bicubic2d_backward_out_cpu
    CUDA: upsample_bicubic2d_backward_out_cuda

- func: upsample_bicubic2d_backward(Tensor grad_output, int[2] output_size, int[4] input_size, bool align_corners, float? scales_h=None, float? scales_w=None) -> Tensor
  python_module: nn
  structured_delegate: upsample_bicubic2d_backward.grad_input

- func: _upsample_bicubic2d_aa.out(Tensor self, int[2] output_size, bool align_corners, float? scales_h=None, float? scales_w=None, *, Tensor(a!) out) -> Tensor(a!)
  python_module: nn
  structured: True
  dispatch:
    CPU: _upsample_bicubic2d_aa_out_cpu
    CUDA: _upsample_bicubic2d_aa_out_cuda

- func: _upsample_bicubic2d_aa(Tensor self, int[2] output_size, bool align_corners, float? scales_h=None, float? scales_w=None) -> Tensor
  python_module: nn
  structured_delegate: _upsample_bicubic2d_aa.out

- func: _upsample_bicubic2d_aa_backward.grad_input(Tensor grad_output, int[2] output_size, int[4] input_size, bool align_corners, float? scales_h=None, float? scales_w=None, *, Tensor(a!) grad_input) -> Tensor(a!)
  python_module: nn
  structured: True
  dispatch:
    CPU: _upsample_bicubic2d_aa_backward_out_cpu
    CUDA: _upsample_bicubic2d_aa_backward_out_cuda

- func: _upsample_bicubic2d_aa_backward(Tensor grad_output, int[2] output_size, int[4] input_size, bool align_corners, float? scales_h=None, float? scales_w=None) -> Tensor
  python_module: nn
  structured_delegate: _upsample_bicubic2d_aa_backward.grad_input

- func: upsample_trilinear3d.out(Tensor self, int[3] output_size, bool align_corners, float? scales_d=None, float? scales_h=None, float? scales_w=None, *, Tensor(a!) out) -> Tensor(a!)
  python_module: nn
  structured: True
  dispatch:
    CPU: upsample_trilinear3d_out_cpu
    CUDA: upsample_trilinear3d_out_cuda

- func: upsample_trilinear3d(Tensor self, int[3] output_size, bool align_corners, float? scales_d=None, float? scales_h=None, float? scales_w=None) -> Tensor
  python_module: nn
  structured_delegate: upsample_trilinear3d.out

- func: upsample_trilinear3d_backward.grad_input(Tensor grad_output, int[3] output_size, int[5] input_size, bool align_corners, float? scales_d=None, float? scales_h=None, float? scales_w=None, *, Tensor(a!) grad_input) -> Tensor(a!)
  python_module: nn
  structured: True
  dispatch:
    CPU: upsample_trilinear3d_backward_out_cpu
    CUDA: upsample_trilinear3d_backward_out_cuda

- func: upsample_trilinear3d_backward(Tensor grad_output, int[3] output_size, int[5] input_size, bool align_corners, float? scales_d=None, float? scales_h=None, float? scales_w=None) -> Tensor
  python_module: nn
  structured_delegate: upsample_trilinear3d_backward.grad_input

- func: upsample_nearest1d.out(Tensor self, int[1] output_size, float? scales=None, *, Tensor(a!) out) -> Tensor(a!)
  python_module: nn
  structured: True
  dispatch:
    CPU: upsample_nearest1d_out_cpu
    CUDA: upsample_nearest1d_out_cuda

- func: _upsample_nearest_exact1d.out(Tensor self, int[1] output_size, float? scales=None, *, Tensor(a!) out) -> Tensor(a!)
  python_module: nn
  structured: True
  dispatch:
    CPU: _upsample_nearest_exact1d_out_cpu
    CUDA: _upsample_nearest_exact1d_out_cuda

- func: upsample_nearest1d(Tensor self, int[1] output_size, float? scales=None) -> Tensor
  python_module: nn
  structured_delegate: upsample_nearest1d.out

- func: _upsample_nearest_exact1d(Tensor self, int[1] output_size, float? scales=None) -> Tensor
  python_module: nn
  structured_delegate: _upsample_nearest_exact1d.out

- func: upsample_nearest1d_backward.grad_input(Tensor grad_output, int[1] output_size, int[3] input_size, float? scales=None, *, Tensor(a!) grad_input) -> Tensor(a!)
  python_module: nn
  structured: True
  dispatch:
    CPU: upsample_nearest1d_backward_out_cpu
    CUDA: upsample_nearest1d_backward_out_cuda

- func: _upsample_nearest_exact1d_backward.grad_input(Tensor grad_output, int[1] output_size, int[3] input_size, float? scales=None, *, Tensor(a!) grad_input) -> Tensor(a!)
  python_module: nn
  structured: True
  dispatch:
    CPU: _upsample_nearest_exact1d_backward_out_cpu
    CUDA: _upsample_nearest_exact1d_backward_out_cuda

- func: upsample_nearest1d_backward(Tensor grad_output, int[1] output_size, int[3] input_size, float? scales=None) -> Tensor
  python_module: nn
  structured_delegate: upsample_nearest1d_backward.grad_input

- func: _upsample_nearest_exact1d_backward(Tensor grad_output, int[1] output_size, int[3] input_size, float? scales=None) -> Tensor
  python_module: nn
  structured_delegate: _upsample_nearest_exact1d_backward.grad_input

- func: upsample_nearest2d.out(Tensor self, int[2] output_size, float? scales_h=None, float? scales_w=None, *, Tensor(a!) out) -> Tensor(a!)
  python_module: nn
  structured: True
  dispatch:
    CPU: upsample_nearest2d_out_cpu
    CUDA: upsample_nearest2d_out_cuda
    MPS: upsample_nearest2d_out_mps

- func: _upsample_nearest_exact2d.out(Tensor self, int[2] output_size, float? scales_h=None, float? scales_w=None, *, Tensor(a!) out) -> Tensor(a!)
  python_module: nn
  structured: True
  dispatch:
    CPU: _upsample_nearest_exact2d_out_cpu
    CUDA: _upsample_nearest_exact2d_out_cuda
    MPS: _upsample_nearest_exact2d_out_mps

- func: upsample_nearest2d(Tensor self, int[2] output_size, float? scales_h=None, float? scales_w=None) -> Tensor
  python_module: nn
  structured_delegate: upsample_nearest2d.out
  dispatch:
    QuantizedCPU: upsample_nearest2d_quantized_cpu

- func: _upsample_nearest_exact2d(Tensor self, int[2] output_size, float? scales_h=None, float? scales_w=None) -> Tensor
  python_module: nn
  structured_delegate: _upsample_nearest_exact2d.out
  dispatch:
    QuantizedCPU: _upsample_nearest_exact2d_quantized_cpu

- func: upsample_nearest2d_backward.grad_input(Tensor grad_output, int[2] output_size, int[4] input_size, float? scales_h=None, float? scales_w=None, *, Tensor(a!) grad_input) -> Tensor(a!)
  python_module: nn
  structured: True
  dispatch:
    CPU: upsample_nearest2d_backward_out_cpu
    CUDA: upsample_nearest2d_backward_out_cuda
    MPS: upsample_nearest2d_backward_out_mps

- func: _upsample_nearest_exact2d_backward.grad_input(Tensor grad_output, int[2] output_size, int[4] input_size, float? scales_h=None, float? scales_w=None, *, Tensor(a!) grad_input) -> Tensor(a!)
  python_module: nn
  structured: True
  dispatch:
    CPU: _upsample_nearest_exact2d_backward_out_cpu
    CUDA: _upsample_nearest_exact2d_backward_out_cuda
    MPS: _upsample_nearest_exact2d_backward_out_mps

- func: upsample_nearest2d_backward(Tensor grad_output, int[2] output_size, int[4] input_size, float? scales_h=None, float? scales_w=None) -> Tensor
  python_module: nn
  structured_delegate: upsample_nearest2d_backward.grad_input

- func: _upsample_nearest_exact2d_backward(Tensor grad_output, int[2] output_size, int[4] input_size, float? scales_h=None, float? scales_w=None) -> Tensor
  python_module: nn
  structured_delegate: _upsample_nearest_exact2d_backward.grad_input

- func: upsample_nearest3d.out(Tensor self, int[3] output_size, float? scales_d=None, float? scales_h=None, float? scales_w=None, *, Tensor(a!) out) -> Tensor(a!)
  python_module: nn
  structured: True
  dispatch:
    CPU: upsample_nearest3d_out_cpu
    CUDA: upsample_nearest3d_out_cuda

- func: _upsample_nearest_exact3d.out(Tensor self, int[3] output_size, float? scales_d=None, float? scales_h=None, float? scales_w=None, *, Tensor(a!) out) -> Tensor(a!)
  python_module: nn
  structured: True
  dispatch:
    CPU: _upsample_nearest_exact3d_out_cpu
    CUDA: _upsample_nearest_exact3d_out_cuda

- func: upsample_nearest3d(Tensor self, int[3] output_size, float? scales_d=None, float? scales_h=None, float? scales_w=None) -> Tensor
  python_module: nn
  structured_delegate: upsample_nearest3d.out
  dispatch:
    QuantizedCPU: upsample_nearest3d_quantized_cpu

- func: _upsample_nearest_exact3d(Tensor self, int[3] output_size, float? scales_d=None, float? scales_h=None, float? scales_w=None) -> Tensor
  python_module: nn
  structured_delegate: _upsample_nearest_exact3d.out
  dispatch:
    QuantizedCPU: _upsample_nearest_exact3d_quantized_cpu

- func: upsample_nearest3d_backward.grad_input(Tensor grad_output, int[3] output_size, int[5] input_size, float? scales_d=None, float? scales_h=None, float? scales_w=None, *, Tensor(a!) grad_input) -> Tensor(a!)
  python_module: nn
  structured: True
  dispatch:
    CPU: upsample_nearest3d_backward_out_cpu
    CUDA: upsample_nearest3d_backward_out_cuda

- func: _upsample_nearest_exact3d_backward.grad_input(Tensor grad_output, int[3] output_size, int[5] input_size, float? scales_d=None, float? scales_h=None, float? scales_w=None, *, Tensor(a!) grad_input) -> Tensor(a!)
  python_module: nn
  structured: True
  dispatch:
    CPU: _upsample_nearest_exact3d_backward_out_cpu
    CUDA: _upsample_nearest_exact3d_backward_out_cuda

- func: upsample_nearest3d_backward(Tensor grad_output, int[3] output_size, int[5] input_size, float? scales_d=None, float? scales_h=None, float? scales_w=None) -> Tensor
  python_module: nn
  structured_delegate: upsample_nearest3d_backward.grad_input

- func: _upsample_nearest_exact3d_backward(Tensor grad_output, int[3] output_size, int[5] input_size, float? scales_d=None, float? scales_h=None, float? scales_w=None) -> Tensor
  python_module: nn
  structured_delegate: _upsample_nearest_exact3d_backward.grad_input

- func: sigmoid_backward.grad_input(Tensor grad_output, Tensor output, *, Tensor(a!) grad_input) -> Tensor(a!)
  python_module: nn
  structured: True
  structured_inherits: TensorIteratorBase
  dispatch:
    CPU, CUDA: sigmoid_backward_out
    MPS: sigmoid_backward_out_mps

- func: sigmoid_backward(Tensor grad_output, Tensor output) -> Tensor
  python_module: nn
  structured_delegate: sigmoid_backward.grad_input

- func: logit_backward.grad_input(Tensor grad_output, Tensor self, float? eps=None, *, Tensor(a!) grad_input) -> Tensor(a!)
  python_module: nn
  structured: True
  structured_inherits: TensorIteratorBase
  dispatch:
    CPU, CUDA: logit_backward_out

- func: logit_backward(Tensor grad_output, Tensor self, float? eps=None) -> Tensor
  python_module: nn
  structured_delegate: logit_backward.grad_input

- func: tanh_backward.grad_input(Tensor grad_output, Tensor output, *, Tensor(a!) grad_input) -> Tensor(a!)
  python_module: nn
  structured: True
  structured_inherits: TensorIteratorBase
  dispatch:
    CPU, CUDA: tanh_backward_out
    MPS: tanh_backward_out_mps

- func: tanh_backward(Tensor grad_output, Tensor output) -> Tensor
  python_module: nn
  structured_delegate: tanh_backward.grad_input

# What's a thnn_conv_ versus a slow_conv_?
#
# Historically, we have inefficient implementations of convolutions
# coming from the THNN/THCUNN library.  These convolutions typically
# operated by computing the Toeplitz matrix and then doing a matrix
# multiply with the input; this is very memory inefficient!  However,
# occasionally, we really don't have anything better, so it's helpful
# to have these fallbacks when there is no more optimized implementation
# in cudnn or mkldnn, etc.  Both thnn_ and slow_ convolutions fall
# into this bucket.
#
# The difference between these two designations, is that thnn_ refers
# to a convolution that is still written in the "legacy" style; that is,
# C code in the THNN/ or THCUNN/ directory.  A slow_ convolution is
# one that is written in the native style: modern C++.  Algorithmically,
# these are the same thing, but we give them different prefixes to
# make the operational distinction clear.

- func: slow_conv_transpose2d.out(Tensor self, Tensor weight, int[2] kernel_size, Tensor? bias=None, int[2] stride=1, int[2] padding=0, int[2] output_padding=0, int[2] dilation=1, *, Tensor(a!) out) -> Tensor(a!)
  python_module: nn
  structured: True
  dispatch:
    CPU: slow_conv_transpose2d_structured_cpu
    CUDA: slow_conv_transpose2d_structured_cuda

- func: slow_conv_transpose2d(Tensor self, Tensor weight, int[2] kernel_size, Tensor? bias=None, int[2] stride=1, int[2] padding=0, int[2] output_padding=0, int[2] dilation=1) -> Tensor
  python_module: nn
  structured_delegate: slow_conv_transpose2d.out

- func: slow_conv_transpose3d.out(Tensor self, Tensor weight, int[3] kernel_size, Tensor? bias=None, int[3] stride=1, int[3] padding=0, int[3] output_padding=0, int[3] dilation=1, *, Tensor(a!) out) -> Tensor(a!)
  python_module: nn
  dispatch:
    CPU: slow_conv_transpose3d_out_cpu
    CUDA: slow_conv_transpose3d_out_cuda

- func: slow_conv_transpose3d(Tensor self, Tensor weight, int[3] kernel_size, Tensor? bias=None, int[3] stride=1, int[3] padding=0, int[3] output_padding=0, int[3] dilation=1) -> Tensor
  python_module: nn
  dispatch:
    CPU: slow_conv_transpose3d_cpu
    CUDA: slow_conv_transpose3d_cuda

- func: thnn_conv2d.out(Tensor self, Tensor weight, int[2] kernel_size, Tensor? bias=None, int[2] stride=1, int[2] padding=0, *, Tensor(a!) out) -> Tensor(a!)
  python_module: nn

- func: thnn_conv2d(Tensor self, Tensor weight, int[2] kernel_size, Tensor? bias=None, int[2] stride=1, int[2] padding=0) -> Tensor
  python_module: nn

- func: _slow_conv2d_forward.output(Tensor self, Tensor weight, int[2] kernel_size, Tensor? bias, int[2] stride, int[2] padding, *, Tensor(a!) output) -> Tensor(a!)
  python_module: nn
  dispatch:
    CPU: slow_conv2d_forward_out_cpu
    CUDA: slow_conv2d_forward_out_cuda

- func: _slow_conv2d_forward(Tensor self, Tensor weight, int[2] kernel_size, Tensor? bias, int[2] stride, int[2] padding) -> Tensor
  python_module: nn
  dispatch:
    CPU: slow_conv2d_forward_cpu
    CUDA: slow_conv2d_forward_cuda

- func: _slow_conv2d_backward.grad_input(Tensor grad_output, Tensor self, Tensor weight, int[2] kernel_size, int[2] stride, int[2] padding, *, Tensor(a!) grad_input, Tensor(b!) grad_weight, Tensor(c!) grad_bias) -> (Tensor(a!), Tensor(b!), Tensor(c!))
  python_module: nn
  dispatch:
    CPU: slow_conv2d_backward_out_cpu
    CUDA: slow_conv2d_backward_out_cuda

- func: _slow_conv2d_backward.output_mask(Tensor grad_output, Tensor self, Tensor weight, int[2] kernel_size, int[2] stride, int[2] padding, bool[3] output_mask) -> (Tensor grad_input, Tensor grad_weight, Tensor grad_bias)
  python_module: nn
  dispatch:
    CPU: slow_conv2d_backward_cpu
    CUDA: slow_conv2d_backward_cuda

- func: _conv_depthwise2d.out(Tensor self, Tensor weight, int[2] kernel_size, Tensor? bias, int[2] stride, int[2] padding, int[2] dilation, *, Tensor(a!) out) -> Tensor(a!)
  use_const_ref_for_mutable_tensors: True
  python_module: nn
  dispatch:
    CUDA: conv_depthwise2d_cuda_out

- func: _conv_depthwise2d(Tensor self, Tensor weight, int[2] kernel_size, Tensor? bias, int[2] stride, int[2] padding, int[2] dilation) -> Tensor
  python_module: nn
  dispatch:
    CUDA: conv_depthwise2d_cuda

- func: conv_depthwise3d(Tensor self, Tensor weight, int[3] kernel_size, Tensor? bias, int[3] stride, int[3] padding, int[3] dilation) -> Tensor
  python_module: nn
  dispatch:
    CUDA: conv_depthwise3d_cuda

- func: slow_conv3d.out(Tensor self, Tensor weight, int[3] kernel_size, Tensor? bias=None, int[3] stride=1, int[3] padding=0, *, Tensor(a!) out) -> Tensor(a!)
  python_module: nn

- func: slow_conv3d(Tensor self, Tensor weight, int[3] kernel_size, Tensor? bias=None, int[3] stride=1, int[3] padding=0) -> Tensor
  python_module: nn

- func: slow_conv3d_forward.output(Tensor self, Tensor weight, int[3] kernel_size, Tensor? bias, int[3] stride, int[3] padding, *, Tensor(a!) output) -> Tensor(a!)
  python_module: nn
  dispatch:
    CPU: slow_conv3d_forward_out_cpu

- func: slow_conv3d_forward(Tensor self, Tensor weight, int[3] kernel_size, Tensor? bias, int[3] stride, int[3] padding) -> Tensor
  python_module: nn
  dispatch:
    CPU: slow_conv3d_forward_cpu

- func: slow_conv_dilated2d(Tensor self, Tensor weight, int[2] kernel_size, Tensor? bias=None, int[2] stride=1, int[2] padding=0, int[2] dilation=1) -> Tensor
  python_module: nn
  dispatch:
    CPU: slow_conv_dilated2d_cpu
    CUDA: slow_conv_dilated2d_cuda

- func: slow_conv_dilated3d(Tensor self, Tensor weight, int[3] kernel_size, Tensor? bias=None, int[3] stride=1, int[3] padding=0, int[3] dilation=1) -> Tensor
  python_module: nn
  dispatch:
    CPU: slow_conv_dilated3d_cpu
    CUDA: slow_conv_dilated3d_cuda

- func: col2im.out(Tensor self, int[2] output_size, int[2] kernel_size, int[2] dilation, int[2] padding, int[2] stride, *, Tensor(a!) out) -> Tensor(a!)
  python_module: nn
  dispatch:
    CPU: col2im_out_cpu
    CUDA: col2im_out_cuda

- func: col2im(Tensor self, int[2] output_size, int[2] kernel_size, int[2] dilation, int[2] padding, int[2] stride) -> Tensor
  python_module: nn
  dispatch:
    CPU: col2im_cpu
    CUDA: col2im_cuda

- func: col2im_backward.grad_input(Tensor grad_output, int[2] kernel_size, int[2] dilation, int[2] padding, int[2] stride, *, Tensor(a!) grad_input) -> Tensor(a!)
  python_module: nn
  dispatch:
    CPU: col2im_backward_out_cpu
    CUDA: col2im_backward_out_cuda

- func: col2im_backward(Tensor grad_output, int[2] kernel_size, int[2] dilation, int[2] padding, int[2] stride) -> Tensor
  python_module: nn
  dispatch:
    CPU: col2im_backward_cpu
    CUDA: col2im_backward_cuda

- func: column_stack(Tensor[] tensors) -> Tensor

- func: column_stack.out(Tensor[] tensors, *, Tensor(a!) out) -> Tensor(a!)

- func: im2col.out(Tensor self, int[2] kernel_size, int[2] dilation, int[2] padding, int[2] stride, *, Tensor(a!) out) -> Tensor(a!)
  python_module: nn
  dispatch:
    CPU: im2col_out_cpu
    CUDA: im2col_out_cuda

- func: im2col(Tensor self, int[2] kernel_size, int[2] dilation, int[2] padding, int[2] stride) -> Tensor
  python_module: nn
  dispatch:
    CPU: im2col_cpu
    CUDA: im2col_cuda

- func: im2col_backward.grad_input(Tensor grad_output, int[2] input_size, int[2] kernel_size, int[2] dilation, int[2] padding, int[2] stride, *, Tensor(a!) grad_input) -> Tensor(a!)
  python_module: nn
  dispatch:
    CPU: im2col_backward_out_cpu
    CUDA: im2col_backward_out_cuda

- func: im2col_backward(Tensor grad_output, int[2] input_size, int[2] kernel_size, int[2] dilation, int[2] padding, int[2] stride) -> Tensor
  python_module: nn
  dispatch:
    CPU: im2col_backward_cpu
    CUDA: im2col_backward_cuda

- func: isfinite(Tensor self) -> Tensor
  variants: function, method
  device_check: NoCheck
  device_guard: False

- func: isinf(Tensor self) -> Tensor
  variants: function, method
  device_check: NoCheck
  device_guard: False
  dispatch:
    CompositeExplicitAutograd: isinf
    SparseCPU, SparseCUDA: isinf_sparse
    SparseCsrCPU, SparseCsrCUDA: isinf_sparse_csr

- func: record_stream(Tensor(a!) self, Stream s) -> ()
  variants: method
  dispatch:
    CUDA: record_stream_cuda

- func: isposinf(Tensor self) -> Tensor
  variants: function, method
  structured_delegate: isposinf.out
  dispatch:
    SparseCPU, SparseCUDA: isposinf_sparse
    SparseCsrCPU, SparseCsrCUDA: isposinf_sparse_csr

- func: isposinf.out(Tensor self, *, Tensor(a!) out) -> Tensor(a!)
  structured: True
  structured_inherits: TensorIteratorBase
  dispatch:
    CPU, CUDA: isposinf_out
    SparseCPU, SparseCUDA: isposinf_sparse_out
    SparseCsrCPU, SparseCsrCUDA: isposinf_sparse_csr_out

- func: isneginf(Tensor self) -> Tensor
  variants: function, method
  structured_delegate: isneginf.out
  dispatch:
    SparseCPU, SparseCUDA: isneginf_sparse
    SparseCsrCPU, SparseCsrCUDA: isneginf_sparse_csr

- func: isneginf.out(Tensor self, *, Tensor(a!) out) -> Tensor(a!)
  structured: True
  structured_inherits: TensorIteratorBase
  dispatch:
    CPU, CUDA: isneginf_out
    SparseCPU, SparseCUDA: isneginf_sparse_out
    SparseCsrCPU, SparseCsrCUDA: isneginf_sparse_csr_out

# NOTE [_add_batch_dim and _remove_batch_dim]
# _add_batch_dim and _remove_batch_dim are meant to be used in the implementation
# of the vmap frontend API (see torch/_vmap_internals.py). They are not
# user-facing, hence the leading underscore. Please don't use them them anywhere else.
- func: _add_batch_dim(Tensor self, int batch_dim, int level) -> Tensor
  variants: function

# See NOTE [_add_batch_dim and _remove_batch_dim]
- func: _remove_batch_dim(Tensor self, int level, int batch_size, int out_dim) -> Tensor
  variants: function

## Functions related to the `torch.special` namespace
# Note [special namespace binding]
# Functions in the special python module should have their names start with
#   "special_" underscore and be bound to the desired Python name in
#   torch/special/__init__.py, and the desired C++ name in torch/csrc/api/include/torch/special.h.
#   The "special_" names should be hidden from the user and not documented.

- func: special_entr(Tensor self) -> Tensor
  structured_delegate: special_entr.out
  python_module: special
  variants: function

- func: special_entr.out(Tensor self, *, Tensor(a!) out) -> Tensor(a!)
  structured: True
  structured_inherits: TensorIteratorBase
  python_module: special
  variants: function
  dispatch:
    CPU, CUDA: special_entr_out

- func: special_ndtri(Tensor self) -> Tensor
  structured_delegate: special_ndtri.out
  python_module: special
  variants: function

- func: special_ndtri.out(Tensor self, *, Tensor(a!) out) -> Tensor(a!)
  structured: True
  structured_inherits: TensorIteratorBase
  python_module: special
  variants: function
  dispatch:
    CPU, CUDA: special_ndtri_out

- func: special_log_ndtr(Tensor self) -> Tensor
  structured_delegate: special_log_ndtr.out
  python_module: special
  variants: function

- func: special_log_ndtr.out(Tensor self, *, Tensor(a!) out) -> Tensor(a!)
  structured: True
  structured_inherits: TensorIteratorBase
  python_module: special
  variants: function
  dispatch:
    CPU, CUDA: special_log_ndtr_out

- func: special_expm1(Tensor self) -> Tensor
  python_module: special
  variants: function

- func: special_expm1.out(Tensor self, *, Tensor(a!) out) -> Tensor(a!)
  python_module: special
  variants: function

- func: special_exp2(Tensor self) -> Tensor
  python_module: special
  variants: function

- func: special_exp2.out(Tensor self, *, Tensor(a!) out) -> Tensor(a!)
  python_module: special
  variants: function

- func: special_psi(Tensor self) -> Tensor
  python_module: special
  variants: function

- func: special_psi.out(Tensor self, *, Tensor(a!) out) -> Tensor(a!)
  python_module: special
  variants: function

- func: special_digamma(Tensor self) -> Tensor
  python_module: special
  variants: function

- func: special_digamma.out(Tensor self, *, Tensor(a!) out) -> Tensor(a!)
  python_module: special
  variants: function

- func: special_gammaln(Tensor self) -> Tensor
  python_module: special
  variants: function

- func: special_gammaln.out(Tensor self, *, Tensor(a!) out) -> Tensor(a!)
  python_module: special
  variants: function

- func: special_erf(Tensor self) -> Tensor
  python_module: special
  variants: function

- func: special_erf.out(Tensor self, *, Tensor(a!) out) -> Tensor(a!)
  python_module: special
  variants: function

- func: special_erfc(Tensor self) -> Tensor
  python_module: special
  variants: function

- func: special_erfc.out(Tensor self, *, Tensor(a!) out) -> Tensor(a!)
  python_module: special

- func: special_erfcx(Tensor self) -> Tensor
  python_module: special
  variants: function
  structured_delegate: special_erfcx.out

- func: special_erfcx.out(Tensor self, *, Tensor(a!) out) -> Tensor(a!)
  python_module: special
  structured: True
  structured_inherits: TensorIteratorBase
  dispatch:
    CPU, CUDA: special_erfcx_out

- func: special_erfinv(Tensor self) -> Tensor
  python_module: special
  variants: function

- func: special_erfinv.out(Tensor self, *, Tensor(a!) out) -> Tensor(a!)
  python_module: special

- func: special_ndtr(Tensor self) -> Tensor
  python_module: special
  variants: function

- func: special_ndtr.out(Tensor self, *, Tensor(a!) out) -> Tensor(a!)
  python_module: special
  variants: function

- func: special_xlog1py(Tensor self, Tensor other) -> Tensor
  device_check: NoCheck   # TensorIterator
  python_module: special
  variants: function
  structured_delegate: special_xlog1py.out

- func: special_xlog1py.self_scalar(Scalar self, Tensor other) -> Tensor
  device_check: NoCheck   # TensorIterator
  python_module: special
  variants: function
  dispatch:
    CompositeExplicitAutograd: special_xlog1py

- func: special_xlog1py.other_scalar(Tensor self, Scalar other) -> Tensor
  device_check: NoCheck   # TensorIterator
  python_module: special
  variants: function
  dispatch:
    CompositeExplicitAutograd: special_xlog1py

- func: special_xlog1py.out(Tensor self, Tensor other, *, Tensor(a!) out) -> Tensor(a!)
  device_check: NoCheck   # TensorIterator
  structured: True
  structured_inherits: TensorIteratorBase
  python_module: special
  variants: function
  dispatch:
    CPU, CUDA: special_xlog1py_out

- func: special_xlog1py.self_scalar_out(Scalar self, Tensor other, *, Tensor(a!) out) -> Tensor(a!)
  device_check: NoCheck   # TensorIterator
  python_module: special
  variants: function
  dispatch:
    CompositeExplicitAutograd: special_xlog1py_out

- func: special_xlog1py.other_scalar_out(Tensor self, Scalar other, *, Tensor(a!) out) -> Tensor(a!)
  device_check: NoCheck   # TensorIterator
  python_module: special
  variants: function
  dispatch:
    CompositeExplicitAutograd: special_xlog1py_out

- func: special_xlogy(Tensor self, Tensor other) -> Tensor
  device_check: NoCheck   # TensorIterator
  python_module: special
  variants: function

- func: special_xlogy.self_scalar(Scalar self, Tensor other) -> Tensor
  device_check: NoCheck   # TensorIterator
  python_module: special
  variants: function

- func: special_xlogy.other_scalar(Tensor self, Scalar other) -> Tensor
  device_check: NoCheck   # TensorIterator
  python_module: special
  variants: function

- func: special_xlogy.out(Tensor self, Tensor other, *, Tensor(a!) out) -> Tensor(a!)
  device_check: NoCheck   # TensorIterator
  python_module: special
  variants: function

- func: special_xlogy.self_scalar_out(Scalar self, Tensor other, *, Tensor(a!) out) -> Tensor(a!)
  device_check: NoCheck   # TensorIterator
  python_module: special
  variants: function

- func: special_xlogy.other_scalar_out(Tensor self, Scalar other, *, Tensor(a!) out) -> Tensor(a!)
  device_check: NoCheck   # TensorIterator
  python_module: special
  variants: function

- func: special_zeta(Tensor self, Tensor other) -> Tensor
  device_check: NoCheck   # TensorIterator
  python_module: special
  variants: function
  structured_delegate: special_zeta.out

- func: special_zeta.self_scalar(Scalar self, Tensor other) -> Tensor
  device_check: NoCheck   # TensorIterator
  python_module: special
  variants: function
  dispatch:
    CompositeExplicitAutograd: special_zeta

- func: special_zeta.other_scalar(Tensor self, Scalar other) -> Tensor
  device_check: NoCheck   # TensorIterator
  python_module: special
  variants: function
  dispatch:
    CompositeExplicitAutograd: special_zeta

- func: special_zeta.out(Tensor self, Tensor other, *, Tensor(a!) out) -> Tensor(a!)
  device_check: NoCheck   # TensorIterator
  structured: True
  structured_inherits: TensorIteratorBase
  python_module: special
  variants: function
  dispatch:
    CPU, CUDA: special_zeta_out

- func: special_zeta.self_scalar_out(Scalar self, Tensor other, *, Tensor(a!) out) -> Tensor(a!)
  device_check: NoCheck   # TensorIterator
  python_module: special
  variants: function
  dispatch:
    CompositeExplicitAutograd: special_zeta_out

- func: special_zeta.other_scalar_out(Tensor self, Scalar other, *, Tensor(a!) out) -> Tensor(a!)
  device_check: NoCheck   # TensorIterator
  python_module: special
  variants: function
  dispatch:
    CompositeExplicitAutograd: special_zeta_out

- func: special_i0(Tensor self) -> Tensor
  python_module: special
  variants: function

- func: special_i0.out(Tensor self, *, Tensor(a!) out) -> Tensor(a!)
  python_module: special
  variants: function

- func: special_i0e(Tensor self) -> Tensor
  python_module: special
  variants: function
  structured_delegate: special_i0e.out

- func: special_i0e.out(Tensor self, *, Tensor(a!) out) -> Tensor(a!)
  python_module: special
  structured: True
  structured_inherits: TensorIteratorBase
  dispatch:
    CPU, CUDA: special_i0e_out

- func: special_i1(Tensor self) -> Tensor
  python_module: special
  variants: function
  structured_delegate: special_i1.out

- func: special_i1.out(Tensor self, *, Tensor(a!) out) -> Tensor(a!)
  python_module: special
  structured: True
  structured_inherits: TensorIteratorBase
  dispatch:
    CPU, CUDA: special_i1_out

- func: special_i1e(Tensor self) -> Tensor
  python_module: special
  variants: function
  structured_delegate: special_i1e.out

- func: special_i1e.out(Tensor self, *, Tensor(a!) out) -> Tensor(a!)
  python_module: special
  structured: True
  structured_inherits: TensorIteratorBase
  dispatch:
    CPU, CUDA: special_i1e_out

- func: special_logit(Tensor self, float? eps=None) -> Tensor
  python_module: special
  variants: function

- func: special_logit.out(Tensor self, float? eps=None, *, Tensor(a!) out) -> Tensor(a!)
  python_module: special

- func: special_polygamma(int n, Tensor self) -> Tensor
  python_module: special
  variants: function

- func: special_polygamma.out(int n, Tensor self, *, Tensor(a!) out) -> Tensor(a!)
  python_module: special

- func: special_logsumexp(Tensor self, int[1] dim, bool keepdim=False) -> Tensor
  python_module: special
  variants: function

- func: special_logsumexp.out(Tensor self, int[1] dim, bool keepdim=False, *, Tensor(a!) out) -> Tensor(a!)
  python_module: special

- func: special_expit(Tensor self) -> Tensor
  python_module: special
  variants: function

- func: special_expit.out(Tensor self, *, Tensor(a!) out) -> Tensor(a!)
  python_module: special
  variants: function

- func: special_sinc(Tensor self) -> Tensor
  python_module: special
  variants: function

- func: special_sinc.out(Tensor self, *, Tensor(a!) out) -> Tensor(a!)
  python_module: special
  variants: function

- func: special_round(Tensor self, *, int decimals=0) -> Tensor
  python_module: special
  variants: function

- func: special_round.out(Tensor self, *, int decimals=0, Tensor(a!) out) -> Tensor(a!)
  python_module: special
  variants: function

- func: special_log1p(Tensor self) -> Tensor
  python_module: special
  variants: function

- func: special_log1p.out(Tensor self, *, Tensor(a!) out) -> Tensor(a!)
  python_module: special
  variants: function

- func: special_log_softmax(Tensor self, int dim, *, ScalarType? dtype=None) -> Tensor
  python_module: special
  variants: function

- func: special_gammainc.out(Tensor self, Tensor other, *, Tensor(a!) out) -> Tensor(a!)
  python_module: special
  variants: function

- func: special_gammainc(Tensor self, Tensor other) -> Tensor
  python_module: special
  variants: function

- func: special_gammaincc.out(Tensor self, Tensor other, *, Tensor(a!) out) -> Tensor(a!)
  python_module: special
  variants: function

- func: special_gammaincc(Tensor self, Tensor other) -> Tensor
  python_module: special
  variants: function

- func: special_multigammaln(Tensor self, int p) -> Tensor
  python_module: special
  variants: function

- func: special_multigammaln.out(Tensor self, int p, *, Tensor(a!) out) -> Tensor(a!)
  python_module: special
  variants: function

- func: special_softmax(Tensor self, int dim, ScalarType? dtype=None) -> Tensor
  python_module: special
  variants: function

## Functions related to the fast Fourier transform and the torch.fft namespace
# Note [FFT namespace binding]
# Functions in the fft python module should have their names start with
#   "fft_" underscore and be bound to the desired Python name in
#   torch/fft/__init__.py, and the desired C++ name in torch/csrc/api/include/torch/fft.h.
#   The "fft_" names should be hidden from the user and not documented.
#
# See fft_fft as an example.

# torch.fft.fft
# NOTE: NOT an alias for torch.fft, which has different semantics
- func: fft_fft(Tensor self, int? n=None, int dim=-1, str? norm=None) -> Tensor
  python_module: fft
  variants: function

- func: fft_fft.out(Tensor self, int? n=None, int dim=-1, str? norm=None, *, Tensor(a!) out) -> Tensor(a!)
  python_module: fft
  variants: function

- func: fft_ifft(Tensor self, int? n=None, int dim=-1, str? norm=None) -> Tensor
  python_module: fft
  variants: function

- func: fft_ifft.out(Tensor self, int? n=None, int dim=-1, str? norm=None, *, Tensor(a!) out) -> Tensor(a!)
  python_module: fft
  variants: function

- func: fft_rfft(Tensor self, int? n=None, int dim=-1, str? norm=None) -> Tensor
  python_module: fft
  variants: function

- func: fft_rfft.out(Tensor self, int? n=None, int dim=-1, str? norm=None, *, Tensor(a!) out) -> Tensor(a!)
  python_module: fft
  variants: function

- func: fft_irfft(Tensor self, int? n=None, int dim=-1, str? norm=None) -> Tensor
  python_module: fft
  variants: function

- func: fft_irfft.out(Tensor self, int? n=None, int dim=-1, str? norm=None, *, Tensor(a!) out) -> Tensor(a!)
  python_module: fft
  variants: function

- func: fft_hfft(Tensor self, int? n=None, int dim=-1, str? norm=None) -> Tensor
  python_module: fft
  variants: function

- func: fft_hfft.out(Tensor self, int? n=None, int dim=-1, str? norm=None, *, Tensor(a!) out) -> Tensor(a!)
  python_module: fft
  variants: function

- func: fft_ihfft(Tensor self, int? n=None, int dim=-1, str? norm=None) -> Tensor
  python_module: fft
  variants: function

- func: fft_ihfft.out(Tensor self, int? n=None, int dim=-1, str? norm=None, *, Tensor(a!) out) -> Tensor(a!)
  python_module: fft
  variants: function

- func: fft_fft2(Tensor self, int[1]? s=None, int[1] dim=[-2,-1], str? norm=None) -> Tensor
  python_module: fft
  variants: function

- func: fft_fft2.out(Tensor self, int[1]? s=None, int[1] dim=[-2,-1], str? norm=None, *, Tensor(a!) out) -> Tensor(a!)
  python_module: fft
  variants: function

- func: fft_ifft2(Tensor self, int[1]? s=None, int[1] dim=[-2,-1], str? norm=None) -> Tensor
  python_module: fft
  variants: function

- func: fft_ifft2.out(Tensor self, int[1]? s=None, int[1] dim=[-2,-1], str? norm=None, *, Tensor(a!) out) -> Tensor(a!)
  python_module: fft
  variants: function

- func: fft_rfft2(Tensor self, int[1]? s=None, int[1] dim=[-2,-1], str? norm=None) -> Tensor
  python_module: fft
  variants: function

- func: fft_rfft2.out(Tensor self, int[1]? s=None, int[1] dim=[-2,-1], str? norm=None, *, Tensor(a!) out) -> Tensor(a!)
  python_module: fft
  variants: function

- func: fft_irfft2(Tensor self, int[1]? s=None, int[1] dim=[-2,-1], str? norm=None) -> Tensor
  python_module: fft
  variants: function

- func: fft_irfft2.out(Tensor self, int[1]? s=None, int[1] dim=[-2,-1], str? norm=None, *, Tensor(a!) out) -> Tensor(a!)
  python_module: fft
  variants: function

- func: fft_hfft2(Tensor self, int[1]? s=None, int[1] dim=[-2,-1], str? norm=None) -> Tensor
  use_const_ref_for_mutable_tensors: True
  python_module: fft
  variants: function

- func: fft_hfft2.out(Tensor self, int[1]? s=None, int[1] dim=[-2,-1], str? norm=None, *, Tensor(a!) out) -> Tensor(a!)
  use_const_ref_for_mutable_tensors: True
  python_module: fft
  variants: function

- func: fft_ihfft2(Tensor self, int[1]? s=None, int[1] dim=[-2,-1], str? norm=None) -> Tensor
  use_const_ref_for_mutable_tensors: True
  python_module: fft
  variants: function

- func: fft_ihfft2.out(Tensor self, int[1]? s=None, int[1] dim=[-2,-1], str? norm=None, *, Tensor(a!) out) -> Tensor(a!)
  use_const_ref_for_mutable_tensors: True
  python_module: fft
  variants: function

- func: fft_fftn(Tensor self, int[1]? s=None, int[1]? dim=None, str? norm=None) -> Tensor
  python_module: fft
  variants: function

- func: fft_fftn.out(Tensor self, int[1]? s=None, int[1]? dim=None, str? norm=None, *, Tensor(a!) out) -> Tensor(a!)
  python_module: fft
  variants: function

- func: fft_ifftn(Tensor self, int[1]? s=None, int[1]? dim=None, str? norm=None) -> Tensor
  python_module: fft
  variants: function

- func: fft_ifftn.out(Tensor self, int[1]? s=None, int[1]? dim=None, str? norm=None, *, Tensor(a!) out) -> Tensor(a!)
  python_module: fft
  variants: function

- func: fft_rfftn(Tensor self, int[1]? s=None, int[1]? dim=None, str? norm=None) -> Tensor
  python_module: fft
  variants: function

- func: fft_rfftn.out(Tensor self, int[1]? s=None, int[1]? dim=None, str? norm=None, *, Tensor(a!) out) -> Tensor(a!)
  python_module: fft
  variants: function

- func: fft_irfftn(Tensor self, int[1]? s=None, int[1]? dim=None, str? norm=None) -> Tensor
  python_module: fft
  variants: function

- func: fft_irfftn.out(Tensor self, int[1]? s=None, int[1]? dim=None, str? norm=None, *, Tensor(a!) out) -> Tensor(a!)
  python_module: fft
  variants: function

- func: fft_hfftn(Tensor self, int[1]? s=None, int[1]? dim=None, str? norm=None) -> Tensor
  use_const_ref_for_mutable_tensors: True
  python_module: fft
  variants: function

- func: fft_hfftn.out(Tensor self, int[1]? s=None, int[1]? dim=None, str? norm=None, *, Tensor(a!) out) -> Tensor(a!)
  use_const_ref_for_mutable_tensors: True
  python_module: fft
  variants: function

- func: fft_ihfftn(Tensor self, int[1]? s=None, int[1]? dim=None, str? norm=None) -> Tensor
  use_const_ref_for_mutable_tensors: True
  python_module: fft
  variants: function

- func: fft_ihfftn.out(Tensor self, int[1]? s=None, int[1]? dim=None, str? norm=None, *, Tensor(a!) out) -> Tensor(a!)
  use_const_ref_for_mutable_tensors: True
  python_module: fft
  variants: function

- func: fft_fftfreq(int n, float d=1.0, *, ScalarType? dtype=None, Layout? layout=None, Device? device=None, bool? pin_memory=None) -> Tensor
  python_module: fft
  variants: function

- func: fft_fftfreq.out(int n, float d=1.0, *, Tensor(a!) out) -> Tensor(a!)
  python_module: fft
  variants: function

- func: fft_rfftfreq(int n, float d=1.0, *, ScalarType? dtype=None, Layout? layout=None, Device? device=None, bool? pin_memory=None) -> Tensor
  python_module: fft
  variants: function

- func: fft_rfftfreq.out(int n, float d=1.0, *, Tensor(a!) out) -> Tensor(a!)
  python_module: fft
  variants: function

- func: fft_fftshift(Tensor self, int[1]? dim=None) -> Tensor
  python_module: fft
  variants: function

- func: fft_ifftshift(Tensor self, int[1]? dim=None) -> Tensor
  python_module: fft
  variants: function

## Functions for linear algebra and the torch.linalg namespace
# Note [linalg namespace binding]
# Functions in the linalg python module should have their names start with
#   "linalg_" and be bound to the desired Python name in
#   torch/linalg/__init__.py, and the desired C++ name in torch/csrc/api/include/torch/linalg.h.
#   The "linalg_" names should be hidden from the user and not documented.
#
# See linalg_det as an example.

# "_ex" stands for experimental
- func: linalg_cholesky_ex(Tensor self, *, bool upper=False, bool check_errors=False) -> (Tensor L, Tensor info)
  python_module: linalg
  structured_delegate: linalg_cholesky_ex.L

- func: linalg_cholesky_ex.L(Tensor self, *, bool upper=False, bool check_errors=False, Tensor(a!) L, Tensor(b!) info) -> (Tensor(a!) L, Tensor(b!) info)
  python_module: linalg
  structured: True
  dispatch:
    CPU, CUDA: linalg_cholesky_ex_out

- func: linalg_cholesky(Tensor self, *, bool upper=False) -> Tensor
  python_module: linalg

- func: linalg_cholesky.out(Tensor self, *, bool upper=False, Tensor(a!) out) -> Tensor(a!)
  python_module: linalg

- func: linalg_cross(Tensor self, Tensor other, *, int dim=-1) -> Tensor
  python_module: linalg
  variants: function
  structured_delegate: linalg_cross.out
  dispatch:
    ZeroTensor: linalg_cross_zerotensor

- func: linalg_cross.out(Tensor self, Tensor other, *, int dim=-1, Tensor(a!) out) -> Tensor(a!)
  python_module: linalg
  structured: True
  precomputed:
  - dim -> int dim
  dispatch:
    CPU, CUDA: linalg_cross_out

# linalg.lu_factor
- func: linalg_lu_factor(Tensor A, *, bool pivot=True) -> (Tensor LU, Tensor pivots)
  python_module: linalg
  variants: function

- func: linalg_lu_factor.out(Tensor A, *, bool pivot=True, Tensor(a!) LU, Tensor(b!) pivots) -> (Tensor(a!) LU, Tensor(b!) pivots)
  python_module: linalg
  variants: function

- func: linalg_lu_factor_ex(Tensor A, *, bool pivot=True, bool check_errors=False) -> (Tensor LU, Tensor pivots, Tensor info)
  python_module: linalg
  structured_delegate: linalg_lu_factor_ex.out
  variants: function

- func: linalg_lu_factor_ex.out(Tensor A, *, bool pivot=True, bool check_errors=False, Tensor(a!) LU, Tensor(b!) pivots, Tensor(c!) info) -> (Tensor(a!) LU, Tensor(b!) pivots, Tensor(c!) info)
  python_module: linalg
  variants: function
  structured: True
  dispatch:
    CPU, CUDA: linalg_lu_factor_ex_out

# linalg.lu
- func: linalg_lu(Tensor A, *, bool pivot=True) -> (Tensor P, Tensor L, Tensor U)
  python_module: linalg
  structured_delegate: linalg_lu.out
  variants: function

- func: linalg_lu.out(Tensor A, *, bool pivot=True, Tensor(a!) P, Tensor(b!) L, Tensor(c!) U) -> (Tensor(a!) P, Tensor(b!) L, Tensor(c!) U)
  python_module: linalg
  variants: function
  structured: True
  dispatch:
    CPU, CUDA: linalg_lu_out

# linalg.lu_solve
- func: linalg_lu_solve(Tensor LU, Tensor pivots, Tensor B, *, bool left=True, bool adjoint=False) -> Tensor
  python_module: linalg
  structured_delegate: linalg_lu_solve.out
  variants: function

- func: linalg_lu_solve.out(Tensor LU, Tensor pivots, Tensor B, *, bool left=True, bool adjoint=False, Tensor(a!) out) -> Tensor(a!)
  python_module: linalg
  variants: function
  structured: True
  dispatch:
    CPU, CUDA: linalg_lu_solve_out

# linalg.det
- func: _linalg_det(Tensor A) -> (Tensor result, Tensor LU, Tensor pivots)
  structured_delegate: _linalg_det.result

- func: _linalg_det.result(Tensor A, *, Tensor(a!) result, Tensor(b!) LU, Tensor(c!) pivots) -> (Tensor(a!) result, Tensor(b!) LU, Tensor(c!) pivots)
  structured: True
  dispatch:
    CPU, CUDA: _linalg_det_out

- func: linalg_det(Tensor A) -> Tensor
  python_module: linalg
  variants: function

- func: linalg_det.out(Tensor A, *, Tensor(a!) out) -> Tensor(a!)
  python_module: linalg

# torch.det, alias for torch.linalg.det
- func: det(Tensor self) -> Tensor
  variants: function, method

- func: linalg_ldl_factor_ex(Tensor self, *, bool hermitian=False, bool check_errors=False) -> (Tensor LD, Tensor pivots, Tensor info)
  structured_delegate: linalg_ldl_factor_ex.out
  python_module: linalg
  variants: function

- func: linalg_ldl_factor_ex.out(Tensor self, *, bool hermitian=False, bool check_errors=False, Tensor(a!) LD, Tensor(b!) pivots, Tensor(c!) info) -> (Tensor(a!) LD, Tensor(b!) pivots, Tensor(c!) info)
  structured: True
  python_module: linalg
  variants: function
  dispatch:
    CPU, CUDA: linalg_ldl_factor_ex_out

- func: linalg_ldl_factor(Tensor self, *, bool hermitian=False) -> (Tensor LD, Tensor pivots)
  python_module: linalg
  variants: function

- func: linalg_ldl_factor.out(Tensor self, *, bool hermitian=False, Tensor(a!) LD, Tensor(b!) pivots) -> (Tensor(a!) LD, Tensor(b!) pivots)
  python_module: linalg
  variants: function

- func: linalg_ldl_solve(Tensor LD, Tensor pivots, Tensor B, *, bool hermitian=False) -> Tensor
  structured_delegate: linalg_ldl_solve.out
  python_module: linalg
  variants: function

- func: linalg_ldl_solve.out(Tensor LD, Tensor pivots, Tensor B, *, bool hermitian=False, Tensor(a!) out) -> Tensor(a!)
  structured: True
  python_module: linalg
  variants: function
  dispatch:
    CPU, CUDA: linalg_ldl_solve_out

- func: linalg_lstsq(Tensor self, Tensor b, float? rcond=None, *, str? driver=None) -> (Tensor solution, Tensor residuals, Tensor rank, Tensor singular_values)
  python_module: linalg
  variants: function
  dispatch:
    CompositeExplicitAutograd: linalg_lstsq
  tags: dynamic_output_shape

- func: linalg_lstsq.out(Tensor self, Tensor b, float? rcond=None, *, str? driver=None, Tensor(a!) solution, Tensor(b!) residuals, Tensor(c!) rank, Tensor(d!) singular_values) -> (Tensor(a!) solution, Tensor(b!) residuals, Tensor(c!) rank, Tensor(d!) singular_values)
  python_module: linalg
  variants: function
  dispatch:
    CPU, CUDA: linalg_lstsq_out
  tags: dynamic_output_shape

# torch.linalg.matmul, alias for torch.matmul
- func: linalg_matmul(Tensor self, Tensor other) -> Tensor
  python_module: linalg
  variants: function

- func: linalg_matmul.out(Tensor self, Tensor other, *, Tensor(a!) out) -> Tensor(a!)
  python_module: linalg

- func: linalg_matrix_exp(Tensor self) -> Tensor
  python_module: linalg
  variants: function
  dispatch:
    CPU, CUDA: linalg_matrix_exp

- func: linalg_slogdet(Tensor self) -> (Tensor sign, Tensor logabsdet)
  python_module: linalg
  variants: function
  dispatch:
    CPU, CUDA: linalg_slogdet

- func: linalg_slogdet.out(Tensor self, *, Tensor(a!) sign, Tensor(b!) logabsdet) -> (Tensor(a!) sign, Tensor(b!) logabsdet)
  python_module: linalg
  dispatch:
    CPU, CUDA: linalg_slogdet_out

- func: linalg_eig(Tensor self) -> (Tensor eigenvalues, Tensor eigenvectors)
  python_module: linalg
  variants: function
  dispatch:
    CPU, CUDA: linalg_eig

- func: linalg_eig.out(Tensor self, *, Tensor(a!) eigenvalues, Tensor(b!) eigenvectors) -> (Tensor(a!) eigenvalues, Tensor(b!) eigenvectors)
  python_module: linalg
  dispatch:
    CPU, CUDA: linalg_eig_out

- func: linalg_eigvals(Tensor self) -> Tensor
  python_module: linalg

- func: linalg_eigvals.out(Tensor self, *, Tensor(a!) out) -> Tensor(a!)
  python_module: linalg

# This function is exposes the `compute_v` flag, which is then used to implement `linalg.eigh` and
# `linalg.eigvalsh` as composite functions that call this one
- func: _linalg_eigh(Tensor A, str UPLO="L", bool compute_v=True) -> (Tensor eigenvalues, Tensor eigenvectors)
  structured_delegate: _linalg_eigh.eigenvalues

- func: _linalg_eigh.eigenvalues(Tensor A, str UPLO="L", bool compute_v=True, *, Tensor(a!) eigenvalues, Tensor(b!) eigenvectors) -> (Tensor(a!) eigenvalues, Tensor(b!) eigenvectors)
  structured: True
  dispatch:
    CPU, CUDA: _linalg_eigh_out

- func: linalg_eigh(Tensor self, str UPLO="L") -> (Tensor eigenvalues, Tensor eigenvectors)
  python_module: linalg

- func: linalg_eigh.eigvals(Tensor self, str UPLO="L", *, Tensor(a!) eigvals, Tensor(b!) eigvecs) -> (Tensor(a!) eigenvalues, Tensor(b!) eigenvectors)
  python_module: linalg

- func: linalg_eigvalsh(Tensor self, str UPLO="L") -> Tensor
  python_module: linalg

- func: linalg_eigvalsh.out(Tensor self, str UPLO="L", *, Tensor(a!) out) -> Tensor(a!)
  python_module: linalg

- func: linalg_householder_product(Tensor input, Tensor tau) -> Tensor
  python_module: linalg
  variants: function
  dispatch:
    CPU, CUDA: linalg_householder_product

- func: linalg_householder_product.out(Tensor input, Tensor tau, *, Tensor(a!) out) -> Tensor(a!)
  python_module: linalg
  dispatch:
    CPU, CUDA: linalg_householder_product_out

- func: _linalg_inv_out_helper_(Tensor(a!) self, Tensor(b!) infos_lu, Tensor(c!) infos_getri) -> Tensor(a!)
  variants: function
  dispatch:
    CPU: _linalg_inv_out_helper_cpu
    CUDA: _linalg_inv_out_helper_cuda
  autogen: _linalg_inv_out_helper.functional, _linalg_inv_out_helper.out

- func: linalg_inv_ex(Tensor self, *, bool check_errors=False) -> (Tensor inverse, Tensor info)
  python_module: linalg
  variants: function
  dispatch:
    # calls transpose_
    CompositeExplicitAutogradNonFunctional: linalg_inv_ex

- func: linalg_inv_ex.inverse(Tensor self, *, bool check_errors=False, Tensor(a!) inverse, Tensor(b!) info) -> (Tensor(a!) inverse, Tensor(b!) info)
  python_module: linalg
  variants: function
  dispatch:
    # calls transpose_
    CompositeExplicitAutogradNonFunctional: linalg_inv_ex_out

- func: linalg_inv(Tensor self) -> Tensor
  python_module: linalg
  variants: function

- func: linalg_inv.out(Tensor self, *, Tensor(a!) out) -> Tensor(a!)
  python_module: linalg
  variants: function

- func: inner(Tensor self, Tensor other) -> Tensor
  variants: function, method

- func: inner.out(Tensor self, Tensor other, *, Tensor(a!) out) -> Tensor(a!)

- func: outer(Tensor self, Tensor vec2) -> Tensor
  variants: function, method

- func: outer.out(Tensor self, Tensor vec2, *, Tensor(a!) out) -> Tensor(a!)

# torch.ger, alias for torch.outer
- func: ger(Tensor self, Tensor vec2) -> Tensor
  variants: function, method

- func: ger.out(Tensor self, Tensor vec2, *, Tensor(a!) out) -> Tensor(a!)

- func: linalg_norm(Tensor self, Scalar? ord=None, int[1]? dim=None, bool keepdim=False, *, ScalarType? dtype=None) -> Tensor
  python_module: linalg
  variants: function

- func: linalg_norm.ord_str(Tensor self, str ord, int[1]? dim=None, bool keepdim=False, *, ScalarType? dtype=None) -> Tensor
  python_module: linalg
  variants: function

- func: linalg_norm.out(Tensor self, Scalar? ord=None, int[1]? dim=None, bool keepdim=False, *, ScalarType? dtype=None, Tensor(a!) out) -> Tensor(a!)
  python_module: linalg
  variants: function

- func: linalg_norm.ord_str_out(Tensor self, str ord, int[1]? dim=None, bool keepdim=False, *, ScalarType? dtype=None, Tensor(a!) out) -> Tensor(a!)
  python_module: linalg
  variants: function

- func: linalg_vector_norm(Tensor self, Scalar ord=2, int[1]? dim=None, bool keepdim=False, *, ScalarType? dtype=None) -> Tensor
  python_module: linalg
  variants: function
  structured_delegate: linalg_vector_norm.out

- func: linalg_vector_norm.out(Tensor self, Scalar ord=2, int[1]? dim=None, bool keepdim=False, *, ScalarType? dtype=None, Tensor(a!) out) -> Tensor(a!)
  python_module: linalg
  structured: True
  dispatch:
    CPU, CUDA: linalg_vector_norm_out

- func: linalg_matrix_norm(Tensor self, Scalar ord, int[] dim=[-2,-1], bool keepdim=False, *, ScalarType? dtype=None) -> Tensor
  python_module: linalg

- func: linalg_matrix_norm.out(Tensor self, Scalar ord, int[] dim=[-2,-1], bool keepdim=False, *, ScalarType? dtype=None, Tensor(a!) out) -> Tensor(a!)
  python_module: linalg

- func: linalg_matrix_norm.str_ord(Tensor self, str ord='fro', int[] dim=[-2,-1], bool keepdim=False, *, ScalarType? dtype=None) -> Tensor
  python_module: linalg

- func: linalg_matrix_norm.str_ord_out(Tensor self, str ord='fro', int[] dim=[-2,-1], bool keepdim=False, *, ScalarType? dtype=None, Tensor(a!) out) -> Tensor(a!)
  python_module: linalg

# This function is exposes the `compute_uv` flag, which is then used to implement `linalg.svd` and
# `linalg.svdvals` as composite functions that call this one
- func: _linalg_svd(Tensor A, bool full_matrices=False, bool compute_uv=True, *, str? driver=None) -> (Tensor U, Tensor S, Tensor Vh)
  variants: function
  structured_delegate: _linalg_svd.U

- func: _linalg_svd.U(Tensor A, bool full_matrices=False, bool compute_uv=True, *, str? driver=None, Tensor(a!) U, Tensor(b!) S, Tensor(c!) Vh) -> (Tensor(a!) U, Tensor(b!) S, Tensor(c!) Vh)
  structured: True
  dispatch:
    CPU, CUDA: _linalg_svd_out

- func: linalg_svd(Tensor A, bool full_matrices=True, *, str? driver=None) -> (Tensor U, Tensor S, Tensor Vh)
  python_module: linalg
  variants: function

- func: linalg_svd.U(Tensor A, bool full_matrices=True, *, str? driver=None, Tensor(a!) U, Tensor(b!) S, Tensor(c!) Vh) -> (Tensor(a!) U, Tensor(b!) S, Tensor(c!) Vh)
  python_module: linalg
  variants: function

- func: linalg_svdvals(Tensor A, *, str? driver=None) -> Tensor
  python_module: linalg
  variants: function

- func: linalg_svdvals.out(Tensor A, *, str? driver=None, Tensor(a!) out) -> Tensor(a!)
  python_module: linalg
  variants: function

- func: linalg_cond(Tensor self, Scalar? p=None) -> Tensor
  python_module: linalg
  variants: function

- func: linalg_cond.out(Tensor self, Scalar? p=None, *, Tensor(a!) out) -> Tensor(a!)
  python_module: linalg
  variants: function

- func: linalg_cond.p_str(Tensor self, str p) -> Tensor
  python_module: linalg
  variants: function

- func: linalg_cond.p_str_out(Tensor self, str p, *, Tensor(a!) out) -> Tensor(a!)
  python_module: linalg
  variants: function

- func: linalg_pinv.atol_rtol_tensor(Tensor self, *, Tensor? atol=None, Tensor? rtol=None, bool hermitian=False) -> Tensor
  python_module: linalg
  variants: function
  dispatch:
    # calls svd, which calls mH() (view op)
    # also calls narrow()
    CompositeExplicitAutogradNonFunctional: linalg_pinv

- func: linalg_pinv.atol_rtol_tensor_out(Tensor self, *, Tensor? atol=None, Tensor? rtol=None, bool hermitian=False, Tensor(a!) out) -> Tensor(a!)
  python_module: linalg
  variants: function
  dispatch:
    CompositeExplicitAutograd: linalg_pinv_out

- func: linalg_pinv.atol_rtol_float(Tensor self, *, float? atol=None, float? rtol=None, bool hermitian=False) -> Tensor
  cpp_no_default_args: ['atol', 'rtol']
  python_module: linalg
  variants: function

- func: linalg_pinv.atol_rtol_float_out(Tensor self, *, float? atol=None, float? rtol=None, bool hermitian=False, Tensor(a!) out) -> Tensor(a!)
  cpp_no_default_args: ['atol', 'rtol']
  python_module: linalg
  variants: function

- func: linalg_pinv(Tensor self, float rcond, bool hermitian=False) -> Tensor
  python_module: linalg
  variants: function

- func: linalg_pinv.rcond_tensor(Tensor self, Tensor rcond, bool hermitian=False) -> Tensor
  python_module: linalg
  variants: function

- func: linalg_pinv.out(Tensor self, float rcond, bool hermitian=False, *, Tensor(a!) out) -> Tensor(a!)
  python_module: linalg
  variants: function

- func: linalg_pinv.out_rcond_tensor(Tensor self, Tensor rcond, bool hermitian=False, *, Tensor(a!) out) -> Tensor(a!)
  python_module: linalg
  variants: function

- func: _linalg_solve(Tensor A, Tensor B, *, bool left=True) -> (Tensor result, Tensor LU, Tensor pivots)
  structured_delegate: _linalg_solve.result

- func: _linalg_solve.result(Tensor A, Tensor B, *, bool left=True, Tensor(a!) result, Tensor(b!) LU, Tensor(c!) pivots) -> (Tensor(a!) result, Tensor(b!) LU, Tensor(c!) pivots)
  structured: True
  dispatch:
    CPU, CUDA: _linalg_solve_out

- func: linalg_solve(Tensor A, Tensor B, *, bool left=True) -> Tensor
  python_module: linalg

- func: linalg_solve.out(Tensor A, Tensor B, *, bool left=True, Tensor(a!) out) -> Tensor(a!)
  python_module: linalg

- func: linalg_tensorinv(Tensor self, int ind=2) -> Tensor
  python_module: linalg
  variants: function

- func: linalg_tensorinv.out(Tensor self, int ind=2, *, Tensor(a!) out) -> Tensor(a!)
  python_module: linalg
  variants: function

- func: linalg_tensorsolve(Tensor self, Tensor other, int[]? dims=None) -> Tensor
  python_module: linalg
  variants: function

- func: linalg_tensorsolve.out(Tensor self, Tensor other, int[]? dims=None, *, Tensor(a!) out) -> Tensor(a!)
  python_module: linalg
  variants: function

- func: linalg_qr(Tensor A, str mode='reduced') -> (Tensor Q, Tensor R)
  python_module: linalg
  variants: function
  structured_delegate: linalg_qr.out

- func: linalg_qr.out(Tensor A, str mode='reduced', *, Tensor(a!) Q, Tensor(b!) R) -> (Tensor(a!) Q, Tensor(b!) R)
  python_module: linalg
  structured: True
  dispatch:
    CPU, CUDA: linalg_qr_out

- func: linalg_matrix_power(Tensor self, int n) -> Tensor
  python_module: linalg

- func: linalg_matrix_power.out(Tensor self, int n, *, Tensor(a!) out) -> Tensor(a!)
  python_module: linalg

- func: linalg_matrix_rank.atol_rtol_tensor(Tensor input, *, Tensor? atol=None, Tensor? rtol=None, bool hermitian=False) -> Tensor
  python_module: linalg
  variants: function

- func: linalg_matrix_rank.atol_rtol_tensor_out(Tensor input, *, Tensor? atol=None, Tensor? rtol=None, bool hermitian=False, Tensor(a!) out) -> Tensor(a!)
  python_module: linalg
  variants: function

- func: linalg_matrix_rank.atol_rtol_float(Tensor self, *, float? atol=None, float? rtol=None, bool hermitian=False) -> Tensor
  cpp_no_default_args: ['atol', 'rtol']
  python_module: linalg
  variants: function

- func: linalg_matrix_rank.atol_rtol_float_out(Tensor self, *, float? atol=None, float? rtol=None, bool hermitian=False, Tensor(a!) out) -> Tensor(a!)
  cpp_no_default_args: ['atol', 'rtol']
  python_module: linalg
  variants: function

- func: linalg_matrix_rank(Tensor self, float tol, bool hermitian=False) -> Tensor
  python_module: linalg
  variants: function

- func: linalg_matrix_rank.out(Tensor self, float tol, bool hermitian=False, *, Tensor(a!) out) -> Tensor(a!)
  python_module: linalg
  variants: function

- func: linalg_matrix_rank.tol_tensor(Tensor input, Tensor tol, bool hermitian=False) -> Tensor
  python_module: linalg
  variants: function

- func: linalg_matrix_rank.out_tol_tensor(Tensor input, Tensor tol, bool hermitian=False, *, Tensor(a!) out) -> Tensor(a!)
  python_module: linalg
  variants: function

- func: linalg_multi_dot(Tensor[] tensors) -> Tensor
  python_module: linalg

- func: linalg_multi_dot.out(Tensor[] tensors, *, Tensor(a!) out) -> Tensor(a!)
  python_module: linalg

## Functions that are only for testing
# It is undocumented and should not be used outside of tests.
- func: _test_serialization_subcmul(Tensor self, Tensor other, Scalar alpha=1) -> Tensor

# Note: this function is only for testing.
- func: _test_optional_intlist(Tensor values, int[]? addends) -> Tensor
  python_module: nn
  dispatch:
    CPU: _test_optional_intlist

# Note: this function is only for testing.
- func: _test_optional_filled_intlist(Tensor values, int[2]? addends) -> Tensor
  python_module: nn
  dispatch:
    CPU: _test_optional_intlist

# Note: this function is only for testing.
- func: _test_optional_floatlist(Tensor values, float[]? addends) -> Tensor
  python_module: nn
  dispatch:
    CPU: _test_optional_floatlist

# Note: this function is only for testing.
- func: _test_string_default(Tensor dummy, str a="\"'\\", str b='"\'\\') -> Tensor
  python_module: nn

# Note: this function is only for testing.
- func: _test_ambiguous_defaults.a(Tensor dummy, int a=1, int b=1) -> Tensor
  python_module: nn

# Note: this function is only for testing.
- func: _test_ambiguous_defaults.b(Tensor dummy, int a=2, str b="2") -> Tensor
  cpp_no_default_args: ['a', 'b']
  python_module: nn

# Note: this function is only for testing.
- func: _test_warn_in_autograd(Tensor self) -> Tensor
  python_module: nn
  dispatch:
    CompositeExplicitAutograd: _test_warn_in_autograd

- func: segment_reduce(Tensor data, str reduce, *, Tensor? lengths=None, Tensor? indices=None, Tensor? offsets=None, int axis=0, bool unsafe=False, Scalar? initial=None) -> Tensor
  variants: function
  dispatch:
    CPU, CUDA: segment_reduce_kernel

- func: _segment_reduce_backward(Tensor grad, Tensor output, Tensor data, str reduce, *, Tensor? lengths=None, Tensor? offsets=None, int axis=0, Scalar? initial=None) -> Tensor
  variants: function
  dispatch:
    CPU, CUDA: _segment_reduce_backward_kernel

- func: pad_sequence(Tensor[] sequences, bool batch_first=False, float padding_value=0.0) -> Tensor
  python_module: nn
  variants: function

- func: flatten_dense_tensors(Tensor[] tensors) -> Tensor
  variants: function
  python_module: nn

- func: unflatten_dense_tensors(Tensor flat, Tensor[] tensors) -> Tensor[]
  variants: function
  python_module: nn

- func: nested_tensor(Tensor[] list, ScalarType? dtype=None, Layout? layout=None, Device? device=None, bool? pin_memory=None) -> Tensor
  variants: function
  dispatch:
    CompositeExplicitAutograd: nested_tensor

- func: _fw_primal_copy(Tensor self, int level) -> Tensor
  variants: function
  dispatch:
    CompositeExplicitAutogradNonFunctional: _fw_primal_copy
  tags: view_copy

- func: _make_dual_copy(Tensor primal, Tensor tangent, int level) -> Tensor
  variants: function
  dispatch:
    CompositeExplicitAutogradNonFunctional: _make_dual_copy
  tags: view_copy

- func: view_as_real_copy(Tensor self) -> Tensor
  variants: function
  dispatch:
    CompositeExplicitAutogradNonFunctional: view_as_real_copy
  tags: view_copy

- func: view_as_complex_copy(Tensor self) -> Tensor
  variants: function
  dispatch:
    CompositeExplicitAutogradNonFunctional: view_as_complex_copy
  tags: view_copy

- func: _conj_copy(Tensor self) -> Tensor
  variants: function
  dispatch:
    CompositeExplicitAutogradNonFunctional: _conj_copy
  tags: view_copy

- func: _neg_view_copy(Tensor self) -> Tensor
  variants: function
  dispatch:
    CompositeExplicitAutogradNonFunctional: _neg_view_copy
  tags: view_copy

- func: as_strided_copy(Tensor self, int[] size, int[] stride, int? storage_offset=None) -> Tensor
  variants: function
  dispatch:
    CompositeExplicitAutogradNonFunctional: as_strided_copy
  tags: view_copy

- func: _sparse_broadcast_to_copy(Tensor self, int[] size) -> Tensor
  variants: function
  dispatch:
    CompositeExplicitAutogradNonFunctional: _sparse_broadcast_to_copy
  tags: view_copy

- func: diagonal_copy(Tensor self, int offset=0, int dim1=0, int dim2=1) -> Tensor
  variants: function
  dispatch:
    CompositeExplicitAutogradNonFunctional: diagonal_copy
  tags: view_copy

- func: expand_copy(Tensor self, int[] size, *, bool implicit=False) -> Tensor
  variants: function
  dispatch:
    CompositeExplicitAutogradNonFunctional: expand_copy
  tags: view_copy

- func: expand_copy.SymInt(Tensor self, SymInt[] size, *, bool implicit=False) -> Tensor
  variants: function
  dispatch:
    CompositeExplicitAutograd: expand_copy_SymInt
  tags: view_copy

- func: permute_copy(Tensor self, int[] dims) -> Tensor
  variants: function
  dispatch:
    CompositeExplicitAutogradNonFunctional: permute_copy
  tags: view_copy

- func: _reshape_alias_copy(Tensor self, int[] size, int[] stride) -> Tensor
  variants: function
  dispatch:
    CompositeExplicitAutogradNonFunctional: _reshape_alias_copy
  tags: view_copy

- func: select_copy.int(Tensor self, int dim, int index) -> Tensor
  variants: function
  dispatch:
    CompositeExplicitAutogradNonFunctional: select_copy_int
  tags: view_copy

- func: detach_copy(Tensor self) -> Tensor
  variants: function
  dispatch:
    CompositeExplicitAutogradNonFunctional: detach_copy
  tags: view_copy

- func: slice_copy.Tensor(Tensor self, int dim=0, int? start=None, int? end=None, int step=1) -> Tensor
  variants: function
  dispatch:
    CompositeExplicitAutogradNonFunctional: slice_copy_Tensor
  tags: view_copy

- func: split_copy.Tensor(Tensor self, int split_size, int dim=0) -> Tensor[]
  variants: function
  dispatch:
    CompositeExplicitAutogradNonFunctional: split_copy_Tensor
  tags: view_copy

- func: split_with_sizes_copy(Tensor self, int[] split_sizes, int dim=0) -> Tensor[]
  variants: function
  dispatch:
    CompositeExplicitAutogradNonFunctional: split_with_sizes_copy
  tags: view_copy

- func: squeeze_copy(Tensor self) -> Tensor
  variants: function
  dispatch:
    CompositeExplicitAutogradNonFunctional: squeeze_copy
  tags: view_copy

- func: squeeze_copy.dim(Tensor self, int dim) -> Tensor
  variants: function
  dispatch:
    CompositeExplicitAutogradNonFunctional: squeeze_copy_dim
  tags: view_copy

- func: t_copy(Tensor self) -> Tensor
  variants: function
  dispatch:
    CompositeExplicitAutogradNonFunctional: t_copy
  tags: view_copy

- func: transpose_copy.int(Tensor self, int dim0, int dim1) -> Tensor
  variants: function
  dispatch:
    CompositeExplicitAutogradNonFunctional: transpose_copy_int
  tags: view_copy

- func: unsqueeze_copy(Tensor self, int dim) -> Tensor
  variants: function
  dispatch:
    CompositeExplicitAutogradNonFunctional: unsqueeze_copy
  tags: view_copy

- func: _indices_copy(Tensor self) -> Tensor
  variants: function
  dispatch:
    CompositeExplicitAutogradNonFunctional: _indices_copy
  tags: view_copy

- func: _values_copy(Tensor self) -> Tensor
  variants: function
  dispatch:
    CompositeExplicitAutogradNonFunctional: _values_copy
  tags: view_copy

- func: indices_copy(Tensor self) -> Tensor
  variants: function
  dispatch:
    CompositeExplicitAutogradNonFunctional: indices_copy
  tags: view_copy

- func: values_copy(Tensor self) -> Tensor
  variants: function
  dispatch:
    CompositeExplicitAutogradNonFunctional: values_copy
  tags: view_copy

- func: crow_indices_copy(Tensor self) -> Tensor
  variants: function
  dispatch:
    CompositeExplicitAutogradNonFunctional: crow_indices_copy
  tags: view_copy

- func: col_indices_copy(Tensor self) -> Tensor
  variants: function
  dispatch:
    CompositeExplicitAutogradNonFunctional: col_indices_copy
  tags: view_copy

- func: ccol_indices_copy(Tensor self) -> Tensor
  variants: function
  dispatch:
    CompositeExplicitAutograd: ccol_indices_copy
  tags: view_copy

- func: row_indices_copy(Tensor self) -> Tensor
  variants: function
  dispatch:
    CompositeExplicitAutograd: row_indices_copy
  tags: view_copy

- func: unbind_copy.int(Tensor self, int dim=0) -> Tensor[]
  variants: function
  dispatch:
    CompositeExplicitAutogradNonFunctional: unbind_copy_int
  tags: view_copy

- func: view_copy(Tensor self, int[] size) -> Tensor
  variants: function
  dispatch:
    CompositeExplicitAutogradNonFunctional: view_copy
  tags: view_copy

- func: view_copy.dtype(Tensor self, ScalarType dtype) -> Tensor
  variants: function
  dispatch:
    CompositeExplicitAutogradNonFunctional: view_copy_dtype
  tags: view_copy

- func: unfold_copy(Tensor self, int dimension, int size, int step) -> Tensor
  variants: function
  dispatch:
    CompositeExplicitAutogradNonFunctional: unfold_copy
  tags: view_copy

- func: alias_copy(Tensor self) -> Tensor
  variants: function
  dispatch:
    CompositeExplicitAutogradNonFunctional: alias_copy
  tags: view_copy

- func: _fw_primal_copy.out(Tensor self, int level, *, Tensor(a!) out) -> Tensor(a!)
  variants: function
  dispatch:
    CompositeExplicitAutograd: _fw_primal_copy_out


- func: _make_dual_copy.out(Tensor primal, Tensor tangent, int level, *, Tensor(a!) out) -> Tensor(a!)
  variants: function
  dispatch:
    CompositeExplicitAutograd: _make_dual_copy_out


- func: view_as_real_copy.out(Tensor self, *, Tensor(a!) out) -> Tensor(a!)
  variants: function
  dispatch:
    CompositeExplicitAutograd: view_as_real_copy_out


- func: view_as_complex_copy.out(Tensor self, *, Tensor(a!) out) -> Tensor(a!)
  variants: function
  dispatch:
    CompositeExplicitAutograd: view_as_complex_copy_out


- func: _conj_copy.out(Tensor self, *, Tensor(a!) out) -> Tensor(a!)
  variants: function
  dispatch:
    CompositeExplicitAutograd: _conj_copy_out


- func: _neg_view_copy.out(Tensor self, *, Tensor(a!) out) -> Tensor(a!)
  variants: function
  dispatch:
    CompositeExplicitAutograd: _neg_view_copy_out


- func: as_strided_copy.out(Tensor self, int[] size, int[] stride, int? storage_offset=None, *, Tensor(a!) out) -> Tensor(a!)
  variants: function
  dispatch:
    CompositeExplicitAutograd: as_strided_copy_out


- func: _sparse_broadcast_to_copy.out(Tensor self, int[] size, *, Tensor(a!) out) -> Tensor(a!)
  variants: function
  dispatch:
    CompositeExplicitAutograd: _sparse_broadcast_to_copy_out


- func: diagonal_copy.out(Tensor self, int offset=0, int dim1=0, int dim2=1, *, Tensor(a!) out) -> Tensor(a!)
  variants: function
  dispatch:
    CompositeExplicitAutograd: diagonal_copy_out


- func: expand_copy.SymInt_out(Tensor self, SymInt[] size, *, bool implicit=False, Tensor(a!) out) -> Tensor(a!)
  variants: function
  dispatch:
    CompositeExplicitAutograd: expand_copy_SymInt_out


- func: expand_copy.out(Tensor self, int[] size, *, bool implicit=False, Tensor(a!) out) -> Tensor(a!)
  variants: function
  dispatch:
    CompositeExplicitAutograd: expand_copy_out


- func: permute_copy.out(Tensor self, int[] dims, *, Tensor(a!) out) -> Tensor(a!)
  variants: function
  dispatch:
    CompositeExplicitAutograd: permute_copy_out


- func: _reshape_alias_copy.out(Tensor self, int[] size, int[] stride, *, Tensor(a!) out) -> Tensor(a!)
  variants: function
  dispatch:
    CompositeExplicitAutograd: _reshape_alias_copy_out


- func: select_copy.int_out(Tensor self, int dim, int index, *, Tensor(a!) out) -> Tensor(a!)
  variants: function
  dispatch:
    CompositeExplicitAutograd: select_copy_int_out


- func: detach_copy.out(Tensor self, *, Tensor(a!) out) -> Tensor(a!)
  variants: function
  dispatch:
    CompositeExplicitAutograd: detach_copy_out


- func: slice_copy.Tensor_out(Tensor self, int dim=0, int? start=None, int? end=None, int step=1, *, Tensor(a!) out) -> Tensor(a!)
  variants: function
  dispatch:
    CompositeExplicitAutograd: slice_copy_Tensor_out


- func: split_copy.Tensor_out(Tensor self, int split_size, int dim=0, *, Tensor(a!)[] out) -> ()
  variants: function
  dispatch:
    CompositeExplicitAutograd: split_copy_Tensor_out


- func: split_with_sizes_copy.out(Tensor self, int[] split_sizes, int dim=0, *, Tensor(a!)[] out) -> ()
  variants: function
  dispatch:
    CompositeExplicitAutograd: split_with_sizes_copy_out


- func: squeeze_copy.out(Tensor self, *, Tensor(a!) out) -> Tensor(a!)
  variants: function
  dispatch:
    CompositeExplicitAutograd: squeeze_copy_out


- func: squeeze_copy.dim_out(Tensor self, int dim, *, Tensor(a!) out) -> Tensor(a!)
  variants: function
  dispatch:
    CompositeExplicitAutograd: squeeze_copy_dim_out


- func: t_copy.out(Tensor self, *, Tensor(a!) out) -> Tensor(a!)
  variants: function
  dispatch:
    CompositeExplicitAutograd: t_copy_out


- func: transpose_copy.int_out(Tensor self, int dim0, int dim1, *, Tensor(a!) out) -> Tensor(a!)
  variants: function
  dispatch:
    CompositeExplicitAutograd: transpose_copy_int_out


- func: unsqueeze_copy.out(Tensor self, int dim, *, Tensor(a!) out) -> Tensor(a!)
  variants: function
  dispatch:
    CompositeExplicitAutograd: unsqueeze_copy_out


- func: _indices_copy.out(Tensor self, *, Tensor(a!) out) -> Tensor(a!)
  variants: function
  dispatch:
    CompositeExplicitAutograd: _indices_copy_out


- func: _values_copy.out(Tensor self, *, Tensor(a!) out) -> Tensor(a!)
  variants: function
  dispatch:
    CompositeExplicitAutograd: _values_copy_out


- func: indices_copy.out(Tensor self, *, Tensor(a!) out) -> Tensor(a!)
  variants: function
  dispatch:
    CompositeExplicitAutograd: indices_copy_out


- func: values_copy.out(Tensor self, *, Tensor(a!) out) -> Tensor(a!)
  variants: function
  dispatch:
    CompositeExplicitAutograd: values_copy_out


- func: crow_indices_copy.out(Tensor self, *, Tensor(a!) out) -> Tensor(a!)
  variants: function
  dispatch:
    CompositeExplicitAutograd: crow_indices_copy_out


- func: col_indices_copy.out(Tensor self, *, Tensor(a!) out) -> Tensor(a!)
  variants: function
  dispatch:
    CompositeExplicitAutograd: col_indices_copy_out


- func: unbind_copy.int_out(Tensor self, int dim=0, *, Tensor(a!)[] out) -> ()
  variants: function
  dispatch:
    CompositeExplicitAutograd: unbind_copy_int_out


- func: view_copy.out(Tensor self, int[] size, *, Tensor(a!) out) -> Tensor(a!)
  variants: function
  dispatch:
    CompositeExplicitAutograd: view_copy_out


- func: view_copy.dtype_out(Tensor self, ScalarType dtype, *, Tensor(a!) out) -> Tensor(a!)
  variants: function
  dispatch:
    CompositeExplicitAutograd: view_copy_dtype_out


- func: unfold_copy.out(Tensor self, int dimension, int size, int step, *, Tensor(a!) out) -> Tensor(a!)
  variants: function
  dispatch:
    CompositeExplicitAutograd: unfold_copy_out


- func: alias_copy.out(Tensor self, *, Tensor(a!) out) -> Tensor(a!)
  variants: function
  dispatch:
    CompositeExplicitAutograd: alias_copy_out

- func: to_padded_tensor(Tensor self, float padding, int[]? output_size=None) -> Tensor
  variants: method
  dispatch:
    NestedTensorCPU: NestedTensor_to_padded_tensor_generic
    NestedTensorCUDA: NestedTensor_to_padded_tensor_cuda

- func: _nested_tensor_layer_norm(Tensor self, Tensor? weight, Tensor? bias, float eps) -> Tensor
  variants: method
  dispatch:
    NestedTensorCPU, NestedTensorCUDA: NestedTensor_layer_norm

# Apparently, putting "forward" in the name will cause Python bindings to be skipped, so "fwd" it is.
- func: _transformer_encoder_layer_fwd(Tensor src, int embed_dim, int num_heads, Tensor qkv_weight, Tensor qkv_bias, Tensor proj_weight, Tensor proj_bias, bool use_gelu, bool norm_first, float eps, Tensor norm_weight_1, Tensor norm_bias_1, Tensor norm_weight_2, Tensor norm_bias_2, Tensor ffn_weight_1, Tensor ffn_bias_1, Tensor ffn_weight_2, Tensor ffn_bias_2, Tensor? mask=None) -> Tensor
  variants: function
  dispatch:
    CPU, CUDA, NestedTensorCPU, NestedTensorCUDA: transformer_encoder_layer_forward

- func: _native_multi_head_attention(Tensor query, Tensor key, Tensor value, int embed_dim, int num_head, Tensor qkv_weight, Tensor qkv_bias, Tensor proj_weight, Tensor proj_bias, Tensor? mask=None, bool need_weights=True, bool average_attn_weights=True) -> (Tensor, Tensor)
  variants: function
  dispatch:
    CPU, CUDA, NestedTensorCPU, NestedTensorCUDA: native_multi_head_attention

- func: special_airy_ai(Tensor x) -> Tensor
  python_module: special
  structured_delegate: special_airy_ai.out
  variants: function

- func: special_airy_ai.out(Tensor x, *, Tensor(a!) out) -> Tensor(a!)
  dispatch:
    CPU, CUDA: special_airy_ai_out
  python_module: special
  structured_inherits: TensorIteratorBase
  structured: True
  variants: function

- func: _transformer_decoder_only_layer_fwd(Tensor src, int embed_dim, int num_heads, Tensor qkv_weight, Tensor qkv_bias, Tensor proj_weight, Tensor proj_bias, bool use_gelu, bool norm_first, float eps, Tensor norm_weight_1, Tensor norm_bias_1, Tensor norm_weight_2, Tensor norm_bias_2, Tensor ffn_weight_1, Tensor ffn_bias_1, Tensor ffn_weight_2, Tensor ffn_bias_2, Tensor? mask=None, Tensor? incr_key=None, Tensor? incr_value=None) -> (Tensor, Tensor, Tensor)
  variants: function
  dispatch:
    CPU, CUDA, NestedTensorCPU, NestedTensorCUDA: transformer_decoder_only_layer_forward

- func: _native_decoder_only_multi_head_attention(Tensor query, Tensor key, Tensor value, int embed_dim, int num_head, Tensor qkv_weight, Tensor qkv_bias, Tensor proj_weight, Tensor proj_bias, Tensor? mask=None, Tensor? incr_key=None, Tensor? incr_value=None, bool need_weights=True, bool average_attn_weights=True) -> (Tensor, Tensor, Tensor, Tensor)
  variants: function
  dispatch:
    CPU, CUDA, NestedTensorCPU, NestedTensorCUDA: native_decoder_only_multi_head_attention

- func: special_bessel_j0(Tensor self) -> Tensor
  python_module: special
  structured_delegate: special_bessel_j0.out
  variants: function

- func: special_bessel_j0.out(Tensor self, *, Tensor(a!) out) -> Tensor(a!)
  dispatch:
    CPU, CUDA: special_bessel_j0_out
  python_module: special
  structured_inherits: TensorIteratorBase
  structured: True
  variants: function

- func: special_bessel_j1(Tensor self) -> Tensor
  python_module: special
  structured_delegate: special_bessel_j1.out
  variants: function

- func: special_bessel_j1.out(Tensor self, *, Tensor(a!) out) -> Tensor(a!)
  dispatch:
    CPU, CUDA: special_bessel_j1_out
  python_module: special
  structured_inherits: TensorIteratorBase
  structured: True
  variants: function

- func: special_bessel_y0(Tensor self) -> Tensor
  python_module: special
  structured_delegate: special_bessel_y0.out
  variants: function

- func: special_bessel_y0.out(Tensor self, *, Tensor(a!) out) -> Tensor(a!)
  dispatch:
    CPU, CUDA: special_bessel_y0_out
  python_module: special
  structured_inherits: TensorIteratorBase
  structured: True
  variants: function

- func: special_bessel_y1(Tensor self) -> Tensor
  python_module: special
  structured_delegate: special_bessel_y1.out
  variants: function

- func: special_bessel_y1.out(Tensor self, *, Tensor(a!) out) -> Tensor(a!)
  dispatch:
    CPU, CUDA: special_bessel_y1_out
  python_module: special
  structured_inherits: TensorIteratorBase
  structured: True
  variants: function

- func: special_chebyshev_polynomial_t(Tensor x, Tensor n) -> Tensor
  device_check: NoCheck
  python_module: special
  structured_delegate: special_chebyshev_polynomial_t.out
  variants: function

- func: special_chebyshev_polynomial_t.x_scalar(Scalar x, Tensor n) -> Tensor
  device_check: NoCheck
  python_module: special
  variants: function

- func: special_chebyshev_polynomial_t.n_scalar(Tensor x, Scalar n) -> Tensor
  device_check: NoCheck
  python_module: special
  variants: function

- func: special_chebyshev_polynomial_t.out(Tensor x, Tensor n, *, Tensor(a!) out) -> Tensor(a!)
  device_check: NoCheck
  dispatch:
    CPU, CUDA: special_chebyshev_polynomial_t_out
  python_module: special
  structured_inherits: TensorIteratorBase
  structured: True
  variants: function

- func: special_chebyshev_polynomial_t.x_scalar_out(Scalar x, Tensor n, *, Tensor(a!) out) -> Tensor(a!)
  device_check: NoCheck
  python_module: special
  variants: function

- func: special_chebyshev_polynomial_t.n_scalar_out(Tensor x, Scalar n, *, Tensor(a!) out) -> Tensor(a!)
  dispatch:
    CompositeExplicitAutograd: special_chebyshev_polynomial_t_out
  device_check: NoCheck
  python_module: special
  variants: function

- func: special_chebyshev_polynomial_u(Tensor x, Tensor n) -> Tensor
  device_check: NoCheck
  python_module: special
  structured_delegate: special_chebyshev_polynomial_u.out
  variants: function

- func: special_chebyshev_polynomial_u.x_scalar(Scalar x, Tensor n) -> Tensor
  device_check: NoCheck
  python_module: special
  variants: function

- func: special_chebyshev_polynomial_u.n_scalar(Tensor x, Scalar n) -> Tensor
  device_check: NoCheck
  python_module: special
  variants: function

- func: special_chebyshev_polynomial_u.out(Tensor x, Tensor n, *, Tensor(a!) out) -> Tensor(a!)
  device_check: NoCheck
  dispatch:
    CPU, CUDA: special_chebyshev_polynomial_u_out
  python_module: special
  structured_inherits: TensorIteratorBase
  structured: True
  variants: function

- func: special_chebyshev_polynomial_u.x_scalar_out(Scalar x, Tensor n, *, Tensor(a!) out) -> Tensor(a!)
  device_check: NoCheck
  python_module: special
  variants: function

- func: special_chebyshev_polynomial_u.n_scalar_out(Tensor x, Scalar n, *, Tensor(a!) out) -> Tensor(a!)
  dispatch:
    CompositeExplicitAutograd: special_chebyshev_polynomial_u_out
  device_check: NoCheck
  python_module: special
  variants: function

- func: special_chebyshev_polynomial_v(Tensor x, Tensor n) -> Tensor
  device_check: NoCheck
  python_module: special
  structured_delegate: special_chebyshev_polynomial_v.out
  variants: function

- func: special_chebyshev_polynomial_v.x_scalar(Scalar x, Tensor n) -> Tensor
  device_check: NoCheck
  python_module: special
  variants: function

- func: special_chebyshev_polynomial_v.n_scalar(Tensor x, Scalar n) -> Tensor
  device_check: NoCheck
  python_module: special
  variants: function

- func: special_chebyshev_polynomial_v.out(Tensor x, Tensor n, *, Tensor(a!) out) -> Tensor(a!)
  device_check: NoCheck
  dispatch:
    CPU, CUDA: special_chebyshev_polynomial_v_out
  python_module: special
  structured_inherits: TensorIteratorBase
  structured: True
  variants: function

- func: special_chebyshev_polynomial_v.x_scalar_out(Scalar x, Tensor n, *, Tensor(a!) out) -> Tensor(a!)
  device_check: NoCheck
  python_module: special
  variants: function

- func: special_chebyshev_polynomial_v.n_scalar_out(Tensor x, Scalar n, *, Tensor(a!) out) -> Tensor(a!)
  dispatch:
    CompositeExplicitAutograd: special_chebyshev_polynomial_v_out
  device_check: NoCheck
  python_module: special
  variants: function

- func: special_chebyshev_polynomial_w(Tensor x, Tensor n) -> Tensor
  device_check: NoCheck
  python_module: special
  structured_delegate: special_chebyshev_polynomial_w.out
  variants: function

- func: special_chebyshev_polynomial_w.x_scalar(Scalar x, Tensor n) -> Tensor
  device_check: NoCheck
  python_module: special
  variants: function

- func: special_chebyshev_polynomial_w.n_scalar(Tensor x, Scalar n) -> Tensor
  device_check: NoCheck
  python_module: special
  variants: function

- func: special_chebyshev_polynomial_w.out(Tensor x, Tensor n, *, Tensor(a!) out) -> Tensor(a!)
  device_check: NoCheck
  dispatch:
    CPU, CUDA: special_chebyshev_polynomial_w_out
  python_module: special
  structured_inherits: TensorIteratorBase
  structured: True
  variants: function

- func: special_chebyshev_polynomial_w.x_scalar_out(Scalar x, Tensor n, *, Tensor(a!) out) -> Tensor(a!)
  device_check: NoCheck
  python_module: special
  variants: function

- func: special_chebyshev_polynomial_w.n_scalar_out(Tensor x, Scalar n, *, Tensor(a!) out) -> Tensor(a!)
  dispatch:
    CompositeExplicitAutograd: special_chebyshev_polynomial_w_out
  device_check: NoCheck
  python_module: special
  variants: function

- func: special_hermite_polynomial_h(Tensor x, Tensor n) -> Tensor
  device_check: NoCheck
  python_module: special
  structured_delegate: special_hermite_polynomial_h.out
  variants: function

- func: special_hermite_polynomial_h.x_scalar(Scalar x, Tensor n) -> Tensor
  device_check: NoCheck
  python_module: special
  variants: function

- func: special_hermite_polynomial_h.n_scalar(Tensor x, Scalar n) -> Tensor
  device_check: NoCheck
  python_module: special
  variants: function

- func: special_hermite_polynomial_h.out(Tensor x, Tensor n, *, Tensor(a!) out) -> Tensor(a!)
  device_check: NoCheck
  dispatch:
    CPU, CUDA: special_hermite_polynomial_h_out
  python_module: special
  structured_inherits: TensorIteratorBase
  structured: True
  variants: function

- func: special_hermite_polynomial_h.x_scalar_out(Scalar x, Tensor n, *, Tensor(a!) out) -> Tensor(a!)
  device_check: NoCheck
  python_module: special
  variants: function

- func: special_hermite_polynomial_h.n_scalar_out(Tensor x, Scalar n, *, Tensor(a!) out) -> Tensor(a!)
  dispatch:
    CompositeExplicitAutograd: special_hermite_polynomial_h_out
  device_check: NoCheck
  python_module: special
  variants: function

- func: special_hermite_polynomial_he(Tensor x, Tensor n) -> Tensor
  device_check: NoCheck
  python_module: special
  structured_delegate: special_hermite_polynomial_he.out
  variants: function

- func: special_hermite_polynomial_he.x_scalar(Scalar x, Tensor n) -> Tensor
  device_check: NoCheck
  python_module: special
  variants: function

- func: special_hermite_polynomial_he.n_scalar(Tensor x, Scalar n) -> Tensor
  device_check: NoCheck
  python_module: special
  variants: function

- func: special_hermite_polynomial_he.out(Tensor x, Tensor n, *, Tensor(a!) out) -> Tensor(a!)
  device_check: NoCheck
  dispatch:
    CPU, CUDA: special_hermite_polynomial_he_out
  python_module: special
  structured_inherits: TensorIteratorBase
  structured: True
  variants: function

- func: special_hermite_polynomial_he.x_scalar_out(Scalar x, Tensor n, *, Tensor(a!) out) -> Tensor(a!)
  device_check: NoCheck
  python_module: special
  variants: function

- func: special_hermite_polynomial_he.n_scalar_out(Tensor x, Scalar n, *, Tensor(a!) out) -> Tensor(a!)
  dispatch:
    CompositeExplicitAutograd: special_hermite_polynomial_he_out
  device_check: NoCheck
  python_module: special
  variants: function

- func: special_laguerre_polynomial_l(Tensor x, Tensor n) -> Tensor
  device_check: NoCheck
  python_module: special
  structured_delegate: special_laguerre_polynomial_l.out
  variants: function

- func: special_laguerre_polynomial_l.x_scalar(Scalar x, Tensor n) -> Tensor
  device_check: NoCheck
  python_module: special
  variants: function

- func: special_laguerre_polynomial_l.n_scalar(Tensor x, Scalar n) -> Tensor
  device_check: NoCheck
  python_module: special
  variants: function

- func: special_laguerre_polynomial_l.out(Tensor x, Tensor n, *, Tensor(a!) out) -> Tensor(a!)
  device_check: NoCheck
  dispatch:
    CPU, CUDA: special_laguerre_polynomial_l_out
  python_module: special
  structured_inherits: TensorIteratorBase
  structured: True
  variants: function

- func: special_laguerre_polynomial_l.x_scalar_out(Scalar x, Tensor n, *, Tensor(a!) out) -> Tensor(a!)
  device_check: NoCheck
  python_module: special
  variants: function

- func: special_laguerre_polynomial_l.n_scalar_out(Tensor x, Scalar n, *, Tensor(a!) out) -> Tensor(a!)
  dispatch:
    CompositeExplicitAutograd: special_laguerre_polynomial_l_out
  device_check: NoCheck
  python_module: special
  variants: function

- func: special_legendre_polynomial_p(Tensor x, Tensor n) -> Tensor
  device_check: NoCheck
  python_module: special
  structured_delegate: special_legendre_polynomial_p.out
  variants: function

- func: special_legendre_polynomial_p.x_scalar(Scalar x, Tensor n) -> Tensor
  device_check: NoCheck
  python_module: special
  variants: function

- func: special_legendre_polynomial_p.n_scalar(Tensor x, Scalar n) -> Tensor
  device_check: NoCheck
  python_module: special
  variants: function

- func: special_legendre_polynomial_p.out(Tensor x, Tensor n, *, Tensor(a!) out) -> Tensor(a!)
  device_check: NoCheck
  dispatch:
    CPU, CUDA: special_legendre_polynomial_p_out
  python_module: special
  structured_inherits: TensorIteratorBase
  structured: True
  variants: function

- func: special_legendre_polynomial_p.x_scalar_out(Scalar x, Tensor n, *, Tensor(a!) out) -> Tensor(a!)
  device_check: NoCheck
  python_module: special
  variants: function

- func: special_legendre_polynomial_p.n_scalar_out(Tensor x, Scalar n, *, Tensor(a!) out) -> Tensor(a!)
  dispatch:
    CompositeExplicitAutograd: special_legendre_polynomial_p_out
  device_check: NoCheck
  python_module: special
  variants: function

- func: special_modified_bessel_i0(Tensor self) -> Tensor
  python_module: special
  structured_delegate: special_modified_bessel_i0.out
  variants: function

- func: special_modified_bessel_i0.out(Tensor self, *, Tensor(a!) out) -> Tensor(a!)
  dispatch:
    CPU, CUDA: special_modified_bessel_i0_out
  python_module: special
  structured_inherits: TensorIteratorBase
  structured: True
  variants: function

- func: special_modified_bessel_i1(Tensor self) -> Tensor
  python_module: special
  structured_delegate: special_modified_bessel_i1.out
  variants: function

- func: special_modified_bessel_i1.out(Tensor self, *, Tensor(a!) out) -> Tensor(a!)
  dispatch:
    CPU, CUDA: special_modified_bessel_i1_out
  python_module: special
  structured_inherits: TensorIteratorBase
  structured: True
  variants: function

- func: special_modified_bessel_k0(Tensor self) -> Tensor
  python_module: special
  structured_delegate: special_modified_bessel_k0.out
  variants: function

- func: special_modified_bessel_k0.out(Tensor self, *, Tensor(a!) out) -> Tensor(a!)
  dispatch:
    CPU, CUDA: special_modified_bessel_k0_out
  python_module: special
  structured_inherits: TensorIteratorBase
  structured: True
  variants: function

- func: special_modified_bessel_k1(Tensor self) -> Tensor
  python_module: special
  structured_delegate: special_modified_bessel_k1.out
  variants: function

- func: special_modified_bessel_k1.out(Tensor self, *, Tensor(a!) out) -> Tensor(a!)
  dispatch:
    CPU, CUDA: special_modified_bessel_k1_out
  python_module: special
  structured_inherits: TensorIteratorBase
  structured: True
  variants: function

- func: special_scaled_modified_bessel_k0(Tensor x) -> Tensor
  python_module: special
  structured_delegate: special_scaled_modified_bessel_k0.out
  variants: function

- func: special_scaled_modified_bessel_k0.out(Tensor x, *, Tensor(a!) out) -> Tensor(a!)
  dispatch:
    CPU, CUDA: special_scaled_modified_bessel_k0_out
  python_module: special
  structured_inherits: TensorIteratorBase
  structured: True
  variants: function

- func: special_scaled_modified_bessel_k1(Tensor x) -> Tensor
  python_module: special
  structured_delegate: special_scaled_modified_bessel_k1.out
  variants: function

- func: special_scaled_modified_bessel_k1.out(Tensor x, *, Tensor(a!) out) -> Tensor(a!)
  dispatch:
    CPU, CUDA: special_scaled_modified_bessel_k1_out
  python_module: special
  structured_inherits: TensorIteratorBase
  structured: True
  variants: function

- func: special_shifted_chebyshev_polynomial_t(Tensor x, Tensor n) -> Tensor
  device_check: NoCheck
  python_module: special
  structured_delegate: special_shifted_chebyshev_polynomial_t.out
  variants: function

- func: special_shifted_chebyshev_polynomial_t.x_scalar(Scalar x, Tensor n) -> Tensor
  device_check: NoCheck
  python_module: special
  variants: function

- func: special_shifted_chebyshev_polynomial_t.n_scalar(Tensor x, Scalar n) -> Tensor
  device_check: NoCheck
  python_module: special
  variants: function

- func: special_shifted_chebyshev_polynomial_t.out(Tensor x, Tensor n, *, Tensor(a!) out) -> Tensor(a!)
  device_check: NoCheck
  dispatch:
    CPU, CUDA: special_shifted_chebyshev_polynomial_t_out
  python_module: special
  structured_inherits: TensorIteratorBase
  structured: True
  variants: function

- func: special_shifted_chebyshev_polynomial_t.x_scalar_out(Scalar x, Tensor n, *, Tensor(a!) out) -> Tensor(a!)
  device_check: NoCheck
  python_module: special
  variants: function

- func: special_shifted_chebyshev_polynomial_t.n_scalar_out(Tensor x, Scalar n, *, Tensor(a!) out) -> Tensor(a!)
  dispatch:
    CompositeExplicitAutograd: special_shifted_chebyshev_polynomial_t_out
  device_check: NoCheck
  python_module: special
  variants: function

- func: special_shifted_chebyshev_polynomial_u(Tensor x, Tensor n) -> Tensor
  device_check: NoCheck
  python_module: special
  structured_delegate: special_shifted_chebyshev_polynomial_u.out
  variants: function

- func: special_shifted_chebyshev_polynomial_u.x_scalar(Scalar x, Tensor n) -> Tensor
  device_check: NoCheck
  python_module: special
  variants: function

- func: special_shifted_chebyshev_polynomial_u.n_scalar(Tensor x, Scalar n) -> Tensor
  device_check: NoCheck
  python_module: special
  variants: function

- func: special_shifted_chebyshev_polynomial_u.out(Tensor x, Tensor n, *, Tensor(a!) out) -> Tensor(a!)
  device_check: NoCheck
  dispatch:
    CPU, CUDA: special_shifted_chebyshev_polynomial_u_out
  python_module: special
  structured_inherits: TensorIteratorBase
  structured: True
  variants: function

- func: special_shifted_chebyshev_polynomial_u.x_scalar_out(Scalar x, Tensor n, *, Tensor(a!) out) -> Tensor(a!)
  device_check: NoCheck
  python_module: special
  variants: function

- func: special_shifted_chebyshev_polynomial_u.n_scalar_out(Tensor x, Scalar n, *, Tensor(a!) out) -> Tensor(a!)
  dispatch:
    CompositeExplicitAutograd: special_shifted_chebyshev_polynomial_u_out
  device_check: NoCheck
  python_module: special
  variants: function

- func: special_shifted_chebyshev_polynomial_v(Tensor x, Tensor n) -> Tensor
  device_check: NoCheck
  python_module: special
  structured_delegate: special_shifted_chebyshev_polynomial_v.out
  variants: function

- func: special_shifted_chebyshev_polynomial_v.x_scalar(Scalar x, Tensor n) -> Tensor
  device_check: NoCheck
  python_module: special
  variants: function

- func: special_shifted_chebyshev_polynomial_v.n_scalar(Tensor x, Scalar n) -> Tensor
  device_check: NoCheck
  python_module: special
  variants: function

- func: special_shifted_chebyshev_polynomial_v.out(Tensor x, Tensor n, *, Tensor(a!) out) -> Tensor(a!)
  device_check: NoCheck
  dispatch:
    CPU, CUDA: special_shifted_chebyshev_polynomial_v_out
  python_module: special
  structured_inherits: TensorIteratorBase
  structured: True
  variants: function

- func: special_shifted_chebyshev_polynomial_v.x_scalar_out(Scalar x, Tensor n, *, Tensor(a!) out) -> Tensor(a!)
  device_check: NoCheck
  python_module: special
  variants: function

- func: special_shifted_chebyshev_polynomial_v.n_scalar_out(Tensor x, Scalar n, *, Tensor(a!) out) -> Tensor(a!)
  dispatch:
    CompositeExplicitAutograd: special_shifted_chebyshev_polynomial_v_out
  device_check: NoCheck
  python_module: special
  variants: function

- func: special_shifted_chebyshev_polynomial_w(Tensor x, Tensor n) -> Tensor
  device_check: NoCheck
  python_module: special
  structured_delegate: special_shifted_chebyshev_polynomial_w.out
  variants: function

- func: special_shifted_chebyshev_polynomial_w.x_scalar(Scalar x, Tensor n) -> Tensor
  device_check: NoCheck
  python_module: special
  variants: function

- func: special_shifted_chebyshev_polynomial_w.n_scalar(Tensor x, Scalar n) -> Tensor
  device_check: NoCheck
  python_module: special
  variants: function

- func: special_shifted_chebyshev_polynomial_w.out(Tensor x, Tensor n, *, Tensor(a!) out) -> Tensor(a!)
  device_check: NoCheck
  dispatch:
    CPU, CUDA: special_shifted_chebyshev_polynomial_w_out
  python_module: special
  structured_inherits: TensorIteratorBase
  structured: True
  variants: function

- func: special_shifted_chebyshev_polynomial_w.x_scalar_out(Scalar x, Tensor n, *, Tensor(a!) out) -> Tensor(a!)
  device_check: NoCheck
  python_module: special
  variants: function

- func: special_shifted_chebyshev_polynomial_w.n_scalar_out(Tensor x, Scalar n, *, Tensor(a!) out) -> Tensor(a!)
  dispatch:
    CompositeExplicitAutograd: special_shifted_chebyshev_polynomial_w_out
  device_check: NoCheck
  python_module: special
  variants: function

- func: special_spherical_bessel_j0(Tensor x) -> Tensor
  python_module: special
  structured_delegate: special_spherical_bessel_j0.out
  variants: function

- func: special_spherical_bessel_j0.out(Tensor x, *, Tensor(a!) out) -> Tensor(a!)
  dispatch:
    CPU, CUDA: special_spherical_bessel_j0_out
  python_module: special
  structured_inherits: TensorIteratorBase
  structured: True
  variants: function<|MERGE_RESOLUTION|>--- conflicted
+++ resolved
@@ -5286,13 +5286,10 @@
   dispatch:
     CPU: spdiags
 
-<<<<<<< HEAD
 - func: _spdiags_backward(Tensor grad_output, Tensor offsets, int[] input_shape) -> Tensor
   dispatch:
     SparseCPU: spdiags_backward
 
-=======
->>>>>>> 78469533
 - func: norm.ScalarOpt_dtype(Tensor self, Scalar? p, *, ScalarType dtype) -> Tensor
   device_check: NoCheck   # TensorIterator
   variants: function, method
