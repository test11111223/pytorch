#pragma once

// DO NOT DEFINE STATIC DATA IN THIS HEADER!
// See Note [Do not compile initializers with AVX]

#include <ATen/cpu/vec/intrinsics.h>

#include <ATen/cpu/vec/vec_base.h>
#include <ATen/cpu/vec/vec512/vec512_float.h>
#include <ATen/cpu/vec/vec512/vec512_bfloat16.h>
#include <ATen/cpu/vec/vec512/vec512_double.h>
#include <ATen/cpu/vec/vec512/vec512_int.h>
#include <ATen/cpu/vec/vec512/vec512_qint.h>
#include <ATen/cpu/vec/vec512/vec512_complex_float.h>
#include <ATen/cpu/vec/vec512/vec512_complex_double.h>


#include <algorithm>
#include <cstddef>
#include <cstdint>
#include <cstring>
#include <iostream>

namespace at {
namespace vec {

// See Note [CPU_CAPABILITY namespace]
inline namespace CPU_CAPABILITY {

inline std::ostream& operator<<(std::ostream& stream, const c10::qint32& val) {
  stream << val.val_;
  return stream;
}
inline std::ostream& operator<<(std::ostream& stream, const c10::qint8& val) {
  stream << static_cast<int>(val.val_);
  return stream;
}
inline std::ostream& operator<<(std::ostream& stream, const c10::quint8& val) {
  stream << static_cast<unsigned int>(val.val_);
  return stream;
}

template <typename T>
std::ostream& operator<<(std::ostream& stream, const Vectorized<T>& vec) {
  T buf[Vectorized<T>::size()];
  vec.store(buf);
  stream << "vec[";
  for (int i = 0; i != Vectorized<T>::size(); i++) {
    if (i != 0) {
      stream << ", ";
    }
    stream << buf[i];
  }
  stream << "]";
  return stream;
}


#if defined(CPU_CAPABILITY_AVX512) && !defined(_MSC_VER)

// ~~~~~~~~~~~~~~~~~~~~~~~~~~~~~~~~ CAST (AVX512) ~~~~~~~~~~~~~~~~~~~~~~~~~~~~~~~~

template<>
inline Vectorized<float> cast<float, double>(const Vectorized<double>& src) {
  return _mm512_castpd_ps(src);
}

template<>
inline Vectorized<double> cast<double, float>(const Vectorized<float>& src) {
  return _mm512_castps_pd(src);
}

// ~~~~~~~~~~~~~~~~~~~~~~~~~~~~~~~~~~ GATHER ~~~~~~~~~~~~~~~~~~~~~~~~~~~~~~~~~~

template<int64_t scale = 1>
std::enable_if_t<scale == 1 || scale == 2 || scale == 4 || scale == 8, Vectorized<double>>
inline gather(const double* base_addr, const Vectorized<int64_t>& vindex) {
  return _mm512_i64gather_pd(vindex, base_addr, scale);
}

template<int64_t scale = 1>
std::enable_if_t<scale == 1 || scale == 2 || scale == 4 || scale == 8, Vectorized<float>>
inline gather(const float* base_addr, const Vectorized<int32_t>& vindex) {
  return _mm512_i32gather_ps(vindex, base_addr, scale);
}

// ~~~~~~~~~~~~~~~~~~~~~~~~~~~~~~~~ MASK GATHER ~~~~~~~~~~~~~~~~~~~~~~~~~~~~~~~~

template<int64_t scale = 1>
std::enable_if_t<scale == 1 || scale == 2 || scale == 4 || scale == 8, Vectorized<double>>
inline mask_gather(const Vectorized<double>& src, const double* base_addr,
                   const Vectorized<int64_t>& vindex, const Vectorized<double>& mask) {
  auto all_ones = _mm512_castsi512_pd(_mm512_set1_epi64(0xFFFFFFFFFFFFFFFF));
  auto mask_ = _mm512_cmp_pd_mask(all_ones, mask.values, _CMP_EQ_OQ);
  return _mm512_mask_i64gather_pd(src, mask_, vindex, base_addr, scale);
}

template<int64_t scale = 1>
std::enable_if_t<scale == 1 || scale == 2 || scale == 4 || scale == 8, Vectorized<float>>
inline mask_gather(const Vectorized<float>& src, const float* base_addr,
                   const Vectorized<int32_t>& vindex, const Vectorized<float>& mask) {
  auto all_ones = _mm512_castsi512_ps(_mm512_set1_epi32(0xFFFFFFFF));
  auto mask_ = _mm512_cmp_ps_mask(all_ones, mask.values, _CMP_EQ_OQ);
  return _mm512_mask_i32gather_ps(src, mask_, vindex, base_addr, scale);
}

// ~~~~~~~~~~~~~~~~~~~~~~~~~~~~~~~~ CONVERT ~~~~~~~~~~~~~~~~~~~~~~~~~~~~~~~~

template<>
Vectorized<int64_t>
inline convert_to_int_of_same_size<double>(const Vectorized<double> &src) {
  return _mm512_cvtpd_epi64(src);
}

template<>
Vectorized<int32_t>
inline convert_to_int_of_same_size<float>(const Vectorized<float> &src) {
  return _mm512_cvttps_epi32(src);
}

// ~~~~~~~~~~~~~~~~~~~~~~~~~~~~~~~~ INTERLEAVE ~~~~~~~~~~~~~~~~~~~~~~~~~~~~~~~~

template <>
std::pair<Vectorized<double>, Vectorized<double>>
inline interleave2<double>(const Vectorized<double>& a, const Vectorized<double>& b) {
  // inputs:
  //   a = {a0, a1, a3, a3, a4, a5, a6, a7}
  //   b = {b0, b1, b2, b3, b4, b5, b6, b7}
  // group cols crossing lanes:
  //   return {a0, b0, a1, b1, a2, b2, a3, b3}
  //          {a4, b4, a5, b5, a6, b6, a7, b7}
  __m512i idx1 = _mm512_set_epi64(11, 3, 10, 2, 9, 1, 8, 0);
  __m512i idx2 = _mm512_set_epi64(15, 7, 14, 6, 13, 5, 12, 4);
  return std::make_pair(_mm512_mask_permutex2var_pd(a, 0xff, idx1, b),
                        _mm512_mask_permutex2var_pd(a, 0xff, idx2, b));
}

template <>
std::pair<Vectorized<float>, Vectorized<float>>
inline interleave2<float>(const Vectorized<float>& a, const Vectorized<float>& b) {
  // inputs:
  //   a = {a0, a1, a2, a3, a4, a5, a6, a7, a8, a9, a10, a11, a12, a13, a14, a15}
  //   b = {b0, b1, b2, b3, b4, b5, b6, b7, b8, b9, b10, b11, b12, b13, b14, b15}
  //
  //  return:
  //    {a0, b0, a1, b1, a2, b2, a3, b3, a4, b4, a5, b5, a6, b6, a7, b7}
  //    {a8, b8, a9, b9, a10, b10, a11, b11, a12, b12, a13, b13, a14, b14, a15, b15}
  __m512i idx1 = _mm512_set_epi32(23, 7, 22, 6, 21, 5, 20, 4,
                                  19, 3, 18, 2, 17, 1, 16, 0);
  __m512i idx2 = _mm512_set_epi32(31, 15, 30, 14, 29, 13, 28, 12,
                                  27, 11, 26, 10, 25, 9, 24, 8);
  return std::make_pair(_mm512_mask_permutex2var_ps(a, 0xffff, idx1, b),
                        _mm512_mask_permutex2var_ps(a, 0xffff, idx2, b));
}

// ~~~~~~~~~~~~~~~~~~~~~~~~~~~~~~~ DEINTERLEAVE ~~~~~~~~~~~~~~~~~~~~~~~~~~~~~~~

template <>
std::pair<Vectorized<double>, Vectorized<double>>
inline deinterleave2<double>(const Vectorized<double>& a, const Vectorized<double>& b) {
  // inputs:
  //   a = {a0, b0, a1, b1, a2, b2, a3, b3}
  //   b = {a4, b4, a5, b5, a6, b6, a7, b7}
  // output:
  //   return {a0, a1, a2, a3, a4, a5, a6, a7}
  //          {b0, b1, b2, b3, b4, b5, b6, b7}
  // The members of indices have been written in binary format for better understandability
  __m512i idx1 = _mm512_set_epi64(14, 12, 10, 8, 6, 4, 2, 0);
  __m512i idx2 = _mm512_set_epi64(15, 13, 11, 9, 7, 5, 3, 1);

  return std::make_pair(_mm512_mask_permutex2var_pd(a, 0xff, idx1, b),
                        _mm512_mask_permutex2var_pd(a, 0xff, idx2, b));
}

template <>
std::pair<Vectorized<float>, Vectorized<float>>
inline deinterleave2<float>(const Vectorized<float>& a, const Vectorized<float>& b) {
  // inputs:
  //   a = {a0, b0, a1, b1, a2, b2, a3, b3, a4, b4, a5, b5, a6, b6, a7, b7}
  //   b = {a8, b8, a9, b9, a10, b10, a11, b11, a12, b12, a13, b13, a14, b14, a15, b15}
  // output:
  //   return {a0, a1, a2, a3, a4, a5, a6, a7, a8, a9, a10, a11, a12, a13, a14, a15}
  //          {b0, b1, b2, b3, b4, b5, b6, b7, b8, b9, b10, b11, b12, b13, b14, b15}
  __m512i idx1 = _mm512_set_epi32(30, 28, 26, 24, 22, 20, 18, 16,
                                  14, 12, 10, 8, 6, 4, 2, 0);
  __m512i idx2 = _mm512_set_epi32(31, 29, 27, 25, 23, 21, 19, 17,
                                  15, 13, 11, 9, 7, 5, 3, 1);

  return std::make_pair(_mm512_mask_permutex2var_ps(a, 0xffff, idx1, b),
                        _mm512_mask_permutex2var_ps(a, 0xffff, idx2, b));
}

// ~~~~~~~~~~~~~~~~~~~~~~~~~~~~~~~ FLIP ~~~~~~~~~~~~~~~~~~~~~~~~~~~~~~~

template<>
inline Vectorized<float> flip(const Vectorized<float> & v) {
  const __m512i mask = _mm512_set_epi32(0, 1, 2, 3, 4, 5, 6, 7,
                                        8, 9, 10, 11, 12, 13, 14, 15);
  return _mm512_permutexvar_ps(mask, v);
}

template<>
inline Vectorized<double> flip(const Vectorized<double> & v) {
  const __m512i mask = _mm512_set_epi64(0, 1, 2, 3, 4, 5, 6, 7);
  return _mm512_permutexvar_pd(mask, v);
}

template<>
inline Vectorized<int64_t> flip(const Vectorized<int64_t> & v) {
  const __m512i mask = _mm512_set_epi64(0, 1, 2, 3, 4, 5, 6, 7);
  return _mm512_permutexvar_epi64(mask, v);
}

template<>
inline Vectorized<int32_t> flip(const Vectorized<int32_t> & v) {
  const __m512i mask = _mm512_set_epi32(0, 1, 2, 3, 4, 5, 6, 7,
                                        8, 9, 10, 11, 12, 13, 14, 15);
  return _mm512_permutexvar_epi32(mask, v);
}

template<>
inline Vectorized<int16_t> flip(const Vectorized<int16_t> & v) {
  const __m512i mask = _mm512_set_epi16(
      0, 1, 2, 3, 4, 5, 6, 7, 8, 9, 10, 11, 12, 13, 14, 15,
      16, 17, 18, 19, 20, 21, 22, 23, 24, 25, 26, 27, 28, 29, 30, 31
  );
  return _mm512_permutexvar_epi16(mask, v);
}

inline __m512i flip8(const __m512i & v) {
  const __m512i mask1 = _mm512_set_epi8(
      0, 1, 2, 3, 4, 5, 6, 7, 8, 9, 10, 11, 12, 13, 14, 15,
      0, 1, 2, 3, 4, 5, 6, 7, 8, 9, 10, 11, 12, 13, 14, 15,
      0, 1, 2, 3, 4, 5, 6, 7, 8, 9, 10, 11, 12, 13, 14, 15,
      0, 1, 2, 3, 4, 5, 6, 7, 8, 9, 10, 11, 12, 13, 14, 15
  );
  const __m512i mask2 = _mm512_set_epi64(1, 0, 3, 2, 5, 4, 7, 6);
  auto reversed_vec = _mm512_shuffle_epi8(v, mask1);
  return _mm512_permutexvar_epi64(mask2, reversed_vec);
}

template<>
<<<<<<< HEAD
inline Vectorized<uint8_t> flip(const Vectorized<uint8_t> & v) {
  const __m512i mask1 = _mm512_set_epi8(
      0, 1, 2, 3, 4, 5, 6, 7, 8, 9, 10, 11, 12, 13, 14, 15,
      0, 1, 2, 3, 4, 5, 6, 7, 8, 9, 10, 11, 12, 13, 14, 15,
      0, 1, 2, 3, 4, 5, 6, 7, 8, 9, 10, 11, 12, 13, 14, 15,
      0, 1, 2, 3, 4, 5, 6, 7, 8, 9, 10, 11, 12, 13, 14, 15
  );
  const __m512i mask2 = _mm512_set_epi64(1, 0, 3, 2, 5, 4, 7, 6);
  auto reversed_vec = _mm512_shuffle_epi8(v, mask1);
  return _mm512_permutexvar_epi64(mask2, reversed_vec);
=======
inline Vectorized<int8_t> flip(const Vectorized<int8_t> & v) {
  return flip8(v);
}

template<>
inline Vectorized<uint8_t> flip(const Vectorized<uint8_t> & v) {
  return flip8(v);
>>>>>>> b0bd5c45
}

#endif // defined(CPU_CAPABILITY_AVX512) && !defined(_MSC_VER)

}}}<|MERGE_RESOLUTION|>--- conflicted
+++ resolved
@@ -240,18 +240,6 @@
 }
 
 template<>
-<<<<<<< HEAD
-inline Vectorized<uint8_t> flip(const Vectorized<uint8_t> & v) {
-  const __m512i mask1 = _mm512_set_epi8(
-      0, 1, 2, 3, 4, 5, 6, 7, 8, 9, 10, 11, 12, 13, 14, 15,
-      0, 1, 2, 3, 4, 5, 6, 7, 8, 9, 10, 11, 12, 13, 14, 15,
-      0, 1, 2, 3, 4, 5, 6, 7, 8, 9, 10, 11, 12, 13, 14, 15,
-      0, 1, 2, 3, 4, 5, 6, 7, 8, 9, 10, 11, 12, 13, 14, 15
-  );
-  const __m512i mask2 = _mm512_set_epi64(1, 0, 3, 2, 5, 4, 7, 6);
-  auto reversed_vec = _mm512_shuffle_epi8(v, mask1);
-  return _mm512_permutexvar_epi64(mask2, reversed_vec);
-=======
 inline Vectorized<int8_t> flip(const Vectorized<int8_t> & v) {
   return flip8(v);
 }
@@ -259,7 +247,6 @@
 template<>
 inline Vectorized<uint8_t> flip(const Vectorized<uint8_t> & v) {
   return flip8(v);
->>>>>>> b0bd5c45
 }
 
 #endif // defined(CPU_CAPABILITY_AVX512) && !defined(_MSC_VER)
