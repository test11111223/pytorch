--- conflicted
+++ resolved
@@ -435,11 +435,7 @@
     return ss.str();
   } else if (auto lt_formal = formal->castRaw<ListType>()) {
     if (auto lt_actual = actual->castRaw<ListType>()) {
-<<<<<<< HEAD
-      const auto innerMatch = matchTypeVariables(
-=======
       auto innerMatch = matchTypeVariables(
->>>>>>> 0b2f68ea
           lt_formal->getElementType(), lt_actual->getElementType(), type_env);
       if (!innerMatch.success()) {
         // propagate the errMsg onward
@@ -479,11 +475,7 @@
     }
   } else if (auto lt_formal = formal->castRaw<FutureType>()) {
     if (auto lt_actual = actual->castRaw<FutureType>()) {
-<<<<<<< HEAD
-      const auto innerMatch = matchTypeVariables(
-=======
       auto innerMatch = matchTypeVariables(
->>>>>>> 0b2f68ea
           lt_formal->getElementType(), lt_actual->getElementType(), type_env);
       if (!innerMatch.success()) {
         return innerMatch;
@@ -496,11 +488,7 @@
     }
   } else if (auto lt_formal = formal->castRaw<RRefType>()) {
     if (auto lt_actual = actual->castRaw<RRefType>()) {
-<<<<<<< HEAD
-      const auto innerMatch = matchTypeVariables(
-=======
       auto innerMatch = matchTypeVariables(
->>>>>>> 0b2f68ea
           lt_formal->getElementType(), lt_actual->getElementType(), type_env);
       if (!innerMatch.success()) {
         return innerMatch;
@@ -513,11 +501,7 @@
     }
   } else if (auto opt_formal = formal->castRaw<OptionalType>()) {
     if (auto opt_actual = actual->castRaw<OptionalType>()) {
-<<<<<<< HEAD
-      const auto optionedMatch = matchTypeVariables(
-=======
       auto optionedMatch = matchTypeVariables(
->>>>>>> 0b2f68ea
           opt_formal->getElementType(), opt_actual->getElementType(), type_env);
       if (!optionedMatch.success()) {
         return optionedMatch;
