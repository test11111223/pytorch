--- conflicted
+++ resolved
@@ -2027,11 +2027,6 @@
   test_quantized_binary_op(
       false, false, op_name, {2, 13, 32, 27}, {2, 13, 32, 27});
   test_quantized_binary_op(
-<<<<<<< HEAD
-      false, false, op_name, {7, 15, 6, 17}, {7, 15, 1, 17}); // broadcasting
-  test_quantized_binary_op(
-      false, false, op_name, {7, 5, 6, 1}, {7, 5, 6, 17}); // broadcasting
-=======
       false, false, op_name, {7, 15, 6, 1}, {7, 15, 6, 17}); // broadcasting
   test_quantized_binary_op(
       false, false, op_name, {7, 15, 6, 17}, {7, 15, 6, 1}); // broadcasting
@@ -2047,7 +2042,6 @@
       false, false, op_name, {1, 15, 6, 17}, {7, 15, 6, 17}); // broadcasting
   test_quantized_binary_op(
       false, false, op_name, {7, 15, 6, 17}, {1, 15, 6, 17}); // broadcasting
->>>>>>> 902ee13a
 
   // compute params
   test_quantized_binary_op(true, false, op_name, {1, 1, 1, 1}, {1, 1, 1, 1});
@@ -2057,11 +2051,6 @@
   test_quantized_binary_op(
       true, false, op_name, {2, 13, 32, 27}, {2, 13, 32, 27});
   test_quantized_binary_op(
-<<<<<<< HEAD
-      true, false, op_name, {7, 15, 6, 17}, {7, 15, 1, 17}); // broadcasting
-  test_quantized_binary_op(
-      true, false, op_name, {7, 5, 6, 1}, {7, 5, 6, 17}); // broadcasting
-=======
       true, false, op_name, {7, 15, 6, 1}, {7, 15, 6, 17}); // broadcasting
   test_quantized_binary_op(
       true, false, op_name, {7, 15, 6, 17}, {7, 15, 6, 1}); // broadcasting
@@ -2077,7 +2066,6 @@
       true, false, op_name, {1, 15, 6, 17}, {7, 15, 6, 17}); // broadcasting
   test_quantized_binary_op(
       true, false, op_name, {7, 15, 6, 17}, {1, 15, 6, 17}); // broadcasting
->>>>>>> 902ee13a
 
   // random params
   test_quantized_binary_op(false, true, op_name, {1, 1, 1, 1}, {1, 1, 1, 1});
@@ -2087,11 +2075,6 @@
   test_quantized_binary_op(
       false, true, op_name, {2, 13, 32, 27}, {2, 13, 32, 27});
   test_quantized_binary_op(
-<<<<<<< HEAD
-      false, true, op_name, {7, 15, 6, 17}, {7, 15, 1, 17}); // broadcasting
-  test_quantized_binary_op(
-      false, true, op_name, {7, 5, 6, 1}, {7, 5, 6, 17}); // broadcasting
-=======
       false, true, op_name, {7, 15, 6, 1}, {7, 15, 6, 17}); // broadcasting
   test_quantized_binary_op(
       false, true, op_name, {7, 15, 6, 17}, {7, 15, 6, 1}); // broadcasting
@@ -2107,7 +2090,6 @@
       false, true, op_name, {1, 15, 6, 17}, {7, 15, 6, 17}); // broadcasting
   test_quantized_binary_op(
       false, true, op_name, {7, 15, 6, 17}, {1, 15, 6, 17}); // broadcasting
->>>>>>> 902ee13a
 
   // random shape and params
   for (int i = 0; i < 10; i += 1) {
@@ -2934,8 +2916,6 @@
       /* padding */ {0, 0},
       /* dilation */ {1, 1},
       /* groups */ 1);
-<<<<<<< HEAD
-=======
 }
 
 void test_convert_qconv2d_context(
@@ -3056,7 +3036,6 @@
     test_convert_qconv2d_context(true, {1, 3, 8, 8}, {1, 3, 3, 3}, {1});
     test_convert_qconv2d_context(true, {1, 4, 224, 128}, {16, 4, 3, 3}, {16});
   }
->>>>>>> 902ee13a
 }
 
 } // namespace
