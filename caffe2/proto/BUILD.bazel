--- conflicted
+++ resolved
@@ -16,8 +16,8 @@
 
 cc_proto_library(
     name = "cc_proto",
+    visibility = ["//:__pkg__"],
     deps = [":proto"],
-    visibility = ["//:__pkg__"],
 )
 
 proto_library(
@@ -25,13 +25,4 @@
     srcs = glob([
         "*.proto",
     ]),
-<<<<<<< HEAD
-=======
-)
-
-cc_proto_library(
-    name = "protos",
-    visibility = ["//visibility:public"],
-    deps = [":proto_source"],
->>>>>>> 6771f160
 )