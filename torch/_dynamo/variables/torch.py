--- conflicted
+++ resolved
@@ -337,21 +337,6 @@
             assert len(args) == 1
             assert isinstance(args[0], TensorVariable)
 
-<<<<<<< HEAD
-            if config.fake_tensor_propagation:
-                # In fake tensor case, this state doesn't matter, but
-                # it needs to be valid to not segfault. Pull a real tensor out.
-                # The value won't matter since we are running with fake tensors anyway, so rng doesn't matter.
-                # However, it is imperative to record the call_function in the graph with the true args
-                # (Not the fake example_value) - for the sake of graph correctness.
-                if self.value == torch.random.set_rng_state:
-                    example_value = torch.random.get_rng_state()
-                else:
-                    example_value = self.value.__self__.get_state()
-=======
-            unimplemented(
-                "TODO: make torch.random.set_rng_state work with FakeTensor/aot_autograd"
-            )
             # In fake tensor case, this state doesn't matter, but
             # it needs to be valid to not segfault. Pull a real tensor out.
             # The value won't matter since we are running with fake tensors anyway, so rng doesn't matter.
@@ -359,7 +344,6 @@
             # (Not the fake example_value) - for the sake of graph correctness.
             if self.value == torch.random.set_rng_state:
                 example_value = torch.random.get_rng_state()
->>>>>>> d1847a7e
             else:
                 example_value = self.value.__self__.get_state()
 
