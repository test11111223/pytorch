--- conflicted
+++ resolved
@@ -37,7 +37,7 @@
 benchmark_harness = True
 
 # fuse pointwise into templates
-epilogue_fusion = False
+epilogue_fusion = True
 
 # do epilogue fusions before other fusions
 epilogue_fusion_first = False
@@ -78,9 +78,6 @@
 # automatically create fallbacks when encountering an unhandled op
 implicit_fallbacks = True
 
-# do bench to decide best layout, currently only for aten.conv
-tune_layout = False
-
 # fuse even in cases without common reads
 aggressive_fusion = False
 
@@ -90,7 +87,12 @@
 # replace small reductions with pointwise, disable with `= 1`
 unroll_reductions_threshold = 8
 
+# Add extra comments to output code (causes compile cache misses)
 comment_origin = False
+
+# Convert 1x1 convs into matmuls
+conv_1x1_as_mm = False
+
 
 benchmark_kernel = os.environ.get("TORCHINDUCTOR_BENCHMARK_KERNEL", "0") == "1"
 
@@ -238,15 +240,10 @@
     # use alternate codegen for smaller reductions
     persistent_reductions = True
 
-    # theses are not enforced, but they are used by asserts in triton_ops/autotune.py
+    # theses are not enforced, but they are used by asserts in triton_heuristics.py
     # NOTE: mobilevit_s in timm_models required X to be set to the higher value 2048
     max_block = {"X": 2048, "Y": 1024, "Z": 1024}
 
-<<<<<<< HEAD
-    mathlib_name = "libdevice" if is_fbcode() else "math"
-
-=======
->>>>>>> 97711ac6
 
 # create a directory containing lots of debug information
 class trace:
