import copy
from functools import reduce

import torch
import torch.nn as nn
import torch.nn.functional as F

from torch._dynamo.utils import fake_mode_from_tensors
from torch.fx.experimental.optimization import replace_node_module
from torch.fx.experimental.symbolic_shapes import guard_int
from torch.fx.passes.shape_prop import ShapeProp
from torch.nn.modules.utils import _pair
from . import config


def is_group_depthwise_conv_transpose(m):
    return (
        type(m) in [nn.ConvTranspose2d] and m.groups > 1 and m.groups == m.in_channels
    )


class PackedConv2d(nn.Conv2d):
    def __init__(
        self,
        conv: nn.Module,
        input_size: list,
    ):
        super().__init__(
            conv.in_channels,
            conv.out_channels,
            conv.kernel_size,
            conv.stride,
            conv.padding,
            conv.dilation,
            conv.groups,
            conv.bias is not None,
            conv.padding_mode,
            conv.weight.device,
            conv.weight.dtype,
        )
        self._update_module_params(conv, input_size)

    def _update_module_params(self, conv, input_size):
        self.__dict__ = copy.deepcopy(conv.__dict__)
        self.weight = torch.nn.Parameter(
            torch._C._nn.mkldnn_reorder_conv2d_weight(
                self.weight.to_mkldnn(),
                self.padding,
                self.stride,
                self.dilation,
                self.groups,
                tuple(guard_int(x) for x in input_size),
            ),
            requires_grad=self.weight.requires_grad,
        )

    def _conv_forward(self, input, weight, bias):
        if self.padding_mode != "zeros":
            return torch.ops.mkldnn._convolution(
                F.pad(
                    input, self._reversed_padding_repeated_twice, mode=self.padding_mode
                ),
                weight,
                bias,
                _pair(0),
                self.stride,
                self.dilation,
                self.groups,
            )
        return torch.ops.mkldnn._convolution(
            input,
            weight,
            bias,
            self.padding,
            self.stride,
            self.dilation,
            self.groups,
        )

    def forward(self, input):
        return self._conv_forward(input, self.weight, self.bias)


<<<<<<< HEAD
class PackedLinear(nn.Linear):
=======
class ConvBinary2d(nn.Conv2d):
    def __init__(
        self,
        conv: nn.Module,
        binary_op_name: str,
        input_size: list,
    ):
        super().__init__(
            conv.in_channels,
            conv.out_channels,
            conv.kernel_size,
            conv.stride,
            conv.padding,
            conv.dilation,
            conv.groups,
            conv.bias is not None,
            conv.padding_mode,
            conv.weight.device,
            conv.weight.dtype,
        )
        self._update_module_params(conv, binary_op_name, input_size)

    def _update_module_params(self, conv, binary_op_name, input_size):
        self.__dict__ = copy.deepcopy(conv.__dict__)
        self.binary_attr = binary_op_name
        self.binary_alpha = None
        self.unary_attr = None
        self.unary_scalars = []
        self.unary_algorithm = None
        self.weight = torch.nn.Parameter(
            torch._C._nn.mkldnn_reorder_conv2d_weight(
                self.weight.to_mkldnn(),
                self.padding,
                self.stride,
                self.dilation,
                self.groups,
                tuple(guard_int(x) for x in input_size),
            ),
            requires_grad=self.weight.requires_grad,
        )

    def _update_unary_params(self, unary):
        self.unary_attr, self.unary_scalars, self.unary_algorithm = unary_modules_map[
            unary.__class__
        ](unary)

    def _conv_forward(self, input, other, weight, bias):
        if self.padding_mode != "zeros":
            return torch.ops.mkldnn._convolution_pointwise(
                F.pad(
                    input, self._reversed_padding_repeated_twice, mode=self.padding_mode
                ),
                other,
                weight,
                bias,
                _pair(0),
                self.stride,
                self.dilation,
                self.groups,
                self.binary_attr,
                self.binary_alpha,
                self.unary_attr,
                self.unary_scalars,
                self.unary_algorithm,
            )
        return torch.ops.mkldnn._convolution_pointwise(
            input,
            other,
            weight,
            bias,
            self.padding,
            self.stride,
            self.dilation,
            self.groups,
            self.binary_attr,
            self.binary_alpha,
            self.unary_attr,
            self.unary_scalars,
            self.unary_algorithm,
        )

    def forward(self, input, other):
        return self._conv_forward(input, other, self.weight, self.bias)


class PackedLinearFP32(nn.Linear):
>>>>>>> 84d5ff7e
    def __init__(self, linear: nn.Module, input_size: list):
        super().__init__(
            linear.in_features,
            linear.out_features,
            linear.bias is not None,
            linear.weight.device,
            linear.weight.dtype,
        )
        self._update_module_params(linear, input_size)

    def _update_module_params(self, linear, input_size):
        self.__dict__ = copy.deepcopy(linear.__dict__)
        self.batch_size = reduce(lambda x, y: x * y, input_size[:-1])
        self.packed_weight = torch.nn.Parameter(
            torch.ops.mkl._mkl_reorder_linear_weight(
                self.weight.to_mkldnn(), self.batch_size
            ),
            requires_grad=self.weight.requires_grad,
        )

    def forward(self, input):
        y = torch.ops.mkl._mkl_linear(
            input, self.packed_weight, self.weight, self.bias, self.batch_size
        )
        return y


<<<<<<< HEAD
=======
class PackedLinearBF16(nn.Linear):
    def __init__(self, linear: nn.Module, input_size: list):
        super().__init__(
            linear.in_features,
            linear.out_features,
            linear.bias is not None,
            linear.weight.device,
            linear.weight.dtype,
        )
        self._update_module_params(linear, input_size)

    def _update_module_params(self, linear, input_size):
        self.__dict__ = copy.deepcopy(linear.__dict__)
        self.batch_size = reduce(lambda x, y: x * y, input_size[:-1])
        self.packed_weight = torch.nn.Parameter(
            torch.ops.mkldnn._reorder_linear_weight(
                self.weight.to_mkldnn(), self.batch_size
            ),
            requires_grad=self.weight.requires_grad,
        )

    def forward(self, input):
        y = torch.ops.mkldnn._linear(
            input,
            self.packed_weight,
            self.bias,
        )
        return y


class LinearBinary(nn.Linear):
    def __init__(
        self,
        linear: nn.Module,
        binary_op_name: str,
        input_size: list,
    ):
        super().__init__(
            linear.in_features,
            linear.out_features,
            linear.bias is not None,
            linear.weight.device,
            linear.weight.dtype,
        )
        self._update_module_params(linear, binary_op_name, input_size)

    def _update_module_params(self, linear, binary_op_name, input_size):
        self.__dict__ = copy.deepcopy(linear.__dict__)
        self.attr = binary_op_name
        self.batch_size = reduce(lambda x, y: x * y, input_size[:-1])
        self.packed_weight = torch.nn.Parameter(
            torch.ops.mkldnn._reorder_linear_weight(
                self.weight.to_mkldnn(), self.batch_size
            ),
            requires_grad=self.weight.requires_grad,
        )

    def forward(self, input, other):
        y = torch.ops.mkldnn._linear_pointwise(
            input, other, self.packed_weight, self.bias, self.attr
        )
        return y


>>>>>>> 84d5ff7e
class PackedConvTranspose2d(nn.ConvTranspose2d):
    def __init__(
        self,
        conv_transpose: nn.Module,
        input_size: list,
    ):
        super().__init__(
            conv_transpose.in_channels,
            conv_transpose.out_channels,
            conv_transpose.kernel_size,
            conv_transpose.stride,
            conv_transpose.padding,
            conv_transpose.output_padding,
            conv_transpose.groups,
            conv_transpose.bias is not None,
            conv_transpose.dilation,
            conv_transpose.padding_mode,
            conv_transpose.weight.device,
            conv_transpose.weight.dtype,
        )
        self._update_module_params(conv_transpose, input_size)

    def _update_module_params(self, conv_transpose, input_size):
        self.__dict__ = copy.deepcopy(conv_transpose.__dict__)
        packed_weight = torch.ops.mkldnn._reorder_convolution_transpose_weight(
            self.weight.to_mkldnn(),
            self.padding,
            self.output_padding,
            self.stride,
            self.dilation,
            self.groups,
            input_size,
        )
        self.weight = torch.nn.Parameter(
            packed_weight,
            requires_grad=self.weight.requires_grad,
        )

    def _conv_transpose_forward(self, input, weight, bias):
        if self.padding_mode != "zeros":
            return torch.ops.mkldnn._convolution_transpose(
                F.pad(
                    input, self._reversed_padding_repeated_twice, mode=self.padding_mode
                ),
                weight,
                bias,
                _pair(0),
                self.output_padding,
                self.stride,
                self.dilation,
                self.groups,
            )
        return torch.ops.mkldnn._convolution_transpose(
            input,
            weight,
            bias,
            self.padding,
            self.output_padding,
            self.stride,
            self.dilation,
            self.groups,
        )

    def forward(self, input):
        return self._conv_transpose_forward(input, self.weight, self.bias)


def packed_conv_eval(conv: nn.Module, input_size: list):
    assert not (conv.training), "Fusion only for eval!"
    return PackedConv2d(
        conv,
        input_size,
    )


def packed_conv_transpose_eval(conv_transpose: nn.Module, input_size: list):
    assert not (conv_transpose.training), "Fusion only for eval!"
    return PackedConvTranspose2d(conv_transpose, input_size)


def packed_linear_eval(linear: nn.Module, input_size: list):
    assert not (linear.training), "Fusion only for eval!"
    if linear.weight.dtype == torch.bfloat16:
        return PackedLinearBF16(linear, input_size)
    return PackedLinearFP32(linear, input_size)


<<<<<<< HEAD
=======
def fused_linear_binary_eval(linear: nn.Module, attr: str, input_size: list):
    assert not (linear.training), "Fusion only for eval!"
    linear_binary = LinearBinary(linear, attr, input_size)
    return linear_binary


>>>>>>> 84d5ff7e
def mkldnn_fuse_fx(gm: torch.fx.GraphModule, example_inputs):
    is_cpu = all(
        example_input.device == torch.device("cpu")
        for example_input in example_inputs
        if isinstance(example_input, torch.Tensor)
    )

    # make sure the autograd is disabled.
    if torch.is_grad_enabled():
        return gm
    if not (torch.backends.mkldnn.enabled and torch.backends.mkldnn.is_available()):
        return gm
    if not is_cpu:
        return gm
    # For binary fusion, we need to check inputs info to make sure
    # the binary inputs have same tensor info(device, dtype, and layout).

    fake_mode = fake_mode_from_tensors(example_inputs)
    ShapeProp(gm, fake_mode=fake_mode).propagate(*example_inputs)
    if config.cpp.weight_prepack:
        gm = pack_module(gm)
    return gm


def convert_outplace_to_inplace(gm: torch.fx.GraphModule):
    if not (torch.backends.mkldnn.enabled and torch.backends.mkldnn.is_available()):
        return gm
    # This function is about replace outplace with inplace for better performance(external call),
    # which happen after AOTAutograd.
    for node in gm.graph.nodes:
        if node.op == "call_function" and node.target in [
            torch.ops.mkldnn._convolution_pointwise.binary
        ]:
            # args[0] and args[1] is _convolution_pointwise.binary's input,
            # need to check whether args[1] can be written or not.
            if node.args[1].op in ["placeholder", "output"]:
                continue
            # TODO: node.args[1].users > 1, but node.args[1] never be used after current node.
            if len(node.args[1].users) > 1:
                continue
            if node.args[1] == node.args[0]:
                continue
            binary_attr = node.args[8]
            unary_attr = node.args[10]
            if binary_attr != "add" or unary_attr not in ["", "relu"]:
                continue
            node.target = torch.ops.mkldnn._convolution_pointwise_.binary
    gm.graph.lint()
    gm.recompile()
    return gm


def pack_module(gm: torch.fx.GraphModule):
    modules = dict(gm.named_modules())
    for node in gm.graph.nodes:
        if node.op == "call_module":
            assert isinstance(node.target, str)
            cur_module = modules[node.target]
            if type(cur_module) in computation_op_packed_map:
                if cur_module.training:
                    continue
                computation_node_input_meta = node.args[0].meta.get("tensor_meta")
                # for fp32 linear, only packed when has mkl
                if (
                    computation_node_input_meta.dtype == torch.float32
                    and type(cur_module) in [torch.nn.Linear]
                    and not torch._C.has_mkl
                ):
                    continue
                computation_node_input_size = computation_node_input_meta.shape
                if (
                    type(cur_module) in [torch.nn.Linear]
                    and len(computation_node_input_size) < 2
                ):
                    continue
                if type(cur_module) in [nn.Conv2d] and isinstance(
                    cur_module.padding, str
                ):
                    continue
                # TODO: remove this when group depthwise ConvTranspose is supported
                if is_group_depthwise_conv_transpose(cur_module):
                    continue
                new_module = computation_op_packed_map[type(cur_module)](
                    cur_module, computation_node_input_size
                )
                assert isinstance(new_module, nn.Module)
                replace_node_module(node, modules, new_module)
    gm.graph.lint()
    gm.recompile()
    return gm


computation_op_packed_map = {
    nn.Linear: packed_linear_eval,
    nn.Conv2d: packed_conv_eval,
    nn.ConvTranspose2d: packed_conv_transpose_eval,
}<|MERGE_RESOLUTION|>--- conflicted
+++ resolved
@@ -80,97 +80,7 @@
     def forward(self, input):
         return self._conv_forward(input, self.weight, self.bias)
 
-
-<<<<<<< HEAD
-class PackedLinear(nn.Linear):
-=======
-class ConvBinary2d(nn.Conv2d):
-    def __init__(
-        self,
-        conv: nn.Module,
-        binary_op_name: str,
-        input_size: list,
-    ):
-        super().__init__(
-            conv.in_channels,
-            conv.out_channels,
-            conv.kernel_size,
-            conv.stride,
-            conv.padding,
-            conv.dilation,
-            conv.groups,
-            conv.bias is not None,
-            conv.padding_mode,
-            conv.weight.device,
-            conv.weight.dtype,
-        )
-        self._update_module_params(conv, binary_op_name, input_size)
-
-    def _update_module_params(self, conv, binary_op_name, input_size):
-        self.__dict__ = copy.deepcopy(conv.__dict__)
-        self.binary_attr = binary_op_name
-        self.binary_alpha = None
-        self.unary_attr = None
-        self.unary_scalars = []
-        self.unary_algorithm = None
-        self.weight = torch.nn.Parameter(
-            torch._C._nn.mkldnn_reorder_conv2d_weight(
-                self.weight.to_mkldnn(),
-                self.padding,
-                self.stride,
-                self.dilation,
-                self.groups,
-                tuple(guard_int(x) for x in input_size),
-            ),
-            requires_grad=self.weight.requires_grad,
-        )
-
-    def _update_unary_params(self, unary):
-        self.unary_attr, self.unary_scalars, self.unary_algorithm = unary_modules_map[
-            unary.__class__
-        ](unary)
-
-    def _conv_forward(self, input, other, weight, bias):
-        if self.padding_mode != "zeros":
-            return torch.ops.mkldnn._convolution_pointwise(
-                F.pad(
-                    input, self._reversed_padding_repeated_twice, mode=self.padding_mode
-                ),
-                other,
-                weight,
-                bias,
-                _pair(0),
-                self.stride,
-                self.dilation,
-                self.groups,
-                self.binary_attr,
-                self.binary_alpha,
-                self.unary_attr,
-                self.unary_scalars,
-                self.unary_algorithm,
-            )
-        return torch.ops.mkldnn._convolution_pointwise(
-            input,
-            other,
-            weight,
-            bias,
-            self.padding,
-            self.stride,
-            self.dilation,
-            self.groups,
-            self.binary_attr,
-            self.binary_alpha,
-            self.unary_attr,
-            self.unary_scalars,
-            self.unary_algorithm,
-        )
-
-    def forward(self, input, other):
-        return self._conv_forward(input, other, self.weight, self.bias)
-
-
 class PackedLinearFP32(nn.Linear):
->>>>>>> 84d5ff7e
     def __init__(self, linear: nn.Module, input_size: list):
         super().__init__(
             linear.in_features,
@@ -198,8 +108,6 @@
         return y
 
 
-<<<<<<< HEAD
-=======
 class PackedLinearBF16(nn.Linear):
     def __init__(self, linear: nn.Module, input_size: list):
         super().__init__(
@@ -264,7 +172,6 @@
         return y
 
 
->>>>>>> 84d5ff7e
 class PackedConvTranspose2d(nn.ConvTranspose2d):
     def __init__(
         self,
@@ -352,15 +259,6 @@
     return PackedLinearFP32(linear, input_size)
 
 
-<<<<<<< HEAD
-=======
-def fused_linear_binary_eval(linear: nn.Module, attr: str, input_size: list):
-    assert not (linear.training), "Fusion only for eval!"
-    linear_binary = LinearBinary(linear, attr, input_size)
-    return linear_binary
-
-
->>>>>>> 84d5ff7e
 def mkldnn_fuse_fx(gm: torch.fx.GraphModule, example_inputs):
     is_cpu = all(
         example_input.device == torch.device("cpu")
