--- conflicted
+++ resolved
@@ -815,9 +815,6 @@
         item.device == torch.device("cpu")
         for item in inputs
         if isinstance(item, torch.Tensor)
-<<<<<<< HEAD
-    )
-=======
     )
 
 
@@ -827,5 +824,4 @@
         with torch.profiler.profile(*args, **kwargs) as p:
             yield p
     else:
-        yield
->>>>>>> 902ee13a
+        yield