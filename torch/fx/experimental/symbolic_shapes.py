import torch
from typing import Set, Dict, List, Type, Optional, cast, Union
import sys
import builtins
import itertools
import operator
import math
import functools
import threading
from contextlib import contextmanager
from functools import lru_cache
import traceback
import collections
import textwrap
import logging

# NB: The sym_* functions are used via getattr() and must be imported here.
from torch import SymInt, SymFloat, SymBool, sym_not, sym_float, sym_max, sym_min  # noqa: F401
from torch._guards import ShapeGuard, Source
from torch.utils._sympy.value_ranges import ValueRanges, ValueRangeAnalysis
from torch.utils._sympy.interp import sympy_interp

SymTypes = (SymInt, SymFloat, SymBool)

log = logging.getLogger(__name__)

class GuardOnDataDependentSymNode(RuntimeError):
    pass

import sympy
from sympy.printing.str import StrPrinter
from sympy.core.logic import fuzzy_and, fuzzy_or

aten = torch._ops.ops.aten  # type: ignore[has-type]

__all__ = [
    "has_symbolic_sizes_strides", "create_contiguous", "ShapeEnv",
    "SymDispatchMode", "FloorDiv", "guard_int", "guard_float", "guard_scalar", "wrap_node",
    "method_to_operator", "hint_int", "SYMPY_INTERP",
]

SYM_FUNCTION_MODE = None

# We don't bother with the metaclass as all of the dispatching logic happens
# entirely from Python
#
# Didn't bother with ancestors for now, unlikely to have multiple modes for
# symints right now


# SymDispatchMode gets invoked whenever an operation is processed on
# a PySymInt.  When this occurs, you get called at __sym_dispatch__
# with the operation in question.  This is symmetric to TorchDispatchMode
# but with some caveats:
#
#   - In TorchDispatchMode, you get the same arguments as what a user
#     invoked your API with; e.g., if you call torch.ops.aten.foo(a, b),
#     you get (a, b) as args to your call.  In SymDispatchMode, if
#     you call a + b (where a and b are SymInts), you will get
#     (a.node, b.node) as your args (these are PySymInts)
#
#   - SymInt/PySymInt don't have FX proxy support (unlike, e.g., Tensor).
#     So you have to manually call Tracer/create_node to write into
#     the graph.  See ProxySymDispatchMode for an example
#
class SymDispatchMode:
    def __sym_dispatch__(self, func, types, args, kwargs):
        raise NotImplementedError()

    def __enter__(self):
        global SYM_FUNCTION_MODE
        old = SYM_FUNCTION_MODE
        if hasattr(self, "inner"):
            raise RuntimeError(f"{self} has already been used as a mode. Please use a fresh version")
        else:
            self.inner = old
        SYM_FUNCTION_MODE = self
        return self

    def __exit__(self, exc_type, exc_val, exc_tb):
        global SYM_FUNCTION_MODE
        SYM_FUNCTION_MODE = self.inner

def has_symbolic_sizes_strides(elem):
    return elem._has_symbolic_sizes_strides

def create_contiguous(shape):
    strides = [1]
    for dim in reversed(shape[:-1]):
        strides.append(dim * strides[-1])
    return list(reversed(strides))

def _handle_sym_dispatch(func, args, kwargs):
    global SYM_FUNCTION_MODE
    mode = SYM_FUNCTION_MODE
    assert mode
    SYM_FUNCTION_MODE = mode.inner
    try:
        # TODO: properly compute types
        types: List[Type] = []
        return mode.__sym_dispatch__(func, types, args, kwargs)
    finally:
        SYM_FUNCTION_MODE = mode

def hint_int(a):
    if isinstance(a, torch.SymInt):
        return a.node.require_hint()
    assert type(a) is int, a
    return a

def guard_scalar(a):
    if isinstance(a, (SymBool, bool)):
        return guard_bool(a)
    elif isinstance(a, (SymInt, int)):
        return guard_int(a)
    elif isinstance(a, (SymFloat, float)):
        return guard_float(a)
    else:
        raise AssertionError(f"unrecognized scalar {a}")

# inclusive both ways
def constrain_range(a, *, min, max=sympy.oo):
    if not isinstance(a, SymInt):
        assert min <= a <= max
        return
    if isinstance(a.node.expr, sympy.Integer):
        assert min <= int(a.node.expr) <= max
        return
    # TODO: Turn this into a runtime assert too
    assert isinstance(a.node.expr, sympy.Symbol), "constraining non-Symbols NYI"
    r = a.node.shape_env.var_to_range[a.node.expr]
    a.node.shape_env.var_to_range[a.node.expr] = ValueRanges(
        builtins.max(r.lower, min), builtins.min(r.upper, max)
    )
    return


def guard_bool(a):
    if isinstance(a, SymBool):
        return a.node.guard_bool("", 0)  # NB: uses Python backtrace
    assert type(a) is bool, a
    return a

def guard_int(a):
    if isinstance(a, SymInt):
        return a.node.guard_int("", 0)  # NB: uses Python backtrace
    assert type(a) is int, a
    return a

def guard_float(a):
    if isinstance(a, SymFloat):
        return a.node.guard_float("", 0)  # NB: uses Python backtrace
    assert isinstance(a, float), a
    return a

# Drop in replacement for math.sqrt
def sym_sqrt(a):
    if hasattr(a, '__sym_sqrt__'):
        return a.__sym_sqrt__()
    return math.sqrt(a)

def to_node(self, num):
    if isinstance(num, SymTypes):
        return num.node
    elif type(num) is bool:
        return self.wrap_bool(num)
    elif type(num) is int:
        return self.wrap_int(num)
    elif type(num) is float:
        return self.wrap_float(num)
    else:
        # NotImplemented is important so that Python tries the
        # other magic method
        return NotImplemented

# Given a GraphModule, return all the FakeTensors for all the placeholders
def fx_placeholder_vals(gm):
    return [n.meta['val'] for n in gm.graph.nodes if n.op == "placeholder"]

def fx_placeholder_targets(gm):
    return [n.target for n in gm.graph.nodes if n.op == "placeholder"]

# Given a GraphModule and arguments to run it with, evaluate that the guards
# for its associated ShapeEnv are satisfied by the passed arguments.  This
# WILL check for duck sizing.
def eval_guards(gm, *args):
    return gm.shape_env.evaluate_guards_for_args(fx_placeholder_vals(gm), args)

def bind_symbols(gm, *args):
    return gm.shape_env.bind_symbols(fx_placeholder_vals(gm), args)

# TODO: An incomplete list
# 1. Set variables to be equal when we do equality
# 2. Specialize on 0/1 when we do subtraction
class SymNode:
    """
    This is a type erased SymInt/SymFloat which we use to do actual operations.
    End users don't touch this.  Magic methods are NOT defined on this object.
    """
    def __init__(self, expr, shape_env, pytype, hint: Optional[Union[int, float]], constant=None):
        self._expr = expr
        self.shape_env = shape_env
        self.pytype = pytype
        # What's the difference between hint and constant?
        #
        # - A constant is known to be invariant across invocations of the model;
        #   it will always be this value.  We only really know this when we
        #   encounter an honest-to-goodness literal (when wrapping it into
        #   a SymNode, we set constant.)  Most of the time, constant is None
        #
        # - A hint is a *particular* value from the particular run we are
        #   tracing, but it may vary the next time around.  It's useful to
        #   keep this around, as if we need a concrete value from a SymNode,
        #   we will return the hint and guard on the expression that produced
        #   it giving the same hint next time around.  The hint is not
        #   guaranteed to be set either: if you have an unbacked SymNode,
        #   there won't be any hint; it was the result of some tensor-dependent
        #   computation, but we don't know what it actually is because we
        #   haven't actually run the tensor computation.
        #
        # hint_expr is only set if we don't have a hint.  When it is set, it
        # contains the expression which contains the unbacked symnodes that,
        # if constrained, would allow this expression to be hinted again.
        if hint is None:
            self._hint_expr = self.expr.xreplace(shape_env.var_to_val)
            self._hint = None
            self._update_hint()  # check if the replacement actually was enough
        else:
            self._hint_expr = None
            self._hint = hint
        self.constant: Optional[Union[int, float, bool]] = constant

    @property
    def expr(self):
        self._update_expr()
        return self._expr

    # Check if we have replacements hint_expr that would allow us to
    # simplify it into a hint
    def _update_hint(self):
        if self._hint_expr.free_symbols <= self.shape_env.replacements.keys():
            self._hint = self.pytype(self.shape_env.replace(self._hint_expr))
            self._hint_expr = None

    @property
    def hint(self):
        if self._hint is None:
            self._update_hint()
        return self._hint

    def has_hint(self):
        return self._hint is not None

    def require_hint(self):
        if self._hint is None:
            self._update_hint()
            if self._hint is None:
                raise self.shape_env._make_data_dependent_error(self._hint_expr)
            else:
                return self._hint
        else:
            return self._hint

    def _update_expr(self):
        self._expr = self.shape_env.replace(self._expr)

    def is_int(self):
        return self.pytype is int

    def is_float(self):
        return self.pytype is float

    def is_bool(self):
        return self.pytype is bool

    def wrap_int(self, num):
        assert type(num) is int
        return SymNode(sympy.Integer(num), self.shape_env, int, num, constant=num)

    def wrap_float(self, num):
        assert type(num) is float
        return SymNode(sympy.Float(num), self.shape_env, float, num, constant=num)

    def wrap_bool(self, num):
        assert type(num) is bool
        return SymNode(sympy.true if num else sympy.false, self.shape_env, bool, num, constant=num)

    def clone(self):
        return self

    def str(self):
        return f"{self.expr}"

    def __str__(self):
        return self.str()

    def __repr__(self):
        return self.str()

    # These methods call the metaprogrammed methods, they're hand written
    # here so we get good stack traces
    def add(self, other) -> "SymNode":  # noqa: F811
        return self._add(other)  # type: ignore[attr-defined]

    def sub(self, other) -> "SymNode":  # noqa: F811
        return self._sub(other)  # type: ignore[attr-defined]

    def mul(self, other) -> "SymNode":  # noqa: F811
        return self._mul(other)  # type: ignore[attr-defined]

    def mod(self, other) -> "SymNode":  # noqa: F811
        return self._mod(other)  # type: ignore[attr-defined]

    def pow(self, other) -> "SymNode":  # noqa: F811
        return self._pow(other)  # type: ignore[attr-defined]

    def and_(self, other) -> "SymNode":  # noqa: F811
        return self._and_(other)  # type: ignore[attr-defined]

    def or_(self, other) -> "SymNode":  # noqa: F811
        return self._or_(other)  # type: ignore[attr-defined]

    def truediv(self, other) -> "SymNode":  # noqa: F811
        return self._truediv(other)  # type: ignore[attr-defined]

    def floordiv(self, other) -> "SymNode":  # noqa: F811
        return self._floordiv(other)  # type: ignore[attr-defined]

    def sym_not(self) -> "SymNode":  # noqa: F811
        return self._sym_not()  # type: ignore[attr-defined]

    def eq(self, other) -> "SymNode":  # noqa: F811
        return self._eq(other)  # type: ignore[attr-defined]

    def ne(self, other) -> "SymNode":  # noqa: F811
        return self._ne(other)  # type: ignore[attr-defined]

    def gt(self, other) -> "SymNode":  # noqa: F811
        return self._gt(other)  # type: ignore[attr-defined]

    def lt(self, other) -> "SymNode":  # noqa: F811
        return self._lt(other)  # type: ignore[attr-defined]

    def le(self, other) -> "SymNode":  # noqa: F811
        return self._le(other)  # type: ignore[attr-defined]

    def ge(self, other) -> "SymNode":  # noqa: F811
        return self._ge(other)  # type: ignore[attr-defined]

    def floor(self) -> "SymNode":  # noqa: F811
        return self._floor()  # type: ignore[attr-defined]

    def sym_float(self) -> "SymNode":  # noqa: F811
        return self._sym_float()  # type: ignore[attr-defined]

    def sym_int(self) -> "SymNode":  # noqa: F811
        return self._sym_int()  # type: ignore[attr-defined]

    def ceil(self) -> "SymNode":  # noqa: F811
        return self._ceil()  # type: ignore[attr-defined]

    def neg(self) -> "SymNode":  # noqa: F811
        return self._neg()  # type: ignore[attr-defined]

    def sym_min(self, other) -> "SymNode":  # noqa: F811
        return self._sym_min(other)  # type: ignore[attr-defined]

    def sym_max(self, other) -> "SymNode":  # noqa: F811
        return self._sym_max(other)  # type: ignore[attr-defined]

    def sym_sqrt(self) -> "SymNode":  # noqa: F811
        return self._sym_sqrt()  # type: ignore[attr-defined]

    def is_contiguous(self, sizes, strides) -> "SymNode":  # noqa: F811
        return self._is_contiguous(sizes, strides)  # type: ignore[attr-defined]

    def is_channels_last_contiguous_2d(self, sizes, strides) -> "SymNode":  # noqa: F811
        return self._is_channels_last_contiguous_2d(sizes, strides)  # type: ignore[attr-defined]

    def is_channels_last_contiguous_3d(self, sizes, strides) -> "SymNode":  # noqa: F811
        return self._is_channels_last_contiguous_3d(sizes, strides)  # type: ignore[attr-defined]

    def is_channels_last_strides_2d(self, sizes, strides) -> "SymNode":  # noqa: F811
        return self._is_channels_last_strides_2d(sizes, strides)  # type: ignore[attr-defined]

    def is_channels_last_strides_3d(self, sizes, strides) -> "SymNode":  # noqa: F811
        return self._is_channels_last_strides_3d(sizes, strides)  # type: ignore[attr-defined]

    def is_non_overlapping_and_dense_indicator(self, sizes, strides) -> "SymNode":  # noqa: F811
        return self._is_non_overlapping_and_dense_indicator(sizes, strides)  # type: ignore[attr-defined]

    # Make C++ happy
    def sym_or(self, other):  # noqa: F811
        return self.or_(other)

    def sym_and(self, other):  # noqa: F811
        return self.and_(other)

    def is_non_overlapping_and_dense(self, sizes, strides):
        return self.is_non_overlapping_and_dense_indicator(sizes, strides).eq(to_node(self, 1))  # type: ignore[attr-defined]

    # Today we error on calling int on a symbolic shape, as this is a very accessible footgun.
    def int_(self):
        if len(self.expr.free_symbols) == 0:
            return int(self.expr)
        raise RuntimeError(f"Trying to extract a concrete int out of a symbolic int {self.expr}")

    # You can manually trigger a guard with this function
    def guard_int(self, file, line):
        # TODO: use the file/line for some useful diagnostic on why a
        # guard occurred
        r = self.shape_env.evaluate_expr(self.expr, self.hint)
        try:
            return int(r)
        except Exception:
            log.warning(f"Failed to convert to int: {r}")
            raise

    def guard_float(self, file, line):
        # TODO: use the file/line for some useful diagnostic on why a
        # guard occurred
        r = self.shape_env.evaluate_expr(self.expr, self.hint)
        try:
            return float(r)
        except Exception:
            log.warning(f"Failed to convert to float: {r}")
            raise

    def guard_bool(self, file, line):
        # TODO: use the file/line for some useful diagnostic on why a
        # guard occurred
        r = self.shape_env.evaluate_expr(self.expr, self.hint)
        try:
            return bool(r)
        except Exception:
            log.warning(f"Failed to convert to bool: {r}")
            raise

    def bool_(self):
        return self.guard_bool("", 0)


if True:  # TODO: unindent
    # Overloaded to be compatible with regular Python.
    # https://github.com/pytorch/pytorch/issues/90900
    class Pow(sympy.Function):
        @classmethod
        def eval(cls, base, exp):
            if exp.is_zero:
                return sympy.Integer(1)
            elif base.is_zero and exp < 0:
                raise ZeroDivisionError(f"{base} cannot be raised to a negative power")
            else:
                return base ** exp

    # Overloaded to be compatible with regular Python.
    # https://github.com/pytorch/pytorch/issues/90900
    class TrueDiv(sympy.Function):
        @classmethod
        def eval(cls, base, divisor):
            if divisor.is_zero:
                raise ZeroDivisionError("division by zero")
            else:
                return base / divisor

    class FloorDiv(sympy.Function):
        """
        We maintain this so that:
        1. We can use divisibility guards to simplify FloorDiv(a, b) to a / b.
        2. Printing out the expression is nicer (compared to say, representing a//b as (a - a % b) / b)
        """
        nargs = (2,)
        precedence = 50  # precedence of mul  # noqa: F811

        # Default return type for SymPy assumptions.
        # https://docs.sympy.org/latest/guides/assumptions.html#implementing-assumptions-handlers
        is_real = True

        @property
        def base(self):
            return self.args[0]

        @property
        def divisor(self):
            return self.args[1]

        def _sympystr(self, printer):
            base = printer.parenthesize(self.base, self.precedence)
            divisor = printer.parenthesize(self.divisor, self.precedence)
            return f"{base}//{divisor}"

        # SymPy assumptions based on argument types.
        def _eval_is_real(self):
            return fuzzy_or([self.base.is_real, self.divisor.is_real])

        def _eval_is_integer(self):
            return fuzzy_and([self.base.is_integer, self.divisor.is_integer])

        # Automatic evaluation.
        # https://docs.sympy.org/latest/guides/custom-functions.html#best-practices-for-eval
        @classmethod
        def eval(cls, base, divisor):
            def check_supported_type(x):
                if (x.is_integer is False and x.is_real is False and x.is_complex) or x.is_Boolean:
                    raise TypeError(
                        f"unsupported operand type(s) for //: "
                        f"'{type(base).__name__}' and '{type(divisor).__name__}'"
                        f", expected integer or real")

            check_supported_type(base)
            check_supported_type(divisor)

            # We don't provide the same error message as in Python because SymPy
            # makes it difficult to check the types.
            if divisor.is_zero:
                raise ZeroDivisionError("division by zero")

            if base.is_zero:
                return sympy.S.Zero
            if base.is_integer and divisor == 1:
                return base
            if base.is_real and divisor == 1:
                return sympy.floor(base)
            if isinstance(base, sympy.Integer) and isinstance(divisor, sympy.Integer):
                return base // divisor
            if isinstance(base, (sympy.Integer, sympy.Float)) and isinstance(divisor, (sympy.Integer, sympy.Float)):
                return sympy.floor(base / divisor)
            if isinstance(base, FloorDiv):
                return FloorDiv(base.args[0], base.args[1] * divisor)

            if isinstance(base, sympy.Add):
                for a in base.args:
                    gcd = sympy.gcd(a, divisor)
                    if gcd == divisor:
                        return FloorDiv(base - a, divisor) + a / gcd

            gcd = sympy.gcd(base, divisor)
            if gcd != 1:
                return FloorDiv(
                    sympy.simplify(base / gcd), sympy.simplify(divisor / gcd)
                )

    # TODO: As an indicator, this != 0 implies == 1 (and vice versa).
    # Because we do not have the ability to guard on the stride permutation
    # at the moment, it is hard to make further inferences when this is true,
    # as although we know the tensor is contiguous in *some* layout, we don't
    # know which one (however, you could, for example, make the inference that
    # reshaping this to a 1D tensor can be guard-free.)
    class IsNonOverlappingAndDenseIndicator(sympy.Function):
        is_integer = True

        @classmethod
        def eval(cls, *args):
            assert len(args) % 2 == 0
            dim = len(args) // 2
            # TODO: it is possible to make progress evaluating this guard
            # even if not all of the inputs are known.  For example, a 2D
            # tensor with non-0/1 sizes but strides (0, 1) is definitely
            # false, because we know its numel > 1 but it's broadcasted
            # in dim 0.
            if all(isinstance(a, sympy.Integer) for a in args):
                size_args = args[0:dim]
                stride_args = args[dim:]
                return eval_is_non_overlapping_and_dense(
                    [int(a) for a in size_args],
                    [int(a) for a in stride_args]
                )
            return None

    IndicatorTypes = (IsNonOverlappingAndDenseIndicator,)

@lru_cache(256)
def safe_expand(r):
    if hasattr(r, 'expand'):
        try:
            return sympy.expand(r)
        except RecursionError:
            log.warning(f"RecursionError in sympy.expand({r})")
            return r
    else:
        return r

# Methods that have a `__foo__` as well as `__rfoo__`
reflectable_magic_methods = {
    'add': lambda a, b: a + b,
    'sub': lambda a, b: a - b,
    'mul': lambda a, b: a * b,
    'mod': lambda a, b: a % b,
    'pow': lambda a, b: Pow(a, b),
    'and': lambda a, b: a & b,
    'or': lambda a, b: a | b,
    'truediv': lambda a, b: TrueDiv(a, b),
    'floordiv': lambda a, b: FloorDiv(a, b),
}


def error():
    raise AssertionError("shouldn't be hit")

def floor_ceil_helper(a, fn):
    if isinstance(a, sympy.Mul):
        aa = a.args
        if len(aa) == 2 and isinstance(aa[0], sympy.Float) and aa[1].is_integer:
            coef = sympy.Integer(aa[0])
            if aa[0] == coef:  # structural equality test
                return coef * aa[1]
    if isinstance(a, sympy.Float) and a == sympy.Integer(a) or isinstance(a, sympy.Integer):
        return sympy.Integer(a)
    return fn(a)

def floor_impl(a):
    return floor_ceil_helper(a, sympy.floor)

def ceil_impl(a):
    return floor_ceil_helper(a, sympy.ceiling)


magic_methods = {
    **reflectable_magic_methods,
    'sym_not': lambda a: ~a,
    'eq': lambda a, b: sympy.Eq(a, b),
    'ne': lambda a, b: sympy.Ne(a, b),
    'gt': lambda a, b: sympy.Gt(a, b),
    'lt': lambda a, b: sympy.Lt(a, b),
    'le': lambda a, b: sympy.Le(a, b),
    'ge': lambda a, b: sympy.Ge(a, b),
    'floor': floor_impl,
    'sym_float': lambda a: a,  # Cannot use sympy.Float(a) here, coz it expects python literals
    'ceil': ceil_impl,
    'neg': lambda a: -a,
    'sym_min': lambda a, b: sympy.Min(a, b),
    'sym_max': lambda a, b: sympy.Max(a, b),
    'sym_sqrt': lambda a: sympy.sqrt(a),
}

sizes_strides_methods = {
    # TODO: These could also be done with indicators, maybe it is better
    # for reasoning to do it that way
    'is_contiguous': lambda sizes, strides: sympy_is_contiguous(sizes, strides),
    'is_channels_last_contiguous_2d': lambda sizes, strides: sympy_is_channels_last_contiguous_2d(sizes, strides),
    'is_channels_last_contiguous_3d': lambda sizes, strides: sympy_is_channels_last_contiguous_3d(sizes, strides),
    'is_channels_last_strides_2d': lambda sizes, strides: sympy_is_channels_last_strides_2d(sizes, strides),
    'is_channels_last_strides_3d': lambda sizes, strides: sympy_is_channels_last_strides_3d(sizes, strides),
    'is_non_overlapping_and_dense_indicator': lambda sizes, strides: IsNonOverlappingAndDenseIndicator(*sizes, *strides),
}

alternate_impl_if_hinted_methods = {
    "sym_min": builtins.min,
    "sym_max": builtins.max,
}

def sympy_is_contiguous_generic(sizes, strides, dim_order):
    dim = len(sizes)

    if len(dim_order) != dim:
        return sympy.false

    is_contiguous = sympy.true
    z = sympy.Integer(1)
    # Contiguous if the strides make sense (or the dim is size 1)
    for d in dim_order:
        is_contiguous &= sympy.Eq(sizes[d], sympy.Integer(1)) | sympy.Eq(strides[d], z)
        z *= sizes[d]
    # OR if any size is zero
    for d in range(dim):
        is_contiguous |= sympy.Eq(sizes[d], sympy.Integer(0))
    return is_contiguous

def sympy_is_contiguous(sizes, strides):
    dim = len(sizes)
    return sympy_is_contiguous_generic(sizes, strides, list(range(dim - 1, -1, -1)))

# NB: There is a TODO in C++ to allow omitting the batch dim.  If that
# happens you will need to refactor this

def sympy_is_channels_last_contiguous_2d(sizes, strides):
    return sympy_is_contiguous_generic(sizes, strides, [1, 3, 2, 0])

def sympy_is_channels_last_contiguous_3d(sizes, strides):
    return sympy_is_contiguous_generic(sizes, strides, [1, 4, 3, 2, 0])

def sympy_is_channels_last_strides_generic(sizes, strides, dim_order):
    dim = len(sizes)

    if dim != len(dim_order):
        return sympy.false

    m = sympy.Integer(0)
    r = sympy.true

    # special case for trivial C dimension. default to NCHW
    r &= sympy.Ne(strides[1], 0)

    for d in dim_order:
        r &= sympy.Ne(sizes[d], 0) & (strides[d] >= m)
        # Fallback to NCHW as default layout for ambiguous cases
        # This is the flaw of implicit memory_format from strides.
        # N111 tensor with identical strides for size 1 dimension;
        # Two cases could lead us here:
        # a. N111 contiguous Tensor ([N,1,1,1]@[1,1,1,1])
        # b. N11W contiguous Tensor sliced on the W-dimension.
        # ([N,1,1,1]@[W,W,W,W])
        if d == 0:
            r &= sympy.Ne(m, strides[1])
        # This is necessary to:
        # 1. distinguish the memory_format of N1H1;
        #     [H, 1, 1, 1] channels_last stride
        #     [H, H, 1, 1] contiguous stride
        # 2. permutation of 1C1W:
        #     [1, C, 1, H]@[HC, H, H, 1] transpose(1, 3)
        #     [1, H, 1, C]@[HC, 1, H, H] shouldn't be identified as
        #     channels_last
        m = strides[d] * sympy.Max(sizes[d], 1)

    return r

def sympy_is_channels_last_strides_2d(sizes, strides):
    return sympy_is_channels_last_strides_generic(sizes, strides, [1, 3, 2, 0])

def sympy_is_channels_last_strides_3d(sizes, strides):
    return sympy_is_channels_last_strides_generic(sizes, strides, [1, 4, 3, 2, 0])

# TODO: Deduplicate this with torch/_prims_common/__init__.py
def eval_is_non_overlapping_and_dense(sizes, strides):
    return int(guard_bool(_eval_is_non_overlapping_and_dense(sizes, strides)))

def _eval_is_non_overlapping_and_dense(sizes, strides):
    dim = len(sizes)

    # Short-circuits for tensors of rank one, which are
    # non-overlapping and "dense" if their stride is one
    # or it is a 0/1 element tensor
    if dim == 1:
        return strides[0] == 1 or sizes[0] < 2

    # Checks that there exists a permutation of the strides s.t. the tensor would be contiguous
    # Sorts (length, stride) pairs by stride
    lengths_and_strides = sorted(
        zip(sizes, strides), key=operator.itemgetter(1)
    )

    # Unlike the C++ code, we don't move the 0/1 size dimensions to the
    # end.  So we have to keep going for this code.
    expected_stride = 1
    for length, stride in lengths_and_strides:

        if length == 1:
            continue

        if stride != expected_stride:
            return False

        expected_stride *= length

    return True

unary_magic_methods = {
    'sym_float',
    'ceil',
    'floor',
    'neg',
    'sym_sqrt',
    'sym_not',
}

bool_magic_methods = {"and", "or", "sym_not"}

magic_methods_on_math = {"ceil", "floor"}
magic_methods_on_submodule = {"sym_float", "sym_sqrt", "sym_min", "sym_max", "sym_not"}
magic_methods_on_operator_with_trailing_underscore = {"and", "or"}

def method_to_operator(method):
    if method in magic_methods_on_operator_with_trailing_underscore:
        method_attr = f"{method}_"
    else:
        method_attr = method
    if method in magic_methods_on_submodule:
        op = getattr(torch.fx.experimental.symbolic_shapes, method_attr)
    elif method in magic_methods_on_math:
        op = getattr(math, method_attr)
    else:
        op = getattr(operator, method_attr)
    return op

SYMPY_INTERP = {
    'Eq': operator.eq,
    'Ne': operator.ne,
    'Gt': operator.gt,
    'Lt': operator.lt,
    'Le': operator.le,
    'Ge': operator.ge,
    'Min': min,
    'Max': max,
    'Mod': operator.mod,
    'FloorDiv': operator.floordiv,
    'TrueDiv': operator.truediv,
    'IsNonOverlappingAndDenseIndicator': eval_is_non_overlapping_and_dense,
    'floor': math.floor,
    'ceiling': math.ceil,
}

always_float_magic_methods = {"truediv", "sym_float", "sym_sqrt", "pow"}
always_int_magic_methods = {"ceil", "floor"}
always_bool_magic_methods = {"eq", "ne", "gt", "lt", "le", "ge", "and", "or", "sym_not", "is_non_overlapping_and_dense"}

def wrap_node(x):
    # TODO: let C++ also take advantage of this
    if isinstance(x, SymNode) and x.constant is not None:
        return x.constant
    if x.is_int():
        return SymInt(x)
    elif x.is_float():
        return SymFloat(x)
    elif x.is_bool():
        return SymBool(x)
    else:
        raise AssertionError(f"unrecognized return type {x}")

def _make_node_magic(method, func):
    func = lru_cache(256)(func)

    if method in magic_methods_on_operator_with_trailing_underscore:
        method_attr = f"{method}_"
    else:
        method_attr = method

    def binary_magic_impl(self, other):
        op = method_to_operator(method)

        out_hint = None
        if self.hint is not None and other.hint is not None:
            out_hint = op(self.hint, other.hint)

        alternate_impl = alternate_impl_if_hinted_methods.get(method)
        if alternate_impl and out_hint is not None:
            return to_node(self, alternate_impl(wrap_node(self), wrap_node(other)))

        if SYM_FUNCTION_MODE:
            return to_node(self, _handle_sym_dispatch(op, (wrap_node(self), wrap_node(other)), {}))
        assert isinstance(other, SymNode)
        other_expr = other.expr
        # TODO: consider constant prop here
        expr = self.shape_env.replace(self.expr)
        other_expr = self.shape_env.replace(other_expr)
        try:
            out = func(expr, other_expr)
        except Exception:
            log.warning(f"failed to eval {method}({expr}, {other_expr})")
            raise
        out = safe_expand(out)
        pytype: Type
        # This is not strictly correct. In Python, a**b may return complex when
        # a < 0 and b is a float: (-1)**2.1. Same for sympy.sqrt(-3.14). This
        # returns a float while both arguments are ints: 2**(-1). Also, max and
        # min do not type promote. To avoid having data-dependent control flow
        # here, we just set the type to float if one of the args is a float. In
        # case of a type mismatch, we assume that it will be detected during
        # evaluation.
        if method in always_float_magic_methods:
            pytype = float
        elif method in always_bool_magic_methods:
            pytype = bool
        elif self.pytype is float or other.pytype is float:
            pytype = float
        else:
            pytype = self.pytype

        return SymNode(out, self.shape_env, pytype, out_hint)

    def unary_magic_impl(self):
        op = method_to_operator(method)
        if SYM_FUNCTION_MODE:
            return to_node(self, _handle_sym_dispatch(op, (wrap_node(self),), {}))
        # TODO: consider constant prop here
        expr = self.shape_env.replace(self.expr)

        try:
            out = func(expr)
        except Exception:
            log.warning(f"failed to eval {method}({expr})")
            raise

        out_hint = None
        if self.hint is not None:
            out_hint = op(self.hint)
        out = safe_expand(out)
        pytype: Type
        if method in always_int_magic_methods:
            pytype = int
        elif method in always_float_magic_methods:
            pytype = float
        else:
            pytype = self.pytype

        return SymNode(out, self.shape_env, pytype, out_hint)

    if method in unary_magic_methods:
        setattr(SymNode, f"_{method_attr}", unary_magic_impl)
    else:
        setattr(SymNode, f"_{method_attr}", binary_magic_impl)

def _make_node_sizes_strides(method, func):
    # NB: don't LRU cache, lots of arguments

    def sizes_strides_impl(self, sizes, strides):
        op = getattr(sys.modules[__name__], method)
        if SYM_FUNCTION_MODE:
            return to_node(
                self,
                _handle_sym_dispatch(
                    op,
                    ([wrap_node(s) for s in sizes], [wrap_node(s) for s in strides]),
                    {}
                )
            )
        size_exprs = [s.expr for s in sizes]
        stride_exprs = [s.expr for s in strides]
        try:
            out = func(size_exprs, stride_exprs)
        except Exception:
            log.warning(f"failed to eval {method}({size_exprs}, {stride_exprs})")
            raise
        # bool is never expandable

        size_hints = []
        out_hint = None
        for s in sizes:
            if s.hint is None:
                break
            size_hints.append(s.hint)
        else:
            stride_hints = []
            for s in strides:
                if s.hint is None:
                    break
                stride_hints.append(s.hint)
            else:
                out_hint = op(size_hints, stride_hints)

        # NB: This is the indicator function, not the actual bool!
        pytype: Type
        if method.endswith("_indicator"):
            pytype = int
        else:
            pytype = bool
        return SymNode(out, self.shape_env, pytype, out_hint)

    setattr(SymNode, f"_{method}", sizes_strides_impl)

    # TODO: This is technically hotpath, but in the ideal end state
    # guards on this will resolve at a higher level so you never
    # spend time in this code
    def sizes_strides_user(sizes, strides):
        for a in itertools.chain(sizes, strides):
            if isinstance(a, SymInt):
                return wrap_node(getattr(a.node, method)(
                    [to_node(a.node, b) for b in sizes],
                    [to_node(a.node, b) for b in strides],
                ))
        if method == "is_non_overlapping_and_dense_indicator":
            return eval_is_non_overlapping_and_dense(sizes, strides)
        else:
            # TODO: this is an awful implementation
            return bool(func(
                [sympy.sympify(a) for a in sizes],
                [sympy.sympify(a) for a in strides],
            ))

    # Skip for is_non_overlapping_and_dense_indicator
    if not hasattr(sys.modules[__name__], method):
        setattr(sys.modules[__name__], method, sizes_strides_user)

for method, func in magic_methods.items():
    _make_node_magic(method, func)

for method, func in sizes_strides_methods.items():
    _make_node_sizes_strides(method, func)

def _make_user_magic(method, user_type):
    # User magic takes care of wrapping the other operand into a node,
    # so that our internal logic can assume everything is nodes

    if method in magic_methods_on_operator_with_trailing_underscore:
        method_attr = f"{method}_"
    else:
        method_attr = method

    def unary_magic_impl(self):
        return wrap_node(getattr(self.node, method_attr)())

    def binary_magic_impl(self, other):
        other_node = to_node(self.node, other)
        if other_node is NotImplemented:
            return NotImplemented
        return wrap_node(getattr(self.node, method_attr)(other_node))

    def rbinary_magic_impl(self, other):
        other_node = to_node(self.node, other)
        if other_node is NotImplemented:
            return NotImplemented
        return wrap_node(getattr(other_node, method_attr)(self.node))

    if method in unary_magic_methods:
        setattr(user_type, f"__{method}__", unary_magic_impl)
    else:
        setattr(user_type, f"__{method}__", binary_magic_impl)
        if method in reflectable_magic_methods:
            setattr(user_type, f"__r{method}__", rbinary_magic_impl)

for method, func in magic_methods.items():
    if method in bool_magic_methods:
        _make_user_magic(method, SymBool)
    else:
        _make_user_magic(method, SymInt)
        _make_user_magic(method, SymFloat)

del method
del func

def _lru_cache(fn, maxsize=None):
    """
    Wrapper around lru_cache that clears when new info about shapes has been
    updated.

    Use lru_cache if the output is always the same, regardless of the
    constraints we know now (i.e. evaluate_expr)

    Use _lru_cache otherwise.
    """
    fn_cache = lru_cache(maxsize)(fn)
    prior_key = None

    @functools.wraps(fn)
    def wrapper(self, *args, **kwargs):
        nonlocal prior_key
        if prior_key != self._get_key():
            prior_key = self._get_key()
            fn_cache.cache_clear()
        return fn_cache(self, *args, **kwargs)

    wrapper.cache_info = fn_cache.cache_info  # type: ignore[attr-defined]
    return wrapper


if True:  # TODO: unindent
    # This stub exists so we can easily add metadata to sympy symbols
    # NB: This inherits from Dummy, not Symbol, because Symbols with the same
    # name get interned.  This is bad for us as we want the metadata
    # to vary across different invocations and not leak.
    class Symbol(sympy.Dummy):
        __slots__: List[str] = ['sources', 'stack']
        sources: List[Source]
        stack: Optional[str]

        def __new__(cls, *args, **kwargs):
            self = super().__new__(cls, *args, **kwargs)
            self.sources = []
            self.stack = None
            return self


    class ShapeGuardPrinter(StrPrinter):
        def __init__(
            self,
            symbol_to_source,
            source_ref,
        ):
            super().__init__()
            self.symbol_to_source = symbol_to_source
            self.source_ref = source_ref

        def _print_Symbol(self, expr) -> str:
            assert isinstance(expr, Symbol), str(type(expr))
            assert expr in self.symbol_to_source, (
                f"{expr} (could be from {[s.name() for s in expr.sources]}) "
                f"not in {self.symbol_to_source}"
            )
            return self.source_ref(self.symbol_to_source[expr][0])


TLS = threading.local()


class ShapeEnv:
    def __init__(self, allow_scalar_outputs=True, strict_mark_dyn=False, assume_static_by_default=False):
        # Not directly used by ShapeEnv; indirectly used by FakeTensor
        self.allow_scalar_outputs = allow_scalar_outputs
        self.guards: List[ShapeGuard] = []
        # Maps symbolic ints to their original concrete values
        # Currently populated from tensors
        self.var_to_val: Dict["sympy.Symbol", "sympy.Integer"] = {}
        # Maps symbolic ints to their min/max range.  These ranges
        # are conservative: the int MUST fall in the range, but the
        # range may contain ints which may not actually appear in
        # practice
        self.var_to_range: Dict["sympy.Symbol", ValueRanges] = {}
        # Maps from sympy ints to expressions representing them
        # Populated from equality guards (i.e. a.shape[0] == b.shape[0])
        self.replacements: Dict["sympy.Symbol", "sympy.Expr"] = {}  #
        # Set holds a % b expressions that evaluate to 0.
        self.divisible: Set["sympy.Expr"] = set()
        # Duck-shaping says that if two input tensors have the same size,
        # they get assigned the same symbolic variable
        self.val_to_var: Dict[int, "sympy.Expr"] = {0: sympy.Integer(0), 1: sympy.Integer(1)}
        self.unbacked_symfloat_counter = itertools.count()
        self.unbacked_symint_counter = itertools.count()
<<<<<<< HEAD
=======
        # A bunch of facts involving unbacked symints that we can
        # attempt replacements with.  This is very dumb and should
        # be replaced with a proper entailment mechanism.
        #
        # The dictionary is indexed in the following way.  Suppose you have
        # a replacement s0 + s1 to e2.  We arbitrarily pick a symbol in
        # the source expression and place this substitution in the list of
        # that key; e.g., {s0: (s0 + s1, e2)}.  We will only attempt this
        # substitution if s0 is present in the guard we're attempting to
        # evaluate.  The choice of key is arbitrary, since we will check
        # for both s0 and s1 substitutions if s0 + s1 is in the key.
        self.expr_subs: Dict["sympy.Symbol", List[Tuple["sympy.Expr", "sympy.Expr"]]] = collections.defaultdict(list)
        self.strict_mark_dyn = strict_mark_dyn
        self.assume_static_by_default = assume_static_by_default
>>>>>>> 7553c933

    def _suppress_guards_tls(self):
        return getattr(TLS, "suppress_guards", False)

    @contextmanager
    def suppress_guards(self):
        TLS.suppress_guards = True
        try:
            yield
        finally:
            TLS.suppress_guards = False

    def _get_key(self):
        """
        Defines the current "state" of the guards we've accumulated in this ShapeEnv.
        Determines when we need to invalidate our cache
        """
        return (len(self.replacements), len(self.divisible))

    def _produce_dyn_sizes(self, ex: torch.Tensor, source: Source) -> List[sympy.Expr]:
        from torch._dynamo.source import TensorPropertySource, TensorProperty
        size = []
        for i, val in enumerate(ex.size()):
            is_dynamic = _is_dim_dynamic(ex, i)
            if _should_allocate(is_dynamic, self.assume_static_by_default):
                size.append(self.create_symbol(
                    val, TensorPropertySource(source, TensorProperty.SIZE, i), is_dynamic
                ))
            else:
                size.append(sympy.Integer(val))
        return size

    def create_symbolic_sizes_strides_storage_offset(self, ex: torch.Tensor, source: Source):
        """
        Returns a list of symbolic sizes and strides for the given tensor.
        We try our best to express stride in terms of the sizes, so as to not
        introduce new symbolic variables.
        """
        from torch._dynamo.source import TensorPropertySource, TensorProperty
        size: List[sympy.Expr] = self._produce_dyn_sizes(ex, source)
        stride: List[Optional[sympy.Expr]] = [None] * len(size)
        for i, val in enumerate(ex.stride()):
            if val in (0, 1):
                stride[i] = sympy.Integer(val)
        while any(x is None for x in stride):
            candidates = {
                ex.size(i) * ex.stride()[i]: size[i] * stride[i]
                for i in range(len(size))
                if stride[i] is not None and ex.stride()[i] >= 0
            }
            # iterate over unbound strides in sorted order
            val_list = sorted(
                [(ex.stride()[i], i) for i in range(len(stride)) if stride[i] is None]
            )
            for _, i in val_list:
                if stride[i] is None and ex.stride()[i] in candidates:
                    stride[i] = candidates[ex.stride()[i]]
                    candidates[ex.size(i) * ex.stride()[i]] = size[i] * stride[i]
            if any(x is None for x in stride):
                # bind the smallest unbound stride to a new variable
                val, i = min(
                    [
                        (ex.stride()[i], i)
                        for i in range(len(stride))
                        if stride[i] is None
                    ]
                )
                stride[i] = self.create_symbol(
                    val,
                    TensorPropertySource(source, TensorProperty.STRIDE, i)
                )
        assert all(x is not None for x in stride)
        sym_size = [self.create_symintnode(i, hint=hint) for i, hint in zip(size, ex.size())]
        sym_stride = []
        for i, stride_expr in enumerate(stride):
            # NB: Don't duck size the stride; instead use the expression
            # we computed
            assert stride_expr is not None
            sym_stride.append(self.create_symintnode(stride_expr, hint=ex.stride(i)))
        sym_storage_offset = self.create_symintnode(self.create_symbol(
            ex.storage_offset(),
            TensorPropertySource(source, TensorProperty.STORAGE_OFFSET)
        ), hint=ex.storage_offset())
        return sym_size, sym_stride, sym_storage_offset

    # If you know what the current hint value of the SymInt to be created
    # is, pass it into hint.  Otherwise, pass None and we will make our best
    # guess
    def create_symintnode(self, sym: "sympy.Expr", *, hint: Optional[int]):
        return SymInt(SymNode(sym, self, int, hint))

    def create_unbacked_symfloat(self):
        symbol = Symbol(f"f{next(self.unbacked_symfloat_counter)}")
        symbol.stack = ''.join(traceback.format_list(traceback.extract_stack()[:-1]))
        self.var_to_range[symbol] = ValueRanges.unknown()
        return SymFloat(SymNode(symbol, self, float, None))

    def create_unbacked_symint(self):
        symbol = Symbol(f"i{next(self.unbacked_symint_counter)}", integer=True)
        symbol.stack = ''.join(traceback.format_list(traceback.extract_stack()[:-1]))
        self.var_to_range[symbol] = ValueRanges.unknown()
        return SymInt(SymNode(symbol, self, int, None))

    # This is guaranteed to return a symbol or its negation is a sympy.Symbol,
    # but there may be a replacement that allows it to be immediately
    # simplified
    def create_symbol(self, val: int, source: Source, dyn=False) -> "sympy.Expr":
        assert isinstance(source, Source), f"{type(source)} {source}"

        if val < 0:
            from torch._dynamo.source import NegateSource
            return -self.create_symbol(-val, NegateSource(source), dyn)

        if dyn or (val not in self.val_to_var):
            # If a value is never before seen, or dynamic, we want to create an expression
            sympy_expr = Symbol(f"s{len(self.var_to_val)}", positive=True, integer=True)
            # We always associate vars to vals
            self.var_to_val[sympy_expr] = sympy.Integer(val)
<<<<<<< HEAD
            self.val_to_var[val] = sympy_expr
            self.var_to_range[sympy_expr] = ValueRanges(2, sympy.oo)
=======
>>>>>>> 7553c933

            if not dyn:
                # Only non dynamic goes here
                self.val_to_var[val] = sympy_expr

        if not dyn:
            # This implements duck-shaping: input sizes that match are assigned
            # the same symint
            r = self.duck_int(val)
        else:
            r = sympy_expr

        if isinstance(r, Symbol):
            r.sources.append(source)
        return r

    # Given a concrete integer value, return the duck sized symbol associated
    # with it; e.g., suppose we already have a tensor of size 3 in scope,
    # which was assigned s3, then shape_env.duck_int(3) we will get back s3.
    # This has some pretty tricky preconditions associated with it, so if
    # you are in a binding context, you probably wanted create_symbol instead.
    def duck_int(self, val):
        assert val in self.val_to_var, (
            "Direct call to duck_int MUST only duck size an integer values "
            "that have already produced by inputs (allocated "
            "by create_symbol), or we risk being unable to instantiate the "
            "symbolic variable later.  However, at time of this call "
            f"val={val} was not duck sized.  Bound duck sized integers: "
            f"{list(self.val_to_var.keys())}"
        )
        return self.val_to_var[val]

    # Generates a list of guards strings which, when evaluated in a context that
    # defines tensors for all the sources, returns True or False depending
    # on if the guards in the list evaluated to True or not.  Primarily used by Dynamo,
    # but this is also helpful for manual testing of guards (see
    # evaluate_guards_for_args)
    #
    # For convenience in testing, a source is allowed to be a str,
    # in which case we will assume it is a LocalSource
    #
    # simplified lets you omit duck sizing, equality and 0/1 guards.
    # This is useful for testing when you don't care about the boilerplate
    # guards, and it may be helpful for user output too (be careful though;
    # some equality guards are nontrivial!  It would be nice to get simplified
    # output to print them too).  It's private because it's not
    # intended for normal use
    def produce_guards(self, placeholders, sources,
                       source_ref=lambda n: n.name(), *, _simplified=False) -> List[str]:
        # It took a lot of sweat to figure out the algorithm here.  Let's
        # explain how it works.
        #
        # The ShapeEnv lifecycle looks something like this:
        #
        # - For each input, you either generate a fresh Sympy symbol (s0) to
        #   represent its value (a binding site), or you reuse some
        #   preexisting symbol or expression, skipping the symbol allocation
        #   (e.g., duck sizing to a preexisting symbol, or expressing a
        #   stride as a multiplication of a separate stride and size.)
        #   Naively, you might expect to bind a fresh Sympy symbol for
        #   every input, but this is fairly wasteful as most of these
        #   symbols immediately simplify away, and if you don't eagerly
        #   specialize, e.g., 0/1 symbols, you end up with very complicated
        #   expressions that are not optimizable in practice.
        #
        # - You perform some compute on these symbols, occasionally
        #   introducing guards on boolean expressions on these symbols.
        #   In particular, whenever we guard on equality (_maybe_guard_eq),
        #   we can simplify shapes; e.g., when s0 == s1 * 2, we can now
        #   replace all occurrences of s0 with s1 * 2.  Sometimes, a
        #   boolean expression evaluation doesn't introduce a guard, as
        #   the guard is already entailed by the simplifications we have
        #   applied.
        #
        # - In the end, you have a bunch of replacements (saying how to
        #   simplify shapes) and a bunch of guards (all the equality guards
        #   are trivial, because they're covered by the replacements).
        #
        # From the ShapeEnv, we must generate a Python expression that, when
        # evaluated on a set of inputs, tells us whether or not these boolean
        # expressions would have evaluated in the same way.  However,
        # we cannot easily compute this, as we elide recording boolean
        # expressions when we think they are vacuously true.  Thus, we seek
        # an approximation: we must generate an expression, if true, would have
        # produced an "equivalent" ShapeEnv, which would answer guard
        # expressions in the same way.
        #
        # Our notion of equivalence is a bit subtle.  For example, consider
        # the ShapeEnv created from an input of size (5, 4) versus (4, 4)
        # (no other guards.)  Duck sizing would generate (s0, s1) in the first
        # case but (s0, s0) in the second.  We do NOT assume that size
        # variables are disjoint; so in fact a graph that assumes the input
        # could be (s0, s1) subsumes (s0, s0) (setting s0 == s1), but not
        # vice versa.  However, consider an analogous case (1,) versus (2,).
        # Duck sizing generates (1,) and (s0,); the (s0,) graph does NOT
        # subsume the (1,) graph because we assume that any size variables
        # is NOT 0/1 (and make simplifications according to this; e.g., if
        # we queried s0 == 0, we would immediately return False without
        # returning a guard.)
        #
        # So, it is perhaps easier to flip things on their head: the guard
        # expressions we generate here say what simplifications are valid,
        # and what are not.  Below, we explain each of the guard expressions
        # we generate

        # TODO: Make this more efficient by binding all the size/stride/offsets
        # to locals before performing tests on them.

        from torch._dynamo.source import NegateSource, TensorPropertySource, TensorProperty

        # Actual codegen must be delayed as we don't necessarily know what
        # the symbol mapping is
        input_guards = []

        symbol_to_source = collections.defaultdict(list)
        dynamic_sources = []

        # How do we know what the value of s0 is?  Fresh variables can only be
        # bound by inputs, so there MUST be some other input which binds the
        # variable.  If there is no such input, this is an error in our
        # system.  We record where all symbols come from, to help you diagnose
        # why those symbols didn't occur.
        #
        # In fact, generally speaking it is only possible for the "outermost"
        # user of a ShapeEnv to evaluate the guards, because some inputs may
        # not be available to inner levels.  For example, Dynamo can guard on
        # tensors that never actually become graph arguments (they are
        # pruned).  In this case, only Dynamo knows about these arguments.
        def track_symint(source, val):
            if isinstance(val, SymInt):
                s = val.node.expr

                if isinstance(s, sympy.Symbol):
                    symbol_to_source[s].append(source)
                elif isinstance(-s, sympy.Symbol):
                    symbol_to_source[-s].append(NegateSource(source))
                input_guards.append((source, s))
            else:
                input_guards.append((source, sympy.Integer(val)))

        def _verify(expr, potential_expr):
            # An expression of > 1 symbols is a relationship,
            # and relationships can be ignored due to the nature of the
            # constraint api explicitly not supporting relationships.
            #
            # In a future where we want to extend the constraint API to include
            # user directives about relationships, we can remove this check from
            # verification.
            if len(expr.free_symbols) == 1:
                srcs = symbol_to_source[expr.free_symbols.pop()]
                for src in srcs:
                    if src in dynamic_sources:
                        raise RuntimeError(f"Attempting to introduce a guard {potential_expr} that violates user's mark_dynamic")

        for t, source in zip(placeholders, sources):
            if isinstance(source, str):
                from torch._dynamo.source import LocalSource
                source = LocalSource(source)
            assert isinstance(source, Source)
            if t is None:
                continue
            if isinstance(t, SymInt):
                track_symint(source, t)
                continue
            assert isinstance(t, torch.Tensor)
            for i, ss in enumerate(t.size()):
                property_source = TensorPropertySource(source, TensorProperty.SIZE, i)
                track_symint(property_source, ss)
                if _is_dim_dynamic(t, i):
                    # If this dim is marked dynamic, we need to do a test on it, to ensure that it has not bee
                    # constrained to an integer.
                    if _is_int(ss):
                        raise RuntimeError(f"Attempting to constrain dim {i} for {source}, which violates user's mark_dynamic")
                    dynamic_sources.append(property_source)
            for i, ss in enumerate(t.stride()):
                track_symint(TensorPropertySource(source, TensorProperty.STRIDE, i), ss)
            track_symint(TensorPropertySource(source, TensorProperty.STORAGE_OFFSET), t.storage_offset())

        # 1. Every input must equal the final simplified symbolic expression
        #    stored on the placeholder.  Given a placeholder (s0*2, s1),
        #    if we have an input (2, 3), we must show s0*2 == 2 and s1 == 3.
        #    This does a lot of work: it covers duck sizing and equality guards.
        exprs = []
        if not _simplified:
            for source, expr in input_guards:
                # Small optimization
                if (
                    isinstance(expr, Symbol) and
                    expr in symbol_to_source and
                    source == symbol_to_source[expr][0]
                ):
                    continue
                sexpr = ShapeGuardPrinter(symbol_to_source, source_ref).doprint(expr)
                exprs.append(f"{source_ref(source)} == {sexpr}")

        # 2. Every guard must evaluate to True (but remember many guards
        #    like s0 == s1*2 because trivial due to simplification)
        for g, tb in self.guards:
            if self._maybe_evaluate_static(g) is not None:
                continue
            g = self.simplify(g)
            try:
                guard_expr = ShapeGuardPrinter(symbol_to_source, source_ref).doprint(g)
                exprs.append(guard_expr)
                if self.strict_mark_dyn:
                    _verify(g, guard_expr)
            except Exception:
                log.warning(f"Failing guard allocated at: \n{tb}")
                raise

        # 3. Every symbol must be within its value range (this handles 0/1
        # specialization too).  NB: because we never update value ranges
        # except in case of explicit user annotation, these are not included
        # in simplified.  However, when we start updating value ranges
        # these should probably get reported in tests too
        if not _simplified:
            for symbol, sources in symbol_to_source.items():
                assert sources
                r = self.var_to_range[symbol]
                bounds = []
                if r.lower != -sympy.oo:
                    bounds.append(str(r.lower))
                bounds.append(source_ref(sources[0]))
                if r.upper != sympy.oo:
                    bounds.append(str(r.upper))
                if len(bounds) > 1:
                    exprs.append(" <= ".join(bounds))

        return exprs

    def evaluate_guards_for_args(self, placeholders, args):
        from torch._dynamo.source import GlobalSource
        arg_names = [f"t{i}" for i in range(len(args))]
        guards = self.produce_guards(placeholders, [GlobalSource(a) for a in arg_names])
        if guards:
            code = " and ".join(guards)
            return eval(code, SYMPY_INTERP, dict(zip(arg_names, args)))
        return True

    def bind_symbols(self, placeholders, args):
        # Given a paired list of placeholders (fake tensors with
        # symbolic sizes) and concrete arguments (regular tensors
        # with real sizes), returns a dictionary mapping each
        # symbol to its real value.  So for example, if you
        # have a placeholder with size (s0, s1), binding
        # (2, 4) to it will give you {s0: 2, s1: 4}.  This is
        # not guaranteed to bind ALL symbols in the ShapeEnv;
        # we can't bind a symbol if it doesn't occur in any placeholder,
        # and symbols that already have replacements won't get bindings.

        # This is a little duplicative with evaluate_guards but
        # it's different enough that it seemed cleanest to make
        # another copy.  This assumes the guards are already checked,
        # though if it's cheap we'll check for shenanigans
        bindings: Dict[sympy.Symbol, int] = {}

        def bind_symint(arg, val):
            if isinstance(val, SymInt):
                s = val.node.expr

                if isinstance(s, sympy.Symbol):
                    if s in bindings:
                        assert bindings[s] == arg, f"{bindings[s]} != {arg}"
                    else:
                        bindings[s] = arg
                elif isinstance(-s, sympy.Symbol):
                    if -s in bindings:
                        assert bindings[-s] == -arg, f"{bindings[-s]} != {-arg}"
                    else:
                        bindings[-s] = -arg

        for t, arg in zip(placeholders, args):
            if t is None:
                continue
            if isinstance(t, SymInt):
                bind_symint(arg, t)
                continue
            assert isinstance(t, torch.Tensor)
            for i, s in enumerate(t.size()):
                bind_symint(arg.size(i), s)
            for i, s in enumerate(t.stride()):
                bind_symint(arg.stride(i), s)
            bind_symint(arg.storage_offset(), t.storage_offset())

        return bindings

    def get_nontrivial_guards(self):
        return [self.simplify(guard.expr) for guard in self.guards if self._maybe_evaluate_static(guard.expr) is None]

    def format_guards(self, verbose=False):
        def format_tb(tb):
            if not verbose:
                return ""
            return f"\n   Guarded at:\n{textwrap.indent(tb, '   ')}"

        return '\n'.join(f" - {guard.expr}{format_tb(guard.stack)}" for guard in self.guards)

    def get_shape_groups(self):
        shape_groups = collections.defaultdict(list)
        for k, v in self.replacements.items():
            shape_groups[v].append(k)
        return shape_groups

    @_lru_cache
    def _maybe_evaluate_static(self, expr: "sympy.Expr") -> "Optional[sympy.Expr]":
        """
        Tries to evaluate expr without introducing guards
        """
        expr = self.simplify(expr)
        # Simplifies assuming that shape vars > 1 (since we cache on 0/1 shape values)
        symbols = list(expr.free_symbols)
        new_shape_env = {
            k: sympy.Symbol(f"shape_{idx}", positive=True, integer=True) + 1
            for idx, k in enumerate(symbols)
            # Do not assume unbacked symints are > 1
            if k in self.var_to_val
        }
        new_expr = expr.xreplace(new_shape_env)
        floor_div_replace = {}
        for atom in new_expr.atoms(FloorDiv):
            floor_div_replace[atom] = sympy.floor(atom.args[0] / atom.args[1])
        new_expr = safe_expand(new_expr.xreplace(floor_div_replace))
        if len(list(new_expr.free_symbols)) == 0:
            return new_expr

        # Check if the range can solve it statically
        range_env = {
            s: self.var_to_range[s]
            for s in expr.free_symbols
            if s not in self.var_to_val
        }
        range_env.update({
            new_shape_env[s] - 1: ValueRangeAnalysis.sub(self.var_to_range[s], 1)
            for s in expr.free_symbols
            if s in self.var_to_val
        })
        out = sympy_interp(ValueRangeAnalysis, range_env, new_expr)
        if out.is_singleton():
            return out.lower

        return None

    @_lru_cache
    def replace(self, expr: "sympy.Expr") -> "sympy.Expr":
        replacements = {s: self._find(cast(sympy.Symbol, s)) for s in expr.free_symbols}
        return safe_expand(expr.xreplace(replacements))

    @_lru_cache
    def _update_divisible(self):
        new_divisible = set()
        for k in self.divisible:
            res = self.replace(k)
            if len(res.free_symbols) > 0:
                new_divisible.add(k)

        self.divisible = new_divisible

    @_lru_cache
    def simplify(self, expr: "sympy.Expr") -> "sympy.Expr":
        expr = self.replace(expr)
        if expr.has(FloorDiv):
            self._update_divisible()
            div_replacements = {}
            for atom in expr.atoms(FloorDiv):
                base, divisor = atom.args
                if self.replace(base % divisor) in self.divisible:
                    div_replacements[atom] = sympy.floor(base / divisor)
            expr = expr.xreplace(div_replacements)
            expr = safe_expand(expr)
        return expr

    @lru_cache(256)
    def size_hint(self, expr: "sympy.Expr"):
        """
        Gets a size hint for a given expression from the underlying shapes we had.
        Does not introduce a guard, so only use this when you can guarantee that
        your code is still valid for arbitrary shapes (such as optimization decisions)
        """
        result_expr = safe_expand(expr).xreplace(self.var_to_val)
        if len(result_expr.free_symbols) != 0:
            range_env = {
                s: self.var_to_range[s]
                for s in result_expr.free_symbols
            }
            out = sympy_interp(ValueRangeAnalysis, range_env, result_expr)
            if out.is_singleton():
                return out.lower
            raise self._make_data_dependent_error(result_expr)
        return result_expr

    def _make_data_dependent_error(self, expr):
        # TODO: in a Dynamo context, having user code, and having the
        # name of the local, will be much better
        accesses = '\n\n'.join(
            f"Data dependent variable '{s}' allocated at:\n{s.stack}"
            for s in expr.free_symbols
        )
        return GuardOnDataDependentSymNode(
            f"\n\n{accesses}\n"
            "GuardOnDataDependentSymNode: It appears that you're trying to get "
            "a value out of symbolic int/float "
            "whose value is data-dependent (and thus we do not know the true value.)  "
            f"The expression we were trying to evaluate is {expr}.  "
            "Scroll up to see where each of these data-dependent accesses originally occurred."
            # TODO: Help text about how to use our runtime tests to fix this
            # problem
        )

    @_lru_cache
    def _find(self, a: "sympy.Symbol") -> "sympy.Expr":
        """
        Implements a DSU-like algorithm to find the variable that represents a
        Also handles transitive non-identity replacements.

        a: b + c
        c: d
        """
        if a not in self.replacements:
            return a
        res = self.replacements[a]
        cur_replace = {s: self._find(s) for s in res.free_symbols}
        self.replacements[a] = self.replacements[a].xreplace(cur_replace)
        return self.replacements[a]

    @lru_cache(256)
    def _maybe_guard_eq(self, expr: Union["sympy.Eq", "sympy.Ne"], concrete_bool: bool) -> None:
        """
        Evaluates the result of an eq call. If true, uses information to
        simplify shapes (i.e. a == b or a % 5 == 0)
        """
        assert type(concrete_bool) is bool
        if isinstance(expr, sympy.Eq):
            if not concrete_bool:
                return
        # NB: Apparently this is load bearing; to see what test fails if
        # you comment it out run:
        # python test/functorch/test_aotdispatch.py -k
        # test_aot_autograd_symbolic_module_exhaustive_nn_LazyConv3d_cpu_float32
        elif isinstance(expr, sympy.Ne):
            if concrete_bool:
                return
        free = list(expr.free_symbols)

        assert len(free) > 0, "The expression should not be static by this point"
        # In case of really gnarly expression, we don't blow up
        if len(free) > 5:
            return
        free = sorted(free, key=lambda x: (self.size_hint(x), x.name), reverse=True)  # type: ignore[attr-defined]
        lhs = expr.lhs
        rhs = expr.rhs
        if not expr.has(sympy.Mod):
            try:
                solutions = sympy.solve(lhs - rhs, free[0], dict=True)
                if len(solutions) != 1:
                    return
                solution = solutions[0][free[0]]
                if all(t.is_integer for t in sympy.preorder_traversal(solution)):
                    new_var = self._find(solution)
                    self.replacements[cast(sympy.Symbol, free[0])] = new_var
            except NotImplementedError:
                pass
            except RecursionError:
                log.warning(f"RecursionError in sympy.solve({lhs} - {rhs}, {free[0]})")
        if expr.has(sympy.Mod):
            mod_expr = tuple(expr.atoms(sympy.Mod))[0]
            try:
                solutions = sympy.solve(lhs - rhs, mod_expr, dict=True)
                if len(solutions) == 1 and solutions[0][mod_expr] == 0:
                    self.divisible.add(mod_expr)
            except NotImplementedError:
                pass
        return

    @lru_cache(256)
    def evaluate_expr(self, expr: "sympy.Expr", hint=None):
        """
        Given an expression, evaluates it, adding guards if necessary
        """
        if len(expr.free_symbols) == 0:
            return expr
        expr = self.simplify(expr)
        static_expr = self._maybe_evaluate_static(expr)
        if static_expr is not None:
            return static_expr

        if hint is None:
            concrete_val = self.size_hint(expr)
        else:
            concrete_val = sympy.sympify(hint)

        if isinstance(expr, (sympy.Eq, sympy.Ne)):
            self._maybe_guard_eq(expr, bool(concrete_val))
            # TODO: If we successfully eliminate a symbol via equality, it
            # is not actually necessary to save a guard for the equality,
            # as we will implicitly generate a guard when we match that
            # input against the symbol

        # TODO: optimize this; avoid formatting traces until we need them
        # NB: drop two frames; evaluate_expr and the Sym* function that
        # actually called us
        if not self._suppress_guards_tls():
            stack = ''.join(traceback.format_list(traceback.extract_stack()[:-2]))
            if concrete_val is sympy.true:
                self.guards.append(ShapeGuard(expr, stack))
            elif concrete_val is sympy.false:
                self.guards.append(ShapeGuard(sympy.Not(expr), stack))
            else:
                self.guards.append(
                    ShapeGuard(sympy.Eq(expr, concrete_val), stack))  # type: ignore[arg-type]
        return concrete_val

def _should_allocate(user_marked_dynamic, assume_static_by_default):
    """
    Mainly here for readability, repurposes the flag name for the context
    of shape_env, which cares about allocation.
    """
    if user_marked_dynamic:
        return True
    # If we got here, the user did *NOT* mark this dim as dynamic,
    # but BC behavior is to allocate a symbol anyway.
    return not assume_static_by_default

def _is_dim_dynamic(t, d):
    return hasattr(t, "_dynamo_dynamic_indices") and d in t._dynamo_dynamic_indices

def _is_int(expr):
    if not isinstance(expr, SymInt):
        return False
    if len(expr.node.expr.free_symbols) > 0:
        return False
    return True<|MERGE_RESOLUTION|>--- conflicted
+++ resolved
@@ -1104,23 +1104,8 @@
         self.val_to_var: Dict[int, "sympy.Expr"] = {0: sympy.Integer(0), 1: sympy.Integer(1)}
         self.unbacked_symfloat_counter = itertools.count()
         self.unbacked_symint_counter = itertools.count()
-<<<<<<< HEAD
-=======
-        # A bunch of facts involving unbacked symints that we can
-        # attempt replacements with.  This is very dumb and should
-        # be replaced with a proper entailment mechanism.
-        #
-        # The dictionary is indexed in the following way.  Suppose you have
-        # a replacement s0 + s1 to e2.  We arbitrarily pick a symbol in
-        # the source expression and place this substitution in the list of
-        # that key; e.g., {s0: (s0 + s1, e2)}.  We will only attempt this
-        # substitution if s0 is present in the guard we're attempting to
-        # evaluate.  The choice of key is arbitrary, since we will check
-        # for both s0 and s1 substitutions if s0 + s1 is in the key.
-        self.expr_subs: Dict["sympy.Symbol", List[Tuple["sympy.Expr", "sympy.Expr"]]] = collections.defaultdict(list)
         self.strict_mark_dyn = strict_mark_dyn
         self.assume_static_by_default = assume_static_by_default
->>>>>>> 7553c933
 
     def _suppress_guards_tls(self):
         return getattr(TLS, "suppress_guards", False)
@@ -1239,15 +1224,15 @@
             sympy_expr = Symbol(f"s{len(self.var_to_val)}", positive=True, integer=True)
             # We always associate vars to vals
             self.var_to_val[sympy_expr] = sympy.Integer(val)
-<<<<<<< HEAD
-            self.val_to_var[val] = sympy_expr
-            self.var_to_range[sympy_expr] = ValueRanges(2, sympy.oo)
-=======
->>>>>>> 7553c933
 
             if not dyn:
-                # Only non dynamic goes here
+                # Non explicitly marked dynamic dims register to val_to_var to get duck shaped
                 self.val_to_var[val] = sympy_expr
+                # We also infer that they must not be 0/1
+                self.var_to_range[sympy_expr] = ValueRanges(2, sympy.oo)
+            else:
+                # Avoid up front 0/1 specializing dynamic dims
+                self.var_to_range[sympy_expr] = ValueRanges(0, sympy.oo)
 
         if not dyn:
             # This implements duck-shaping: input sizes that match are assigned
