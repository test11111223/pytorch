--- conflicted
+++ resolved
@@ -233,18 +233,14 @@
         act_scale, act_zp = activation_observer.calculate_qparams()
         assert weight_observer.dtype == torch.qint8, 'Weight observer must have dtype torch.qint8'
         wt_scale, wt_zp = weight_observer.calculate_qparams()
-<<<<<<< HEAD
         if weight_observer.qscheme in set([torch.per_tensor_symmetric, torch.per_tensor_affine]):
-            qweight = torch.quantize_linear(
+            qweight = torch.quantize_per_tensor(
                 mod.weight.float(),
                 float(wt_scale), int(wt_zp), torch.qint8)
         else:
             qweight = torch.quantize_linear_per_channel(
                 mod.weight.float(),
                 wt_scale.to(torch.double), wt_zp.to(torch.int64), [0], torch.qint8)
-=======
-        qweight = torch.quantize_per_tensor(mod.weight.float(), float(wt_scale), int(wt_zp), torch.qint8)
->>>>>>> c749c347
         qlinear = cls(mod.in_features, mod.out_features)
         qlinear.set_weight_bias(qweight, mod.bias)
         qlinear.scale = float(act_scale)
