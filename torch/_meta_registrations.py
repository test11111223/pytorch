import math
from typing import List, Optional, Union

import torch
import torch._prims_common as utils
from torch import Tensor
from torch._decomp import _add_op_to_registry, global_decomposition_table, meta_table
from torch._ops import OpOverload
from torch._prims import _elementwise_meta, ELEMENTWISE_PRIM_TYPE_PROMOTION_KIND
from torch._prims_common import (
    check,
    corresponding_complex_dtype,
    corresponding_real_dtype,
    elementwise_dtypes,
    ELEMENTWISE_TYPE_PROMOTION_KIND,
    FloatLike,
    IntLike,
    make_contiguous_strides_for,
)

from torch._prims_common.wrappers import out_wrapper
from torch._refs import _broadcast_shapes

from torch._subclasses.fake_tensor import check_no_bool_index_tensors
from torch.utils._pytree import tree_map


aten = torch.ops.aten

_meta_lib_dont_use_me_use_register_meta = torch.library.Library("aten", "IMPL", "Meta")


def register_meta(op):
    def wrapper(fn):
        def register(op):
            _add_op_to_registry(meta_table, op, fn)

        tree_map(register, op)
        return fn

    return wrapper


def toRealValueType(dtype):
    from_complex = {
        torch.complex32: torch.half,
        torch.cfloat: torch.float,
        torch.cdouble: torch.double,
    }
    return from_complex.get(dtype, dtype)


@register_meta(aten._fft_c2c.default)
def meta_fft_c2c(self, dim, normalization, forward):
    assert self.dtype.is_complex
    return self.new_empty(self.size())


@register_meta(aten._fft_r2c.default)
def meta_fft_r2c(self, dim, normalization, onesided):
    assert self.dtype.is_floating_point
    output_sizes = list(self.size())

    if onesided:
        last_dim = dim[-1]
        last_dim_halfsize = (output_sizes[last_dim] // 2) + 1
        output_sizes[last_dim] = last_dim_halfsize

    return self.new_empty(
        output_sizes, dtype=utils.corresponding_complex_dtype(self.dtype)
    )


@register_meta(aten.randperm.generator_out)
def meta_randperm(n, *, generator=None, out):
    assert out.ndim == 1 and out.size(0) == n
    return out


@register_meta(aten.randint.default)
def meta_randint(
    high, size, *, dtype=torch.long, layout=None, device=None, pin_memory=None
):
    return torch.empty(
        size, dtype=dtype, layout=layout, device=device, pin_memory=pin_memory
    )


@register_meta(aten.randint.low)
def meta_randint_low(
    low, high, size, *, dtype=torch.long, layout=None, device=None, pin_memory=None
):
    return torch.empty(
        size, dtype=dtype, layout=layout, device=device, pin_memory=pin_memory
    )


@register_meta(aten.rand.default)
def meta_rand_default(size, *, dtype=None, layout=None, device=None, pin_memory=None):
    return torch.empty(
        size, dtype=dtype, layout=layout, device=device, pin_memory=pin_memory
    )


@register_meta([aten._fft_c2r.default, aten._fft_c2r.out])
@out_wrapper()
def meta_fft_c2r(self, dim, normalization, lastdim):
    assert self.dtype.is_complex
    output_sizes = list(self.size())
    output_sizes[dim[-1]] = lastdim
    return self.new_empty(output_sizes, dtype=toRealValueType(self.dtype))


@register_meta(aten.copy_.default)
def meta_copy_(self, src, non_blocking=False):
    return self


def inferUnsqueezeGeometry(tensor, dim):
    result_sizes = list(tensor.size())
    result_strides = list(tensor.stride())
    new_stride = 1 if dim >= tensor.dim() else result_sizes[dim] * result_strides[dim]
    result_sizes.insert(dim, 1)
    result_strides.insert(dim, new_stride)
    return result_sizes, result_strides


@register_meta(aten.unsqueeze_.default)
def meta_unsqueeze_(self, dim):
    dim = maybe_wrap_dim(dim, self.dim() + 1)
    g_sizes, g_strides = inferUnsqueezeGeometry(self, dim)
    self.as_strided_(g_sizes, g_strides)
    return self


# Implementations below are taken from https://github.com/albanD/subclass_zoo/blob/main/python_meta_tensor.py
@register_meta(aten.index_select.default)
def meta_index_select(self, dim, index):
    result_size = list(self.size())
    if self.dim() > 0:
        result_size[dim] = index.numel()
    return self.new_empty(result_size)


@register_meta(aten.index_select.out)
def meta_index_select_out(self, dim, index, out):
    torch._resize_output_(out, self.size(), self.device)
    return out.copy_(torch.index_select(self, dim, index))


@register_meta([aten.max.default, aten.max.unary_out])
@out_wrapper()
def meta_max(self):
    return self.new_empty(())


@register_meta(aten.max.dim)
def meta_max_dim(self, dim, keepdim=False):
    dim = utils.reduction_dims(self.shape, (dim,))
    output_shape = _compute_reduction_shape(self, dim, keepdim)
    return (
        self.new_empty(output_shape),
        self.new_empty(output_shape, dtype=torch.long),
    )


@register_meta([aten.min.default])
def meta_min(self):
    return self.new_empty(())


@register_meta(aten.angle.default)
def meta_angle(self):
    if self.is_complex():
        result_dtype = corresponding_real_dtype(self.dtype)
    else:
        _, result_dtype = elementwise_dtypes(
            self, type_promotion_kind=ELEMENTWISE_TYPE_PROMOTION_KIND.INT_TO_FLOAT
        )
    return torch.empty_like(self, dtype=result_dtype)


@register_meta(aten.angle.out)
def meta_angle_out(self, out):
    torch._resize_output_(out, self.size(), self.device)
    return out.copy_(torch.angle(self))


# From aten/src/ATen/native/LinearAlgebraUtils.h
def squareCheckInputs(self: Tensor, f_name: str):
    assert (
        self.dim() >= 2
    ), f"{f_name}: The input tensor must have at least 2 dimensions."
    assert self.size(-1) == self.size(
        -2
    ), f"{f_name}: A must be batches of square matrices, but they are {self.size(-2)} by {self.size(-1)} matrices"


# From aten/src/ATen/native/LinearAlgebraUtils.h
def checkFloatingOrComplex(
    t: Tensor, f_name: str, allow_low_precision_dtypes: bool = True
):
    dtype = t.dtype
    check(
        t.is_floating_point() or t.is_complex(),
        lambda: f"{f_name}, : Expected a floating point or complex tensor as input. Got , {dtype}",
    )
    if allow_low_precision_dtypes:
        check(
            dtype in (torch.float, torch.double, torch.cfloat, torch.cdouble),
            lambda: f"{f_name} : Low precision dtypes not supported. Got {dtype}",
        )


def checkUplo(uplo: str):
    uplo_uppercase = uplo.upper()
    assert (
        len(uplo) == 1 and uplo_uppercase == "U" or uplo_uppercase == "L"
    ), f"Expected UPLO argument to be 'L' or 'U', but got {uplo}"


# @register_meta(aten.linalg_eigh.default)
def meta_linalg_eigh(self, uplo="L"):
    squareCheckInputs(self, "linalg_eigh")
    checkUplo(uplo)
    real_dtype = toRealValueType(self.dtype)
    assert self.dim() >= 2
    values = self.new_empty(self.shape, dtype=real_dtype)
    values.transpose_(-2, -1)
    vectors = self.new_empty(self.shape[:-1])
    return (values, vectors)


# From aten/src/ATen/native/BatchLinearAlgebra.cpp
@register_meta(aten.linalg_cholesky_ex.default)
def linalg_cholesky_ex(A: Tensor, upper: bool = False, check_errors: bool = False):
    squareCheckInputs(A, "linalg.cholesky")
    checkFloatingOrComplex(A, "linalg.cholesky")

    A_shape = A.shape
    ndim = len(A_shape)

    # L
    L_strides = make_contiguous_strides_for(A_shape, False)
    L = A.new_empty(A_shape)
    L.as_strided_(A_shape, L_strides)

    # infos
    infos = A.new_empty(A_shape[0 : ndim - 2], dtype=torch.int32)
    return L, infos


# From aten/src/ATen/native/ReflectionPad.cpp
@register_meta(
    [aten.reflection_pad2d_backward.default, aten.replication_pad2d_backward.default]
)
def meta_pad2d_backward(grad_output, self, padding):
    dim_w = 2
    dim_h = 1
    dim_plane = 0
    nbatch = 1

    self_shape = self.shape
    if self.dim() == 4:
        nbatch = self_shape[0]
        dim_w += 1
        dim_h += 1
        dim_plane += 1

    pad_l = padding[0]
    pad_r = padding[1]
    pad_t = padding[2]
    pad_b = padding[3]

    nplane = self_shape[dim_plane]
    input_h = self_shape[dim_h]
    input_w = self_shape[dim_w]
    output_h = input_h + pad_t + pad_b
    output_w = input_w + pad_l + pad_r

    check(
        output_w == grad_output.shape[dim_w],
        lambda: f"gradOutput width unexpected. Expected: {output_w}, Got: {grad_output.shape[dim_w]}",
    )
    check(
        output_h == grad_output.shape[dim_h],
        lambda: f"gradOutput height unexpected. Expected: {output_h}, Got: {grad_output.shape[dim_h]}",
    )
    return self.new_empty(self.shape)


@register_meta(aten.reflection_pad2d.default)
def meta_pad2d(self, padding):
    valid_dims = self.size(1) != 0 and self.size(2) != 0
    check(
        (self.ndim == 3 and valid_dims)
        or (self.ndim == 4 and valid_dims and self.size(3) != 0),
        lambda: f"3D or 4D (batch mode) tensor expected for input, but got: {self}",
    )
    if self.ndim == 4:
        nbatch, nplane, input_h, input_w = self.shape
    else:
        nbatch = 1
        nplane, input_h, input_w = self.shape

    pad_l, pad_r, pad_t, pad_b = padding

    output_h = input_h + pad_t + pad_b
    output_w = input_w + pad_l + pad_r

    if self.ndim == 3:
        return self.new_empty((nplane, output_h, output_w))
    else:
        return self.new_empty((nbatch, nplane, output_h, output_w))


@register_meta([aten.bernoulli.default, aten.bernoulli.out])
@out_wrapper()
def meta_bernoulli(self, *, generator=None):
    # https://github.com/pytorch/pytorch/issues/88612
    return torch.empty_like(self).contiguous()


@register_meta(aten.bernoulli_.float)
def meta_bernoulli_(self, p=0.5, generator=None):
    return self


@register_meta(aten.bernoulli.p)
def meta_bernoulli_p(self, p=0.5, generator=None):
    # https://github.com/pytorch/pytorch/issues/88612
    return torch.empty_like(self).contiguous()


@register_meta(aten._fused_moving_avg_obs_fq_helper.default)
def meta__fused_moving_avg_obs_fq_helper(
    self,
    observer_on,
    fake_quant_on,
    running_min,
    running_max,
    scale,
    zero_point,
    averaging_const,
    quant_min,
    quant_max,
    ch_axis,
    per_row_fake_quant=False,
    symmetric_quant=False,
):
    check(
        ch_axis < self.dim(),
        lambda: "Error in fused_moving_avg_obs_fake_quant_cpu: ch_axis must be < self.dim()",
    )
    mask = torch.empty_like(self, dtype=torch.bool)
    return (torch.empty_like(self), mask)


def dot_check(self, other):
    check(
        self.dim() == 1 and other.dim() == 1,
        lambda: f"1D tensors expected, but got {self.dim()}D and {other.dim()}D tensors",
    )


@register_meta(aten.dot.default)
def meta_dot(self, tensor):
    dot_check(self, tensor)
    return self.new_empty(())


@register_meta([aten.mm.default])
def meta_mm(a, b):
    check(a.dim() == 2, lambda: "a must be 2D")
    check(b.dim() == 2, lambda: "b must be 2D")
    N, M1 = a.shape
    M2, P = b.shape
    check(M1 == M2, lambda: "a and b must have same reduction dim")
    return a.new_empty(N, P)


def _compute_reduction_shape(self, dims, keepdim):
    if keepdim:
        return tuple(self.shape[i] if i not in dims else 1 for i in range(self.ndim))

    return utils.compute_reduction_output_shape(self.shape, dims)


# FakeTensors (meta tensors with a device) will report device as meta
# when running meta kernels. Here, access the "fake device" of FakeTensor if it
# exists so meta kernels which have diverge per device will be more
# accurate when run with FakeTensors
def device_hint(tensor) -> "str":
    if isinstance(tensor, torch._subclasses.FakeTensor):
        return tensor.fake_device.type
    else:
        return "cuda"  # default to cuda


@register_meta(aten.convolution.default)
def meta_conv(
    input_tensor: torch.Tensor,
    weight: torch.Tensor,
    bias: torch.Tensor,
    stride: List[int],
    padding: List[int],
    dilation: List[int],
    is_transposed: bool,
    output_padding: List[int],
    groups: int,
):
    def _formula(ln: int, p: int, d: int, k: int, s: int) -> int:
        """
        Formula to apply to calculate the length of some dimension of the output

        See: https://pytorch.org/docs/stable/generated/torch.nn.Conv2d.html

        Args:
            ln: length of the dimension
            p: padding in that dim
            d: dilation in that dim
            k: kernel size in that dim
            s: stride in that dim
        Returns:
            The output length
        """
        return (ln + 2 * p - d * (k - 1) - 1) // s + 1

    def _formula_transposed(ln: int, p: int, d: int, k: int, s: int, op: int) -> int:
        """
        Formula to apply to calculate the length of some dimension of the output
        if transposed convolution is used.
        See: https://pytorch.org/docs/stable/generated/torch.nn.ConvTranspose2d.html

        Args:
            ln: length of the dimension
            p: padding in that dim
            d: dilation in that dim
            k: kernel size in that dim
            s: stride in that dim
            op: output padding in that dim

        Returns:
            The output length
        """
        return (ln - 1) * s - 2 * p + d * (k - 1) + op + 1

    def calc_conv_nd_return_shape(
        dims: torch.Size,
        kernel_size: torch.Size,
        stride: Union[List[int], int],
        padding: Union[List[int], int],
        dilation: Union[List[int], int],
        output_padding: Optional[Union[List[int], int]] = None,
    ):
        ret_shape = []
        if isinstance(stride, IntLike):
            stride = [stride] * len(dims)
        elif len(stride) == 1:
            stride = [stride[0]] * len(dims)

        if isinstance(padding, IntLike):
            padding = [padding] * len(dims)
        elif len(padding) == 1:
            padding = [padding[0]] * len(dims)

        if isinstance(dilation, IntLike):
            dilation = [dilation] * len(dims)
        elif len(dilation) == 1:
            dilation = [dilation[0]] * len(dims)

        output_padding_list: Optional[List[int]] = None
        if output_padding:
            if isinstance(output_padding, IntLike):
                output_padding_list = [output_padding] * len(dims)
            elif len(output_padding) == 1:
                output_padding_list = [output_padding[0]] * len(dims)
            else:
                output_padding_list = output_padding

        for i in range(len(dims)):
            # If output_padding is present, we are dealing with a transposed convolution
            if output_padding_list:
                ret_shape.append(
                    _formula_transposed(
                        dims[i],
                        padding[i],
                        dilation[i],
                        kernel_size[i],
                        stride[i],
                        output_padding_list[i],
                    )
                )
            else:
                ret_shape.append(
                    _formula(
                        dims[i], padding[i], dilation[i], kernel_size[i], stride[i]
                    )
                )
        return ret_shape

    def is_channels_last(ten):
        return torch._prims_common.suggest_memory_format(ten) == torch.channels_last

    def pick_memory_format():
        if device_hint(input_tensor) == "cuda":
            if is_channels_last(input_tensor) or is_channels_last(weight):
                return torch.channels_last
        else:
            if is_channels_last(input_tensor):
                return torch.channels_last
        if input_tensor.is_contiguous(memory_format=torch.contiguous_format):
            return torch.contiguous_format
        elif input_tensor.is_contiguous(memory_format=torch.preserve_format):
            return torch.preserve_format

    kernel_size = weight.shape[2:]
    dims = input_tensor.shape[2:]
    if is_transposed:
        out_channels = groups * weight.shape[1]

        shape_out = calc_conv_nd_return_shape(
            dims,
            kernel_size,
            stride,
            padding,
            dilation,
            output_padding,
        )

    else:
        out_channels = weight.shape[0]
        if weight.shape[1] * groups != input_tensor.shape[1]:
            raise RuntimeError("Invalid channel dimensions")
        shape_out = calc_conv_nd_return_shape(
            dims, kernel_size, stride, padding, dilation
        )
    out = input_tensor.new_empty((input_tensor.shape[0], out_channels, *shape_out))

    out = out.to(memory_format=pick_memory_format())  # type: ignore[call-overload]
    return out


# from check_dim_size() in aten/src/ATen/TensorUtils.cpp.
def check_dim_size(tensor, dim, dim_size, size):
    check(
        tensor.dim() == dim and tensor.shape[dim_size] == size,
        lambda: f"Expected a tensor of dimension {dim} and tensor.size[{dim_size}] == {size}, "
        + f"but got : dimension {tensor.dim()} and tensor.size[{dim_size}] = {tensor.shape[dim_size]}",
    )


@register_meta(aten.avg_pool2d.default)
def meta_avg_pool2d(
    input,
    kernel_size,
    stride=(),
    padding=(0,),
    ceil_mode=False,
    count_include_pad=True,
    divisor_override=None,
):
    def unpack(name, val):
        check(
            len(val) in [1, 2],
            lambda: f"avg_pool2d: {name} must either be a single int, or a tuple of two ints",
        )
        H = val[0]
        W = H if len(val) == 1 else val[1]
        return H, W

    kH, kW = unpack("kernel_size", kernel_size)
    check(
        len(stride) in [0, 1, 2],
        lambda: "avg_pool2d: stride must either be omitted, a single int, or a tuple of two ints",
    )
    if len(stride) == 0:
        dH, dW = kH, kW
    elif len(stride) == 1:
        dH, dW = stride[0], stride[0]
    else:
        dH, dW = unpack("stride", stride)

    padH, padW = unpack("padding", padding)

    check(
        divisor_override is None or divisor_override != 0,
        lambda: "divisor must be not zero",
    )

    nbatch = input.size(-4) if input.dim() == 4 else 1
    nInputPlane = input.size(-3)
    inputHeight = input.size(-2)
    inputWidth = input.size(-1)

    outputHeight = pooling_output_shape(inputHeight, kH, padH, dH, 1, ceil_mode)
    outputWidth = pooling_output_shape(inputWidth, kW, padW, dW, 1, ceil_mode)

    memory_format = utils.suggest_memory_format(input)
    pool2d_shape_check(
        input,
        kH,
        kW,
        dH,
        dW,
        padH,
        padW,
        1,
        1,
        nInputPlane,
        inputHeight,
        inputWidth,
        outputHeight,
        outputWidth,
        memory_format,
    )

    if input.dim() == 3:
        size = [nInputPlane, outputHeight, outputWidth]
    else:
        size = [nbatch, nInputPlane, outputHeight, outputWidth]
    return torch.empty(
        size, dtype=input.dtype, device=input.device, memory_format=memory_format
    )


# from avg_pool2d_backward_shape_check() in aten/src/ATen/native/Pool.h.
def avg_pool2d_backward_shape_check(
    input,
    gradOutput,
    nbatch,
    kH,
    kW,
    dH,
    dW,
    padH,
    padW,
    nInputPlane,
    inputHeight,
    inputWidth,
    outputHeight,
    outputWidth,
    mem_format,
):
    pool2d_shape_check(
        input,
        kH,
        kW,
        dH,
        dW,
        padH,
        padW,
        1,
        1,
        nInputPlane,
        inputHeight,
        inputWidth,
        outputHeight,
        outputWidth,
        mem_format,
    )

    ndim = input.dim()
    nOutputPlane = nInputPlane

    check_dim_size(gradOutput, ndim, ndim - 3, nOutputPlane)
    check_dim_size(gradOutput, ndim, ndim - 2, outputHeight)
    check_dim_size(gradOutput, ndim, ndim - 1, outputWidth)


# Don't override the C++ registration.
@register_meta(aten.avg_pool2d_backward.default)
def meta_avg_pool2d_backward(
    gradOutput_,
    input,
    kernel_size,
    stride,
    padding,
    ceil_mode,
    count_include_pad,
    divisor_override,
):
    # From aten/src/ATen/native/AveragePool2d.cpp structured kernel meta func.
    check(
        len(kernel_size) == 1 or len(kernel_size) == 2,
        lambda: "avg_pool2d: kernel_size must either be a single int, or a tuple of two ints",
    )
    kH = kernel_size[0]
    kW = kH if len(kernel_size) == 1 else kernel_size[1]
    check(
        len(stride) == 0 or len(stride) == 1 or len(stride) == 2,
        lambda: "avg_pool2d: stride must either be omitted, a single int, or a tuple of two ints",
    )
    dH = kH if len(stride) == 0 else stride[0]
    dW = kW if len(stride) == 0 else dH if len(stride) == 1 else stride[1]
    check(
        len(padding) == 1 or len(padding) == 2,
        lambda: "avg_pool2d: padding must either be a single int, or a tuple of two ints",
    )
    padH = padding[0]
    padW = padH if len(padding) == 1 else padding[1]

    check(
        divisor_override is None or divisor_override != 0,
        lambda: "divisor must be not zero",
    )

    input_size = input.shape
    nbatch = input_size[-4] if input.dim() == 4 else 1
    nInputPlane = input_size[-3]
    inputHeight = input_size[-2]
    inputWidth = input_size[-1]

    outputHeight = pooling_output_shape(inputHeight, kH, padH, dH, 1, ceil_mode)
    outputWidth = pooling_output_shape(inputWidth, kW, padW, dW, 1, ceil_mode)

    mem_format = utils.suggest_memory_format(input)

    avg_pool2d_backward_shape_check(
        input,
        gradOutput_,
        nbatch,
        kH,
        kW,
        dH,
        dW,
        padH,
        padW,
        nInputPlane,
        inputHeight,
        inputWidth,
        outputHeight,
        outputWidth,
        mem_format,
    )

    return torch.empty(
        input_size, dtype=input.dtype, device=input.device, memory_format=mem_format
    )


@register_meta(aten._adaptive_avg_pool2d.default)
def meta_adaptive_avg_pool2d(self, output_size):
    check(
        self.ndim == 3 or self.ndim == 4,
        lambda: f"Expected 3D or 4D tensor, but got {self.shape}",
    )
    output_shape = self.shape[:-2] + tuple(output_size)
    memory_format = utils.suggest_memory_format(self)
    # need to set memory_format to preserve the memory format of the input
    # channel last input should have channel last output
    return torch.empty(
        output_shape, dtype=self.dtype, device=self.device, memory_format=memory_format
    )


@register_meta(aten._adaptive_avg_pool3d.default)
def meta_adaptive_avg_pool3d(self, output_size):
    check(
        self.ndim == 4 or self.ndim == 5,
        lambda: f"Expected 4D or 5D tensor, but got {self.shape}",
    )
    return self.new_empty(self.shape[:-3] + tuple(output_size))


@register_meta(aten._adaptive_avg_pool2d_backward.default)
def meta__adaptive_avg_pool2d_backward(grad_out, self):
    ndim = grad_out.ndim
    for i in range(1, ndim):
        check(
            grad_out.size(i) > 0,
            lambda: f"adaptive_avg_pool2d_backward(): Expected grad_output to have non-zero \
                      size for non-batch dimensions, {grad_out.shape} with dimension {i} being empty",
        )
    check(
        ndim == 3 or ndim == 4,
        lambda: f"adaptive_avg_pool2d_backward(): Expected 3D or 4D tensor, but got {self.shape}",
    )
    check(
        self.dtype == grad_out.dtype,
        lambda: f"expected dtype {self.dtype} for `grad_output` but got dtype {grad_out.dtype}",
    )
    return self.new_empty(self.shape)


@register_meta(aten.repeat_interleave.Tensor)
def meta_repeat_interleave_Tensor(repeats, output_size=None):
    if output_size is None:
        raise RuntimeError("cannot repeat_interleave a meta tensor without output_size")
    return repeats.new_empty(output_size)


@register_meta([aten.complex.default, aten.complex.out])
@out_wrapper()
def meta_complex(real, imag):
    assert real.dtype.is_floating_point
    assert imag.dtype.is_floating_point
    out_shape = _broadcast_shapes(real.shape, imag.shape)
    return real.new_empty(out_shape, dtype=corresponding_complex_dtype(real.dtype))


@register_meta(aten.vdot.default)
def vdot(self, other):
    if not self.is_complex:
        return torch.dot(self, other)

    if self.is_conj():
        if other.is_conj():
            return torch.vdot(other.conj(), self.conj())
        else:
            return torch.dot(self.conj(), other)
    elif other.is_conj():
        return torch.dot(self, other.conj()).conj()

    dot_check(self, other)
    return self.new_empty(())


# Leaving this function around because a python implementation
# of indexing shape inference is useful,
# but not registering it to the dispatcher because we already
# get shape inference through structured kernels
@register_meta(aten.index.Tensor)
def meta_index_Tensor(self, indices):
    check_no_bool_index_tensors(aten.index.Tensor, self, indices)
    check(indices, lambda: "at least one index must be provided")
    # aten::index is the internal advanced indexing implementation
    # checkIndexTensorTypes and expandTensors
    result: List[Optional[Tensor]] = []
    for i, index in enumerate(indices):
        if index is not None:
            check(
                index.dtype in [torch.long, torch.int, torch.int8, torch.bool],
                lambda: "tensors used as indices must be long, int, byte or bool tensors",
            )
            if index.dtype in [torch.int8, torch.bool]:
                nonzero = index.nonzero()
                k = len(result)
                check(
                    k + index.ndim <= self.ndim,
                    lambda: f"too many indices for tensor of dimension {self.ndim}",
                    IndexError,
                )
                for j in range(index.ndim):
                    check(
                        index.shape[j] == self.shape[k + j],
                        lambda: f"The shape of the mask {index.shape} at index {i} "
                        f"does not match the shape of the indexed tensor {self.shape} at index {k + j}",
                        IndexError,
                    )
                    result.append(nonzero.select(1, j))
            else:
                result.append(index)
        else:
            result.append(index)
    indices = result
    check(
        len(indices) <= self.ndim,
        lambda: f"too many indices for tensor of dimension {self.ndim} (got {len(indices)})",
    )
    # expand_outplace
    import torch._refs as refs  # avoid import cycle in mypy

    indices = list(refs._maybe_broadcast(*indices))
    # add missing null tensors
    while len(indices) < self.ndim:
        indices.append(None)

    # hasContiguousSubspace
    #   true if all non-null tensors are adjacent
    # See:
    # https://numpy.org/doc/stable/user/basics.indexing.html#combining-advanced-and-basic-indexing
    # https://stackoverflow.com/questions/53841497/why-does-numpy-mixed-basic-advanced-indexing-depend-on-slice-adjacency
    state = 0
    has_contiguous_subspace = False
    for index in indices:
        if state == 0:
            if index is not None:
                state = 1
        elif state == 1:
            if index is None:
                state = 2
        else:
            if index is not None:
                break
    else:
        has_contiguous_subspace = True

    # transposeToFront
    # This is the logic that causes the newly inserted dimensions to show up
    # at the beginning of the tensor, if they're not contiguous
    if not has_contiguous_subspace:
        dims = []
        transposed_indices = []
        for i, index in enumerate(indices):
            if index is not None:
                dims.append(i)
                transposed_indices.append(index)
        for i, index in enumerate(indices):
            if index is None:
                dims.append(i)
                transposed_indices.append(index)
        self = self.permute(dims)
        indices = transposed_indices

    # AdvancedIndex::AdvancedIndex
    # Now we can assume the indices have contiguous subspace
    # This is simplified from AdvancedIndex which goes to more effort
    # to put the input and indices in a form so that TensorIterator can
    # take them.  If we write a ref for this, probably that logic should
    # get implemented
    before_shape: List[int] = []
    after_shape: List[int] = []
    replacement_shape: List[int] = []
    for dim, index in enumerate(indices):
        if index is None:
            if replacement_shape:
                after_shape.append(self.shape[dim])
            else:
                before_shape.append(self.shape[dim])
        else:
            replacement_shape = list(index.shape)
    return self.new_empty(before_shape + replacement_shape + after_shape)


@register_meta([aten.convolution_backward.default])
def meta_convolution_backward(
    grad_output_,
    input_,
    weight_,
    bias_sizes_opt,
    stride,
    padding,
    dilation,
    transposed,
    output_padding,
    groups,
    output_mask,
):
    # High level logic taken from slow_conv3d_backward_cpu which should
    # be representative of all convolution_backward impls
    backend_grad_input = None
    backend_grad_weight = None
    backend_grad_bias = None

    if output_mask[0]:
        backend_grad_input = grad_output_.new_empty(input_.size())
    if output_mask[1]:
        backend_grad_weight = grad_output_.new_empty(weight_.size())
    if output_mask[2]:
        backend_grad_bias = grad_output_.new_empty(bias_sizes_opt)

    return (backend_grad_input, backend_grad_weight, backend_grad_bias)


@register_meta([aten.addbmm.default, aten.addbmm.out])
@out_wrapper()
def meta_addbmm(self, batch1, batch2, *, beta=1, alpha=1):
    dim1 = batch1.size(1)
    dim2 = batch2.size(2)
    self = self.expand((dim1, dim2))
    check(batch1.dim() == 3, lambda: "batch1 must be a 3D tensor")
    check(batch2.dim() == 3, lambda: "batch2 must be a 3D tensor")
    check(
        batch1.size(0) == batch2.size(0),
        lambda: f"batch1 and batch2 must have same number of batches, got {batch1.size(0)} and {batch2.size(0)}",
    )
    check(
        batch1.size(2) == batch2.size(1),
        lambda: (
            f"Incompatible matrix sizes for bmm ({batch1.size(1)}x{batch1.size(2)} "
            f"and {batch2.size(1)}x{batch2.size(2)})"
        ),
    )
    check(
        self.size(0) == dim1 and self.size(1) == dim2,
        lambda: "self tensor does not match matmul output shape",
    )
    return self.new_empty(self.size())


@register_meta(aten._cdist_forward.default)
def meta_cdist_forward(x1, x2, p, compute_mode):
    check(
        x1.dim() >= 2,
        lambda: f"cdist only supports at least 2D tensors, X1 got: {x1.dim()}D",
    )
    check(
        x2.dim() >= 2,
        lambda: f"cdist only supports at least 2D tensors, X2 got: {x2.dim()}D",
    )
    check(
        x1.size(-1) == x2.size(-1),
        lambda: f"X1 and X2 must have the same number of columns. X1: {x1.size(-1)} X2: {x2.size(-1)}",
    )
    check(
        utils.is_float_dtype(x1.dtype),
        lambda: "cdist only supports floating-point dtypes, X1 got: {x1.dtype}",
    )
    check(
        utils.is_float_dtype(x2.dtype),
        lambda: "cdist only supports floating-point dtypes, X2 got: {x2.dtype}",
    )
    check(p >= 0, lambda: "cdist only supports non-negative p values")
    check(
        compute_mode in (None, 1, 2),
        lambda: f"possible modes: None, 1, 2, but was: {compute_mode}",
    )
    r1 = x1.size(-2)
    r2 = x2.size(-2)
    batch_tensor1 = x1.shape[:-2]
    batch_tensor2 = x2.shape[:-2]
    output_shape = list(torch.broadcast_shapes(batch_tensor1, batch_tensor2))
    output_shape.extend([r1, r2])
    return x1.new_empty(output_shape)


@register_meta(aten._embedding_bag.default)
def meta_embedding_bag(
    weight,
    indices,
    offsets,
    scale_grad_by_freq=False,
    mode=0,
    sparse=False,
    per_sample_weights=None,
    include_last_offset=False,
    padding_idx=-1,
):
    check(
        indices.dtype in (torch.long, torch.int),
        lambda: f"expected indices to be long or int, got {indices.dtype}",
    )
    check(
        offsets.dtype in (torch.long, torch.int),
        lambda: f"expected offsets to be long or int, got {offsets.dtype}",
    )
    check(
        utils.is_float_dtype(weight.dtype),
        lambda: f"expected weight to be floating point type, got {weight.dtype}",
    )

    num_bags = offsets.size(0)
    if include_last_offset:
        check(
            num_bags >= 1, lambda: "include_last_offset: numBags should be at least 1"
        )
        num_bags -= 1

    output = weight.new_empty(num_bags, weight.size(1))
    MODE_SUM, MODE_MEAN, MODE_MAX = range(3)

    if per_sample_weights is not None:
        check(
            mode == MODE_SUM,
            lambda: "embedding_bag: per_sample_weights only supported with mode='sum'",
        )
        check(
            per_sample_weights.dtype == weight.dtype,
            lambda: f"expected weight ({weight.dtype}) and per_sample_weights ({per_sample_weights.dtype}) to have same dtype",
        )
        check(
            per_sample_weights.ndim == 1,
            lambda: f"expected per_sample_weights to be 1D tensor, got {per_sample_weights.ndim}D",
        )
        check(
            per_sample_weights.numel() == indices.numel(),
            lambda: (
                f"expected per_sample_weights.numel() ({per_sample_weights.numel()} "
                f"to be the same as indices.numel() ({indices.numel()})"
            ),
        )

    def is_fast_path_index_select_scale(src, scale, output, padding_idx):
        return (
            is_fast_path_index_select(src, output, padding_idx) and scale.stride(0) == 1
        )

    def is_fast_path_index_select(src, output, padding_idx):
        return (
            (src.dtype == torch.float or src.dtype == torch.half)
            and src.stride(1) == 1
            and output.stride(1) == 1
            and padding_idx < 0
        )

    def is_fast_path(src, scale, output, padding_idx):
        if scale is not None:
            return is_fast_path_index_select_scale(src, scale, output, padding_idx)
        else:
            return is_fast_path_index_select(src, output, padding_idx)

    if device_hint(offsets) != "cpu":
        offset2bag = indices.new_empty(indices.size(0))
        bag_size = indices.new_empty(offsets.size())
        if mode == MODE_MAX:
            max_indices = indices.new_empty(num_bags, weight.size(1))
        else:
            max_indices = indices.new_empty(0)
    else:
        fast_path_sum = is_fast_path(weight, per_sample_weights, output, padding_idx)
        if mode == MODE_MEAN or mode == MODE_MAX or not fast_path_sum:
            offset2bag = offsets.new_empty(indices.size(0))
        else:
            offset2bag = offsets.new_empty(0)
        bag_size = offsets.new_empty(num_bags)
        max_indices = offsets.new_empty(bag_size.size())
    return output, offset2bag, bag_size, max_indices


@register_meta(aten._embedding_bag_forward_only.default)
def meta_embedding_bag_forward_only(weight, indices, offsets, *args):
    output, offset2bag, bag_size, max_indices = meta_embedding_bag(
        weight, indices, offsets, *args
    )
    if device_hint(offsets) == "cpu":
        bag_size = offsets.new_empty(offsets.size())
    return output, offset2bag, bag_size, max_indices


def _get_reduction_dtype(input, dtype, promote_int_to_long=True):
    # if specified, dtype takes precedence
    if dtype:
        return dtype

    if input.dtype.is_floating_point or input.dtype.is_complex:
        return input.dtype
    elif promote_int_to_long:
        return torch.long

    return input.dtype


@register_meta([aten.nansum.default, aten.nansum.out])
@out_wrapper()
def meta_nansum(input, dims=None, keepdim=False, *, dtype=None):
    output_dtype = _get_reduction_dtype(input, dtype, promote_int_to_long=True)
    dims = utils.reduction_dims(input.shape, dims)
    output_shape = _compute_reduction_shape(input, dims, keepdim)
    return input.new_empty(output_shape, dtype=output_dtype)


@register_meta(aten.nanmedian.default)
def meta_nanmedian(input):
    output_shape = utils.compute_reduction_output_shape(
        input.shape, tuple(range(input.dim()))
    )
    return input.new_empty(output_shape)


@register_meta([aten.nanmedian.dim, aten.nanmedian.dim_values])
@out_wrapper("values", "indices")
def meta_nanmedian_dim(input, dim=-1, keepdim=False):
    dim = utils.reduction_dims(input.shape, (dim,))
    output_shape = _compute_reduction_shape(input, dim, keepdim)
    return (
        input.new_empty(output_shape),
        input.new_empty(output_shape, dtype=torch.long),
    )


@register_meta(aten.logical_not_.default)
def meta_logical_not_(self):
    return self


@register_meta(aten.repeat.default)
def meta_repeat(self, repeats):
    check(
        len(repeats) >= self.dim(),
        lambda: "Number of dimensions of repeat dims can not be smaller than number of dimensions of tensor",
    )
    # Add new leading dimensions to the tensor if the
    # number of target dimensions is larger than the
    # number of source dimensions.
    num_new_dimensions = len(repeats) - self.dim()
    padded_size = (1,) * num_new_dimensions + tuple(self.shape)
    target_size = [padded_size[i] * repeats[i] for i in range(len(repeats))]
    return self.new_empty(target_size)


@register_meta(aten.zero_.default)
def meta_zero_(self):
    return self


@register_meta(
    [
        aten.mul_.Scalar,
        aten.div_.Scalar,
        aten.mul_.Tensor,
        aten.div_.Tensor,
        aten.logical_and_.default,
        aten.logical_or_.default,
        aten.logical_xor_.default,
    ],
)
def meta_binop_inplace(self, other):
    return self


@register_meta(
    [
        aten.add_.Scalar,
        aten.sub_.Scalar,
        aten.add_.Tensor,
        aten.sub_.Tensor,
    ],
)
def meta_binop_inplace_alpha(self, other, alpha=1):
    return self


@register_meta([aten.round.default, aten.round.decimals])
def meta_round(self, **kwargs):
    return _elementwise_meta(
        self, type_promotion=ELEMENTWISE_PRIM_TYPE_PROMOTION_KIND.DEFAULT
    )


@register_meta(aten.zero.default)
def meta_zero(self):
    return self.new_empty(self.shape)


@register_meta([aten.fill_.Tensor, aten.fill_.Scalar])
def meta_fill_(self, val):
    return self


@register_meta([aten.fill.Tensor, aten.fill.Scalar])
def meta_fill(self, val):
    return torch.empty_like(self)


@register_meta(aten.relu_.default)
def meta_relu_(self):
    return self


@register_meta(aten.index_put.default)
def meta_index_put(self, indices, values, accumulate=False):
    return torch.empty_like(self)


@register_meta(aten.masked_fill_.Scalar)
def meta_masked_fill_(self, mask, value):
    return self


@register_meta(aten.index_put_.default)
def meta_index_put_(self, indices, values, accumulate=False):
    return self


@register_meta(aten.alias.default)
def meta_alias(self):
    return self.view(self.shape)


def common_meta_baddbmm_bmm(batch1, batch2, is_bmm, self_baddbmm=None):
    check(batch1.dim() == 3, lambda: "batch1 must be a 3D tensor")
    check(batch2.dim() == 3, lambda: "batch2 must be a 3D tensor")

    batch1_sizes = batch1.size()
    batch2_sizes = batch2.size()

    bs = batch1_sizes[0]
    contraction_size = batch1_sizes[2]
    res_rows = batch1_sizes[1]
    res_cols = batch2_sizes[2]
    output_size = (bs, res_rows, res_cols)

    check(
        batch2_sizes[0] == bs and batch2_sizes[1] == contraction_size,
        lambda: f"Expected size for first two dimensions of batch2 tensor to be: [{bs}"
        f", {contraction_size}] but got: [{batch2_sizes[0]}, {batch2_sizes[1]}].",
    )

    # TODO: handle out

    output = batch2.new_empty(output_size)

    if not is_bmm and self_baddbmm is not None:
        check(self_baddbmm.dim() == 3, lambda: "self must be a 3D tensor")
        check(
            self_baddbmm.size() == output_size,
            lambda: "Expected an input tensor shape with shape {output_size} but got shape: {self.size()}",
        )

    return output


@register_meta(aten.bmm.default)
def meta_bmm(self, mat2):
    return common_meta_baddbmm_bmm(self, mat2, True)


def div_rtn(x, y):
    q = x // y
    r = x % y
    # WARNING: explicit bool conversion here is necessary;
    # would be fixed by SymBool
    if r != 0 and (bool(r < 0) != bool(y < 0)):
        q -= 1
    return q


def pooling_output_shape_pad_lr(
    inputSize, kernelSize, pad_l, pad_r, stride, dilation, ceil_mode
):
    outputSize = (
        div_rtn(
            inputSize
            + pad_l
            + pad_r
            - dilation * (kernelSize - 1)
            - 1
            + (stride - 1 if ceil_mode else 0),
            stride,
        )
        + 1
    )
    if ceil_mode:
        if (outputSize - 1) * stride >= inputSize + pad_l:
            outputSize -= 1
    return outputSize


def pooling_output_shape(inputSize, kernelSize, pad, stride, dilation, ceil_mode):
    check(stride != 0, lambda: "stride should not be zero")
    check(pad >= 0, lambda: f"pad must be non-negative, but got pad: {pad}")
    check(
        pad <= kernelSize // 2,
        lambda: f"pad should be at most half of kernel size, but got pad={pad} and kernel_size={kernelSize}",
    )
    return pooling_output_shape_pad_lr(
        inputSize, kernelSize, pad, pad, stride, dilation, ceil_mode
    )


def pool2d_shape_check(
    input,
    kH,
    kW,
    dH,
    dW,
    padH,
    padW,
    dilationH,
    dilationW,
    nInputPlane,
    inputHeight,
    inputWidth,
    outputHeight,
    outputWidth,
    memory_format,
):
    ndim = input.dim()
    nOutputPlane = nInputPlane

    check(
        kW > 0 and kH > 0,
        lambda: "kernel size should be greater than zero, but got kH: {kH}, kW: {kW}",
    )
    check(
        dW > 0 and dH > 0,
        lambda: "stride should be greater than zero, but got dH: {dH}, dW: {dW}",
    )
    check(
        dilationH > 0 and dilationW > 0,
        lambda: "dilation should be greater than zero, but got dilationH: {dilationH}, dilationW: {dilationW}",
    )

    valid_dims = input.size(1) != 0 and input.size(2) != 0

    if memory_format == torch.channels_last:
        check(
            ndim == 4 and valid_dims and input.size(3) != 0,
            lambda: "Expected 4D (batch mode) tensor expected for input with channels_last layout"
            " with optional 0 dim batch size for input, but got: {input.size()}",
        )
    else:
        check(
            (ndim == 3 and input.size(0) != 0 and valid_dims)
            or (ndim == 4 and valid_dims and input.size(3) != 0),
            lambda: f"Expected 3D or 4D (batch mode) tensor with optional 0 dim batch size for input, but got: {input.size()}",
        )

    check(
        kW // 2 >= padW and kH // 2 >= padH,
        lambda: "pad should be smaller than or equal to half of kernel size, but got "
        f"padW = {padW}, padH = {padH}, kW = {kW}, kH = {kH}",
    )

    check(
        outputWidth >= 1 and outputHeight >= 1,
        lambda: f"Given input size: ({nInputPlane}x{inputHeight}x{inputWidth}). "
        f"Calculated output size: ({nOutputPlane}x{outputHeight}x{outputWidth}). "
        "Output size is too small",
    )


def max_pool2d_checks_and_compute_shape(
    input, kernel_size, stride, padding, dilation, ceil_mode
):
    # Reference: aten/src/ATen/native/DilatedMaxPool2d.cpp
    def unpack(name, val):
        check(
            len(val) in [1, 2],
            lambda: f"max_pool2d: {name} must either be a single int, or a tuple of two ints",
        )
        H = val[0]
        W = H if len(val) == 1 else val[1]
        return H, W

    kH, kW = unpack("kernel_size", kernel_size)

    check(
        len(stride) in [0, 1, 2],
        lambda: "max_pool2d: stride must either be omitted, a single int, or a tuple of two ints",
    )
    if len(stride) == 0:
        dH, dW = kH, kW
    else:
        dH, dW = unpack("stride", stride)

    padH, padW = unpack("padding", padding)
    dilationH, dilationW = unpack("dilation", dilation)
    nInputPlane = input.size(-3)
    inputHeight = input.size(-2)
    inputWidth = input.size(-1)

    memory_format = utils.suggest_memory_format(input)
    if memory_format == torch.channels_last:
        check(
            input.dim() == 4,
            lambda: "non-empty 4D (batch mode) tensor expected for input with channels_last layout",
        )
    elif memory_format == torch.contiguous_format:
        check(
            input.dim() in [3, 4],
            lambda: "non-empty 3D or 4D (batch mode) tensor expected for input",
        )
    else:
        check(
            False,
            lambda: "Unsupport memory format. Supports only ChannelsLast, Contiguous",
        )

    outputHeight = pooling_output_shape(inputHeight, kH, padH, dH, dilationH, ceil_mode)
    outputWidth = pooling_output_shape(inputWidth, kW, padW, dW, dilationW, ceil_mode)

    pool2d_shape_check(
        input,
        kH,
        kW,
        dH,
        dW,
        padH,
        padW,
        dilationH,
        dilationW,
        nInputPlane,
        inputHeight,
        inputWidth,
        outputHeight,
        outputWidth,
        memory_format,
    )

    return nInputPlane, outputHeight, outputWidth


@register_meta(aten.max_pool2d_with_indices_backward.default)
def meta_max_pool2d_with_indices_backward(
    grad_output, self, kernel_size, stride, padding, dilation, ceil_mode, indices
):
    nInputPlane, outputHeight, outputWidth = max_pool2d_checks_and_compute_shape(
        self, kernel_size, stride, padding, dilation, ceil_mode
    )

    check(
        self.dtype == grad_output.dtype,
        lambda: "expected dtype {self.dtype} for `gradOutput` but got dtype {grad_output.dtype}",
    )

    nOutputPlane = nInputPlane
    ndim = self.ndim

    def _check_dim_size(t):
        check_dim_size(t, ndim, ndim - 3, nOutputPlane)
        check_dim_size(t, ndim, ndim - 2, outputHeight)
        check_dim_size(t, ndim, ndim - 1, outputWidth)

    _check_dim_size(grad_output)
    _check_dim_size(indices)

    memory_format = utils.suggest_memory_format(self)
    return torch.empty(
        self.shape, dtype=self.dtype, device=self.device, memory_format=memory_format
    )


@register_meta(aten.max_pool2d_with_indices.default)
def meta_max_pool2d_with_indices(
    input, kernel_size, stride=(), padding=(0,), dilation=(1,), ceil_mode=False
):
    nInputPlane, outputHeight, outputWidth = max_pool2d_checks_and_compute_shape(
        input, kernel_size, stride, padding, dilation, ceil_mode
    )

    nbatch = input.size(-4) if input.dim() == 4 else 1
    memory_format = utils.suggest_memory_format(input)
    if input.dim() == 3:
        size = [nInputPlane, outputHeight, outputWidth]
    else:
        size = [nbatch, nInputPlane, outputHeight, outputWidth]
    return (
        torch.empty(
            size, dtype=input.dtype, device=input.device, memory_format=memory_format
        ),
        torch.empty(
            size, dtype=torch.int64, device=input.device, memory_format=memory_format
        ),
    )


@register_meta(aten.grid_sampler_2d_backward.default)
def grid_sampler_2d_backward_meta(
    grad_output,
    input,
    grid,
    interpolation_mode,
    padding_mode,
    align_corners,
    output_mask,
):
    input_requires_grad = output_mask[0]
    if input_requires_grad:
        grad_input = torch.zeros_like(input, memory_format=torch.contiguous_format)
    else:
        grad_input = None
    grad_grid = torch.empty_like(grid, memory_format=torch.contiguous_format)
    return (grad_input, grad_grid)


@register_meta([aten.full.default])
def full(size, fill_value, *args, **kwargs):
    return torch.empty(size, *args, **kwargs)


@register_meta(
    [
        aten.randint_like.default,
        aten.randint_like.low_dtype,
        aten.randn_like.default,
        aten.rand_like.default,
        aten.full_like.default,
        aten.ones_like.default,
    ]
)
def meta_like(self, *args, **kwargs):
    return aten.empty_like.default(self, **kwargs)


# zeros_like is special cased to work for sparse
@register_meta(aten.zeros_like.default)
def zeros_like(
    self, dtype=None, layout=None, device=None, pin_memory=None, memory_format=None
):
    if layout == torch.sparse_coo:
        check(
            memory_format is None,
            lambda: "memory format option is only supported by strided tensors",
        )

        res = torch.empty(
            0,
            dtype=self.dtype if dtype is None else dtype,
            layout=layout,
            device=self.device if device is None else device,
            pin_memory=pin_memory,
        )

        if self.is_sparse:
            res.sparse_resize_and_clear_(
                self.size(), self.sparse_dim(), self.dense_dim()
            )
        else:
            res.sparse_resize_and_clear_(self.size(), self.dim(), 0)

        res._coalesced_(True)
        return res
    return aten.empty_like.default(
        self,
        dtype=dtype,
        layout=layout,
        device=device,
        pin_memory=pin_memory,
        memory_format=memory_format,
    )


# hacky: Please remove after math.ceil works with arange
@register_meta(aten.arange.default)
def arange(end, **kwargs):
    if isinstance(end, FloatLike):
        end = math.ceil(end)  # type: ignore[arg-type]

    def is_integral(x):
        return isinstance(x, IntLike) or isinstance(x, bool)

    set_to_integral_dtype = kwargs.get("dtype", None) is None and is_integral(end)
    if set_to_integral_dtype:
        kwargs["dtype"] = torch.int64

    return aten.empty([end], **kwargs)


@register_meta(aten.arange.start)
def arange_start(start, end, **kwargs):
    return aten.arange(end - start, **kwargs)


@register_meta(aten.select.int)
def meta_select(self, dim, index):
    ndim = self.dim()
    check(
        ndim != 0, lambda: "select() cannot be applied to a 0-dim tensor.", IndexError
    )

    dim = dim if dim >= 0 else dim + ndim
    size = self.size(dim)

    check(
        not (-index > size or index >= size),
        lambda: f"select(): index {index} out of range for tensor of size "
        f"{self.size()} at dimension {dim}",
        IndexError,
    )

    index = index if index >= 0 else index + size

    new_size = list(self.size())
    new_stride = list(self.stride())

    new_storage_offset = self.storage_offset() + index * new_stride[dim]
    del new_size[dim]
    del new_stride[dim]

    return self.as_strided(new_size, new_stride, new_storage_offset)


@register_meta(aten.select_scatter.default)
def meta_select_scatter(self, src, dim, index):
    return torch.empty_like(self)


@register_meta(aten.slice_scatter.default)
def meta_slice_scatter(self, src, dim=0, start=None, end=None, step=1):
    return torch.empty_like(self)


# TODO: Deduplicate this with canonicalize_dim
def maybe_wrap_dim(dim: int, dim_post_expr: int, wrap_scalar: bool = True):
    if dim_post_expr <= 0:
        assert wrap_scalar
        dim_post_expr = 1
    min = -dim_post_expr
    max = dim_post_expr - 1
    assert not (dim < min or dim > max), f"dim {dim} out of bounds ({min}, {max})"
    if dim < 0:
        dim += dim_post_expr
    return dim


def ensure_nonempty_size(t, dim):
    return 1 if t.dim() == 0 else t.shape[dim]


# From aten/src/ATen/native/ScatterGatherChecks.h
def gather_shape_check(self, dim, index):
    self_dims = max(self.dim(), 1)
    index_dims = max(index.dim(), 1)
    check(
        self_dims == index_dims,
        lambda: "Index tensor must have the same number of dimensions as input tensor",
    )
    for i in range(self_dims):
        if i != dim:
            check(
                ensure_nonempty_size(index, i) <= ensure_nonempty_size(self, i),
                lambda: f"Size does not match at dimension {i} expected index {index.shape}"
                + f" to be smaller than self {self.shape} apart from dimension {dim}",
            )


@register_meta(aten.gather.default)
def meta_gather(self, dim, index, sparse_grad=False):
    wrapped_dim = maybe_wrap_dim(dim, self.dim())
    is_index_empty = index.numel() == 0
    if not is_index_empty:
        check(
            index.dtype == torch.long,
            lambda: f"gather(): Expected dtype int64 for index, but got {index.dtype}",
        )
        gather_shape_check(self, wrapped_dim, index)
    return self.new_empty(index.shape)


# From aten/src/ATen/native/TensorAdvancedIndexing.cpp
def get_operator_enum(reduce_, use_new_options=False):
    if use_new_options:
        if reduce_ == "sum":
            return "REDUCE_ADD"
        elif reduce_ == "prod":
            return "REDUCE_MULTIPLY"
        elif reduce_ == "mean":
            return "REDUCE_MEAN"
        elif reduce_ == "amax":
            return "REDUCE_MAXIMUM"
        elif reduce_ == "amin":
            return "REDUCE_MINIMUM"
        check(
            False,
            lambda: "reduce argument must be either sum, prod, mean, amax or amin.",
        )
        return
    else:
        if reduce_ == "add":
            return "REDUCE_ADD"
        elif reduce_ == "multiply":
            return "REDUCE_MULTIPLY"
        check(False, lambda: "reduce argument must be either add or multiply.")
        return


# From aten/src/ATen/native/ScatterGatherChecks.h
def scatter_gather_dtype_check(method_name, self, index, src_opt=None):
    if index.numel() != 0:
        check(
            index.dtype == torch.long,
            lambda: f"{method_name}(): Expected dtype int64 for index",
        )

    if src_opt is not None:
        check(
            self.dtype == src_opt.dtype,
            lambda: f"{method_name}(): Expected self.dtype to be equal to src.dtype",
        )


def ensure_nonempty_dim(dim):
    return max(dim, 1)


# From aten/src/ATen/native/ScatterGatherChecks.h
def scatter_shape_check(self, dim, index, src_opt=None):
    if index.numel() == 0:
        return
    check(
        ensure_nonempty_dim(self.dim()) == ensure_nonempty_dim(index.dim()),
        lambda: "Index tensor must have the same number of dimensions as self tensor",
    )

    is_wrong_shape = False
    self_dims = ensure_nonempty_dim(self.dim())

    # Check: index.size(d) <= self.size(d) for all d != dim
    for d in range(self_dims):
        index_d_size = ensure_nonempty_size(index, d)
        if d == dim:
            continue
        if index_d_size > ensure_nonempty_size(self, d):
            is_wrong_shape = True
            break

    # Check: index.size(d) <= src.size(d) for all d if src is Tensor
    if not is_wrong_shape and src_opt is not None:
        for d in range(self_dims):
            index_d_size = ensure_nonempty_size(index, d)
            if index_d_size > ensure_nonempty_size(src_opt, d):
                is_wrong_shape = True
                break

    if src_opt is not None:
        check(
            ensure_nonempty_dim(self.dim()) == ensure_nonempty_dim(index.dim()),
            lambda: "Index tensor must have the same number of dimensions as self tensor",
        )
        check(
            not is_wrong_shape,
            lambda: f"Expected index {index.shape} to be smaller than self {self.shape}"
            + f" apart from dimension {dim} and to be smaller than src {src_opt.shape}",
        )
    else:
        check(
            not is_wrong_shape,
            lambda: f"Expected index {index.shape} to be smaller than self {self.shape}"
            + f" apart from dimension {dim}",
        )


# From aten/src/ATen/native/TensorAdvancedIndexing.cpp
def scatter_meta_impl(self, dim, index, src=None, reduce_=None, use_new_options=False):
    wrapped_dim = maybe_wrap_dim(dim, self.dim())
    scatter_gather_dtype_check("scatter", self, index, src)
    scatter_shape_check(self, wrapped_dim, index, src)
    if reduce_ is not None:
        # Check if we have a valid reduce operator.
        get_operator_enum(reduce_, use_new_options)


@register_meta(aten.scatter_add.default)
def meta_scatter_add(self, dim, index, src):
    scatter_meta_impl(self, dim, index, src, "add")
    return self.new_empty(self.shape)


@register_meta(aten.scatter_add_)
def meta_scatter_add_(self, dim, index, src):
    scatter_meta_impl(self, dim, index, src, "add")
    return self


@register_meta(
    [
        aten.scatter.src,
        aten.scatter.value,
        aten.scatter.reduce,
        aten.scatter.value_reduce,
    ]
)
@out_wrapper()
def meta_scatter(self, dim, index, src_or_value, reduce=None):
    src = src_or_value if isinstance(src_or_value, torch.Tensor) else None
    scatter_meta_impl(self, dim, index, src, reduce)
    return self.new_empty(self.shape)


@register_meta(
    [
        aten.scatter_.src,
        aten.scatter_.value,
        aten.scatter_.reduce,
        aten.scatter_.value_reduce,
    ]
)
def meta_scatter_(self, dim, index, src_or_value, reduce=None):
    src = src_or_value if isinstance(src_or_value, torch.Tensor) else None
    scatter_meta_impl(self, dim, index, src, reduce)
    return self


<<<<<<< HEAD
=======
@register_meta(
    [
        aten._scaled_dot_product_flash_attention,
    ]
)
def meta__scaled_dot_product_flash(
    query: Tensor,
    key: Tensor,
    value: Tensor,
    dropout_p: float = 0.0,
    return_softmax: bool = False,
    is_causal: bool = False,
):
    batch_size = query.size(0)
    num_heads = query.size(1)
    max_seqlen_batch_q = query.size(2)
    head_dim = query.size(3)

    max_seqlen_batch_k = key.size(2)

    query = query.transpose(1, 2)
    key = key.transpose(1, 2)
    value = value.transpose(1, 2)

    Nnz_q = batch_size * max_seqlen_batch_q

    output = torch.empty(
        (Nnz_q, num_heads, head_dim), dtype=query.dtype, device=query.device
    )
    ouput = output.view(batch_size, max_seqlen_batch_q, num_heads, head_dim).transpose(
        1, 2
    )
    max_seqlen_q = math.ceil(max_seqlen_batch_q / 16) * 16
    logsumexp = torch.empty(
        (batch_size, num_heads, max_seqlen_q),
        dtype=torch.float,
        device=query.device,
    )
    is_sm80 = torch.cuda.is_available() and torch.cuda.get_device_capability() >= (8, 0)
    is_sm75 = torch.cuda.is_available() and torch.cuda.get_device_capability() >= (7, 5)
    head_size_rounded = 64 if head_dim <= 64 else 128
    blocksize_c = (
        128
        if (head_size_rounded == 128 and (dropout_p != 0.0 or not is_sm80))
        or (is_sm75 and head_size_rounded == 64 and dropout_p != 0.0)
        else 256
    )
    max_seqlen_k = math.ceil(max_seqlen_batch_k / blocksize_c) * blocksize_c
    if max_seqlen_k <= 128:
        max_seqlen_k = 128
    elif max_seqlen_k <= 256:
        max_seqlen_k = 256

    softmax = torch.empty(
        (batch_size, num_heads, max_seqlen_q, max_seqlen_k),
        dtype=query.dtype,
        device=query.device,
    )
    return ouput, logsumexp, softmax


@register_meta(
    [
        aten._scaled_dot_product_efficient_attention,
    ]
)
def meta__scaled_dot_product_efficient(
    query: Tensor,
    key: Tensor,
    value: Tensor,
    compute_log_sumexp: bool,
    is_causal: bool = False,
):
    query = query.transpose(1, 2)
    key = key.transpose(1, 2)
    value = value.transpose(1, 2)

    B = query.size(0)
    M = query.size(1)
    N = key.size(1)
    num_heads = query.size(-2)
    K = query.size(-1)
    Kv = value.size(-1)

    res = torch.empty(B, M, num_heads, Kv, dtype=query.dtype, device=query.device)

    logsumexp_dim = math.ceil(M / 32) * 32 if compute_log_sumexp else 0
    logsum_exp = torch.empty(
        (B, num_heads, logsumexp_dim),
        dtype=torch.float,
        device=query.device,
    )

    res = res.transpose(1, 2)

    return res, logsum_exp


@register_meta(
    [
        aten._scaled_dot_product_efficient_attention_backward,
    ]
)
def meta__scaled_dot_product_efficient_backward(
    grad_out: Tensor,
    query: Tensor,
    key: Tensor,
    value: Tensor,
    out: Tensor,
    logsumexp: Tensor,
    is_causal: bool = False,
    chunk_grad_outputs=False,
):
    grad_out = grad_out.transpose(1, 2)
    query = query.transpose(1, 2)
    key = key.transpose(1, 2)
    value = value.transpose(1, 2)

    B = query.size(0)
    M = query.size(1)
    N = key.size(1)
    nH = query.size(2)
    K = query.size(3)

    grad_kv_needs_init = is_causal and N > M

    if chunk_grad_outputs:
        chunk = torch.empty((B, M, 3, nH, K), dtype=query.dtype, device=query.device)
        grad_q = chunk.select(2, 0)
        grad_k = chunk.select(2, 1)
        grad_v = chunk.select(2, 2)
    else:
        grad_q = torch.empty(query.shape, dtype=query.dtype, device=query.device)
        grad_k = (
            torch.zeros(key.shape, dtype=key.dtype, device=key.device)
            if grad_kv_needs_init
            else torch.empty(key.shape, dtype=key.dtype, device=key.device)
        )
        grad_v = (
            torch.zeros(value.shape, dtype=value.dtype, device=value.device)
            if grad_kv_needs_init
            else torch.empty(value.shape, dtype=value.dtype, device=value.device)
        )
    return grad_q.transpose(1, 2), grad_k.transpose(1, 2), grad_v.transpose(1, 2)


>>>>>>> d6fe9838
@register_meta([aten.scatter_reduce.two, aten.scatter_reduce.two_out])
@out_wrapper()
def meta_scatter_reduce_two(self, dim, index, src, reduce, include_self=True):
    scatter_meta_impl(self, dim, index, src, reduce, use_new_options=True)
    return self.new_empty(self.shape)


@register_meta(aten.scatter_reduce_.two)
def meta_scatter_reduce__two(self, dim, index, src, reduce, include_self=True):
    scatter_meta_impl(self, dim, index, src, reduce, use_new_options=True)
    return self


@register_meta([aten.sort.default, aten.sort.stable])
def meta_sort(self, stable=None, dim=-1, descending=False):
    return torch.empty_like(self), torch.empty_like(self, dtype=torch.int64)


def zero_numel_check_dims(self, dim, fn_name):
    if self.ndim == 0:
        check(
            dim == 0 or dim == -1,
            lambda: f"{fn_name}: Expected reduction dim -1 or 0 for scalar but got {dim}",
            IndexError,
        )
    else:
        check(
            self.size(dim) != 0,
            lambda: f"{fn_name}: Expected reduction dim {dim} to have non-zero size.",
            IndexError,
        )


# From aten/src/ATen/native/ReduceOps.cpp
def check_argmax_argmin(name, self, dim):
    if dim is not None:
        dim = maybe_wrap_dim(dim, self.dim())
        zero_numel_check_dims(self, dim, name)
    else:
        check(
            self.numel() != 0,
            lambda: f"{name}: Expected reduction dim to be specified for input.numel() == 0.",
        )


@register_meta([aten.argmax.default, aten.argmin.default])
def argmax_argmin_meta(self, dim=None, keepdim=False):
    check_argmax_argmin("argmax", self, dim)
    dims = utils.reduction_dims(self.shape, (dim,) if dim is not None else None)
    shape = _compute_reduction_shape(self, dims, keepdim)
    return self.new_empty(shape, dtype=torch.int64)


@register_meta(aten.scalar_tensor.default)
def scalar_tensor(s, dtype=None, layout=None, device=None, pin_memory=None):
    return torch.empty(
        (), dtype=dtype, layout=layout, device=device, pin_memory=pin_memory
    )


@register_meta(aten.topk.default)
def topk_meta(self, k, dim=-1, largest=True, sorted=True):
    # From aten/src/ATen/native/Sorting.cpp
    dim = maybe_wrap_dim(dim, self.dim(), wrap_scalar=True)
    check(
        k >= 0 and k <= (self.size(dim) if self.dim() > 0 else 1),
        lambda: "selected index k out of range",
    )
    sliceSize = 1 if self.dim() == 0 else self.size(dim)
    check(k >= 0 and k <= sliceSize, lambda: "k not in range for dimension")

    topKSize = list(self.shape)
    if len(topKSize) > 0:
        topKSize[dim] = k
    return self.new_empty(topKSize), self.new_empty(topKSize, dtype=torch.int64)


# We must also trigger meta registrations from PrimTorch ref
# decompositions
import torch._refs
import torch._refs.nn.functional
import torch._refs.special


def activate_meta():

    activate_meta_table = {}

    # For a given op, we pick the most specific decomp function from
    # global_decomp_table in the precedence order of meta > post_autograd > pre_autograd
    for type in ["meta", "post_autograd", "pre_autograd"]:
        registry = global_decomposition_table[type]

        for opo in registry:
            if opo not in activate_meta_table:
                activate_meta_table[opo] = registry[opo]

    for op_overload, fn in activate_meta_table.items():
        assert isinstance(op_overload, OpOverload)

        op_overload.py_impl(torch._C.DispatchKey.Meta)(fn)

        if torch._C._dispatch_has_kernel_for_dispatch_key(
            op_overload.name(), "CompositeImplicitAutograd"
        ):
            # Internally, we shouldn't be registering meta kernels for any operators that
            # have CompositeImplicitAutograd kernels.
            # Instead, we should be letting those decompositions run, and writing meta kernels
            # only for the base operators.
            if op_overload in global_decomposition_table["meta"]:
                raise RuntimeError(
                    f"{op_overload} is a CompositeImplicitAutograd op, we shouldn't "
                    "register meta function for it. Instead, we should let the decomposition run and write "
                    "meta kernels for the base operators."
                )
            pass
        elif op_overload.is_view:
            # Attempting to register a python meta kernel for a view operator.
            # We shouldn't do this, because the output will report as not having aliased storages.
            # All view ops have meta kernels in C++ today, so we should use those instead.
            pass
        elif op_overload.name() in {
            "aten::empty_strided",  # causing infinite recursion, test_meta.py
            "aten::clone",  # causing infinite recursion
            "aten::_to_copy",  # causing infinite recursion, test_serialization.py -k test_tensor_subclass_getstate_overwrite  # noqa: B950
            "aten::copy_",  # Exception not raised, test_torch.py -k test_storage_meta_errors_cpu_int64  # noqa: B950
            "aten::constant_pad_nd",  # requires_grad mismatch, test_ops.py -k test_fake_crossref_backward_amp_istft_cuda_float32  # noqa: B950
            "aten::rot90",  # requires_grad mismatch! test_ops.py -k test_fake_crossref_backward_amp_rot90_cuda_float32  # noqa: B950
            "aten::as_strided_scatter",  # requires_grad mismatch, test_ops.py -k test_fake_crossref_backward_no_amp_as_strided_scatter_cuda_float32  # noqa: B950
        }:
            pass
        else:
            _meta_lib_dont_use_me_use_register_meta.impl(op_overload, fn)


activate_meta()<|MERGE_RESOLUTION|>--- conflicted
+++ resolved
@@ -1853,8 +1853,6 @@
     return self
 
 
-<<<<<<< HEAD
-=======
 @register_meta(
     [
         aten._scaled_dot_product_flash_attention,
@@ -2001,7 +1999,6 @@
     return grad_q.transpose(1, 2), grad_k.transpose(1, 2), grad_v.transpose(1, 2)
 
 
->>>>>>> d6fe9838
 @register_meta([aten.scatter_reduce.two, aten.scatter_reduce.two_out])
 @out_wrapper()
 def meta_scatter_reduce_two(self, dim, index, src, reduce, include_self=True):
