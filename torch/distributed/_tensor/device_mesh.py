--- conflicted
+++ resolved
@@ -176,32 +176,7 @@
         # one valid process group per rank
         dim_groups: List[ProcessGroup] = []
 
-<<<<<<< HEAD
-            for group in dim_groups:
-                if not isinstance(group, ProcessGroup):
-                    raise RuntimeError(
-                        f"found object in dim_groups that is not a ProcessGroup: {group}"
-                    )
-
-            if self.get_rank() in self.mesh:
-                if len(dim_groups) != self.mesh.ndim:
-                    raise RuntimeError(
-                        f"length of dim_groups ({len(dim_groups)}) expected to be equal to mesh.ndim ({self.mesh.ndim})"
-                    )
-            else:
-                if len(dim_groups) != 0:
-                    raise RuntimeError(
-                        f"length of dim_groups ({len(dim_groups)}) expected to be equal to 0 on rank {self.get_rank()} "
-                        f"for mesh {self.mesh}"
-                    )
-
-            self._dim_groups = dim_groups
-            return
-
-        if self.mesh.ndim == 1 and unique_mesh_values[-1] == world_size - 1:
-=======
         if self.mesh.ndim == 1 and len(unique_mesh_values) == get_world_size():
->>>>>>> 867b07b4
             # if the mesh is the same as world_pg, we just append the default
             # pg to the first dim groups, as new_group cannot have the exact
             # same ranks as world
